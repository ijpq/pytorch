--- conflicted
+++ resolved
@@ -259,6 +259,7 @@
       build_name: manywheel-py3_8-cuda11_8-split
       build_environment: linux-binary-manywheel
       runs_on: linux.4xlarge.nvidia.gpu
+      use_split_build: True
     secrets:
       github-token: ${{ secrets.GITHUB_TOKEN }}
   manywheel-py3_8-cuda11_8-split-upload:  # Uploading
@@ -386,6 +387,7 @@
       build_name: manywheel-py3_8-cuda12_1-split
       build_environment: linux-binary-manywheel
       runs_on: linux.4xlarge.nvidia.gpu
+      use_split_build: True
     secrets:
       github-token: ${{ secrets.GITHUB_TOKEN }}
   manywheel-py3_8-cuda12_1-split-upload:  # Uploading
@@ -513,6 +515,7 @@
       build_name: manywheel-py3_8-cuda12_4-split
       build_environment: linux-binary-manywheel
       runs_on: linux.4xlarge.nvidia.gpu
+      use_split_build: True
     secrets:
       github-token: ${{ secrets.GITHUB_TOKEN }}
   manywheel-py3_8-cuda12_4-split-upload:  # Uploading
@@ -967,6 +970,7 @@
       build_name: manywheel-py3_9-cuda11_8-split
       build_environment: linux-binary-manywheel
       runs_on: linux.4xlarge.nvidia.gpu
+      use_split_build: True
     secrets:
       github-token: ${{ secrets.GITHUB_TOKEN }}
   manywheel-py3_9-cuda11_8-split-upload:  # Uploading
@@ -1094,6 +1098,7 @@
       build_name: manywheel-py3_9-cuda12_1-split
       build_environment: linux-binary-manywheel
       runs_on: linux.4xlarge.nvidia.gpu
+      use_split_build: True
     secrets:
       github-token: ${{ secrets.GITHUB_TOKEN }}
   manywheel-py3_9-cuda12_1-split-upload:  # Uploading
@@ -1221,6 +1226,7 @@
       build_name: manywheel-py3_9-cuda12_4-split
       build_environment: linux-binary-manywheel
       runs_on: linux.4xlarge.nvidia.gpu
+      use_split_build: True
     secrets:
       github-token: ${{ secrets.GITHUB_TOKEN }}
   manywheel-py3_9-cuda12_4-split-upload:  # Uploading
@@ -1675,6 +1681,7 @@
       build_name: manywheel-py3_10-cuda11_8-split
       build_environment: linux-binary-manywheel
       runs_on: linux.4xlarge.nvidia.gpu
+      use_split_build: True
     secrets:
       github-token: ${{ secrets.GITHUB_TOKEN }}
   manywheel-py3_10-cuda11_8-split-upload:  # Uploading
@@ -1802,6 +1809,7 @@
       build_name: manywheel-py3_10-cuda12_1-split
       build_environment: linux-binary-manywheel
       runs_on: linux.4xlarge.nvidia.gpu
+      use_split_build: True
     secrets:
       github-token: ${{ secrets.GITHUB_TOKEN }}
   manywheel-py3_10-cuda12_1-split-upload:  # Uploading
@@ -1929,6 +1937,7 @@
       build_name: manywheel-py3_10-cuda12_4-split
       build_environment: linux-binary-manywheel
       runs_on: linux.4xlarge.nvidia.gpu
+      use_split_build: True
     secrets:
       github-token: ${{ secrets.GITHUB_TOKEN }}
   manywheel-py3_10-cuda12_4-split-upload:  # Uploading
@@ -2383,6 +2392,7 @@
       build_name: manywheel-py3_11-cuda11_8-split
       build_environment: linux-binary-manywheel
       runs_on: linux.4xlarge.nvidia.gpu
+      use_split_build: True
     secrets:
       github-token: ${{ secrets.GITHUB_TOKEN }}
   manywheel-py3_11-cuda11_8-split-upload:  # Uploading
@@ -2510,6 +2520,7 @@
       build_name: manywheel-py3_11-cuda12_1-split
       build_environment: linux-binary-manywheel
       runs_on: linux.4xlarge.nvidia.gpu
+      use_split_build: True
     secrets:
       github-token: ${{ secrets.GITHUB_TOKEN }}
   manywheel-py3_11-cuda12_1-split-upload:  # Uploading
@@ -2637,6 +2648,7 @@
       build_name: manywheel-py3_11-cuda12_4-split
       build_environment: linux-binary-manywheel
       runs_on: linux.4xlarge.nvidia.gpu
+      use_split_build: True
     secrets:
       github-token: ${{ secrets.GITHUB_TOKEN }}
   manywheel-py3_11-cuda12_4-split-upload:  # Uploading
@@ -3091,6 +3103,7 @@
       build_name: manywheel-py3_12-cuda11_8-split
       build_environment: linux-binary-manywheel
       runs_on: linux.4xlarge.nvidia.gpu
+      use_split_build: True
     secrets:
       github-token: ${{ secrets.GITHUB_TOKEN }}
   manywheel-py3_12-cuda11_8-split-upload:  # Uploading
@@ -3218,6 +3231,7 @@
       build_name: manywheel-py3_12-cuda12_1-split
       build_environment: linux-binary-manywheel
       runs_on: linux.4xlarge.nvidia.gpu
+      use_split_build: True
     secrets:
       github-token: ${{ secrets.GITHUB_TOKEN }}
   manywheel-py3_12-cuda12_1-split-upload:  # Uploading
@@ -3307,20 +3321,15 @@
       conda-pytorchbot-token-test: ${{ secrets.CONDA_PYTORCHBOT_TOKEN_TEST }}
     uses: ./.github/workflows/_binary-upload.yml
 
-<<<<<<< HEAD
   manywheel-py3_12-cuda12_4-split-build:
-=======
-  manywheel-py3_12-rocm6_0-build:
->>>>>>> 8c254262
-    if: ${{ github.repository_owner == 'pytorch' }}
-    uses: ./.github/workflows/_binary-build-linux.yml
-    with:
-      PYTORCH_ROOT: /pytorch
-      BUILDER_ROOT: /builder
-      PACKAGE_TYPE: manywheel
-      # TODO: This is a legacy variable that we eventually want to get rid of in
-      #       favor of GPU_ARCH_VERSION
-<<<<<<< HEAD
+    if: ${{ github.repository_owner == 'pytorch' }}
+    uses: ./.github/workflows/_binary-build-linux.yml
+    with:
+      PYTORCH_ROOT: /pytorch
+      BUILDER_ROOT: /builder
+      PACKAGE_TYPE: manywheel
+      # TODO: This is a legacy variable that we eventually want to get rid of in
+      #       favor of GPU_ARCH_VERSION
       DESIRED_CUDA: cu124
       GPU_ARCH_VERSION: 12.4
       GPU_ARCH_TYPE: cuda
@@ -3336,7 +3345,56 @@
     if: ${{ github.repository_owner == 'pytorch' }}
     needs: manywheel-py3_12-cuda12_4-split-build
     uses: ./.github/workflows/_binary-test-linux.yml
-=======
+    with:
+      PYTORCH_ROOT: /pytorch
+      BUILDER_ROOT: /builder
+      PACKAGE_TYPE: manywheel
+      # TODO: This is a legacy variable that we eventually want to get rid of in
+      #       favor of GPU_ARCH_VERSION
+      DESIRED_CUDA: cu124
+      GPU_ARCH_VERSION: 12.4
+      GPU_ARCH_TYPE: cuda
+      DOCKER_IMAGE: pytorch/manylinux-builder:cuda12.4-main
+      DESIRED_PYTHON: "3.12"
+      build_name: manywheel-py3_12-cuda12_4-split
+      build_environment: linux-binary-manywheel
+      runs_on: linux.4xlarge.nvidia.gpu
+      use_split_build: True
+    secrets:
+      github-token: ${{ secrets.GITHUB_TOKEN }}
+  manywheel-py3_12-cuda12_4-split-upload:  # Uploading
+    if: ${{ github.repository_owner == 'pytorch' }}
+    permissions:
+      id-token: write
+      contents: read
+    needs: manywheel-py3_12-cuda12_4-split-test
+    with:
+      PYTORCH_ROOT: /pytorch
+      BUILDER_ROOT: /builder
+      PACKAGE_TYPE: manywheel
+      # TODO: This is a legacy variable that we eventually want to get rid of in
+      #       favor of GPU_ARCH_VERSION
+      DESIRED_CUDA: cu124
+      GPU_ARCH_VERSION: 12.4
+      GPU_ARCH_TYPE: cuda
+      DOCKER_IMAGE: pytorch/manylinux-builder:cuda12.4-main
+      DESIRED_PYTHON: "3.12"
+      build_name: manywheel-py3_12-cuda12_4-split
+    secrets:
+      github-token: ${{ secrets.GITHUB_TOKEN }}
+      conda-pytorchbot-token: ${{ secrets.CONDA_PYTORCHBOT_TOKEN }}
+      conda-pytorchbot-token-test: ${{ secrets.CONDA_PYTORCHBOT_TOKEN_TEST }}
+    uses: ./.github/workflows/_binary-upload.yml
+
+  manywheel-py3_12-rocm6_0-build:
+    if: ${{ github.repository_owner == 'pytorch' }}
+    uses: ./.github/workflows/_binary-build-linux.yml
+    with:
+      PYTORCH_ROOT: /pytorch
+      BUILDER_ROOT: /builder
+      PACKAGE_TYPE: manywheel
+      # TODO: This is a legacy variable that we eventually want to get rid of in
+      #       favor of GPU_ARCH_VERSION
       DESIRED_CUDA: rocm6.0
       GPU_ARCH_VERSION: 6.0
       GPU_ARCH_TYPE: rocm
@@ -3434,26 +3492,12 @@
   manywheel-py3_12-rocm6_1-build:
     if: ${{ github.repository_owner == 'pytorch' }}
     uses: ./.github/workflows/_binary-build-linux.yml
->>>>>>> 8c254262
-    with:
-      PYTORCH_ROOT: /pytorch
-      BUILDER_ROOT: /builder
-      PACKAGE_TYPE: manywheel
-      # TODO: This is a legacy variable that we eventually want to get rid of in
-      #       favor of GPU_ARCH_VERSION
-<<<<<<< HEAD
-      DESIRED_CUDA: cu124
-      GPU_ARCH_VERSION: 12.4
-      GPU_ARCH_TYPE: cuda
-      DOCKER_IMAGE: pytorch/manylinux-builder:cuda12.4-main
-      DESIRED_PYTHON: "3.12"
-      build_name: manywheel-py3_12-cuda12_4-split
-      build_environment: linux-binary-manywheel
-      runs_on: linux.4xlarge.nvidia.gpu
-    secrets:
-      github-token: ${{ secrets.GITHUB_TOKEN }}
-  manywheel-py3_12-cuda12_4-split-upload:  # Uploading
-=======
+    with:
+      PYTORCH_ROOT: /pytorch
+      BUILDER_ROOT: /builder
+      PACKAGE_TYPE: manywheel
+      # TODO: This is a legacy variable that we eventually want to get rid of in
+      #       favor of GPU_ARCH_VERSION
       DESIRED_CUDA: rocm6.1
       GPU_ARCH_VERSION: 6.1
       GPU_ARCH_TYPE: rocm
@@ -3525,37 +3569,23 @@
       - name: Teardown ROCm
         uses: ./.github/actions/teardown-rocm
   manywheel-py3_12-rocm6_1-upload:  # Uploading
->>>>>>> 8c254262
-    if: ${{ github.repository_owner == 'pytorch' }}
-    permissions:
-      id-token: write
-      contents: read
-<<<<<<< HEAD
-    needs: manywheel-py3_12-cuda12_4-split-test
-=======
+    if: ${{ github.repository_owner == 'pytorch' }}
+    permissions:
+      id-token: write
+      contents: read
     needs: manywheel-py3_12-rocm6_1-test
->>>>>>> 8c254262
-    with:
-      PYTORCH_ROOT: /pytorch
-      BUILDER_ROOT: /builder
-      PACKAGE_TYPE: manywheel
-      # TODO: This is a legacy variable that we eventually want to get rid of in
-      #       favor of GPU_ARCH_VERSION
-<<<<<<< HEAD
-      DESIRED_CUDA: cu124
-      GPU_ARCH_VERSION: 12.4
-      GPU_ARCH_TYPE: cuda
-      DOCKER_IMAGE: pytorch/manylinux-builder:cuda12.4-main
-      DESIRED_PYTHON: "3.12"
-      build_name: manywheel-py3_12-cuda12_4-split
-=======
+    with:
+      PYTORCH_ROOT: /pytorch
+      BUILDER_ROOT: /builder
+      PACKAGE_TYPE: manywheel
+      # TODO: This is a legacy variable that we eventually want to get rid of in
+      #       favor of GPU_ARCH_VERSION
       DESIRED_CUDA: rocm6.1
       GPU_ARCH_VERSION: 6.1
       GPU_ARCH_TYPE: rocm
       DOCKER_IMAGE: pytorch/manylinux-builder:rocm6.1-main
       DESIRED_PYTHON: "3.12"
       build_name: manywheel-py3_12-rocm6_1
->>>>>>> 8c254262
     secrets:
       github-token: ${{ secrets.GITHUB_TOKEN }}
       conda-pytorchbot-token: ${{ secrets.CONDA_PYTORCHBOT_TOKEN }}
