--- conflicted
+++ resolved
@@ -7,12 +7,7 @@
 from pathlib import Path
 from typing import Any
 
-<<<<<<< HEAD
-
-REPO_ROOT = pathlib.Path(__file__).resolve().parent.parent.parent
-=======
 REPO_ROOT = Path(__file__).resolve().parent.parent.parent
->>>>>>> 3ae56678
 
 # These tests are slow enough that it's worth calculating whether the patch
 # touched any related files first. This list was manually generated, but for every
