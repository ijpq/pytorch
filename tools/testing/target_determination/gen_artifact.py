from __future__ import annotations

import json
import os
<<<<<<< HEAD
from pathlib import Path
from typing import Any
=======
import pathlib
from typing import Any, List
>>>>>>> ba2171bb

REPO_ROOT = pathlib.Path(__file__).resolve().parent.parent.parent.parent


def gen_ci_artifact(included: list[Any], excluded: list[Any]) -> None:
    file_name = f"td_exclusions-{os.urandom(10).hex()}.json"
    with open(REPO_ROOT / "test" / "test-reports" / file_name, "w") as f:
        json.dump({"included": included, "excluded": excluded}, f)<|MERGE_RESOLUTION|>--- conflicted
+++ resolved
@@ -2,13 +2,8 @@
 
 import json
 import os
-<<<<<<< HEAD
-from pathlib import Path
+import pathlib
 from typing import Any
-=======
-import pathlib
-from typing import Any, List
->>>>>>> ba2171bb
 
 REPO_ROOT = pathlib.Path(__file__).resolve().parent.parent.parent.parent
 
