import sys
import unittest
from pathlib import Path

<<<<<<< HEAD

REPO_ROOT = Path(__file__).resolve().parents[2]
=======
REPO_ROOT = Path(__file__).resolve().parent.parent.parent
>>>>>>> 600bf978
try:
    # using tools/ to optimize test run.
    sys.path.append(str(REPO_ROOT))
    from tools.testing.test_run import ShardedTest, TestRun
except ModuleNotFoundError:
    print("Can't import required modules, exiting")
    sys.exit(1)


class TestTestRun(unittest.TestCase):
    def test_union_with_full_run(self) -> None:
        run1 = TestRun("foo")
        run2 = TestRun("foo::bar")

        self.assertEqual(run1 | run2, run1)
        self.assertEqual(run2 | run1, run1)

    def test_union_with_inclusions(self) -> None:
        run1 = TestRun("foo::bar")
        run2 = TestRun("foo::baz")

        expected = TestRun("foo", included=["bar", "baz"])

        self.assertEqual(run1 | run2, expected)
        self.assertEqual(run2 | run1, expected)

    def test_union_with_non_overlapping_exclusions(self) -> None:
        run1 = TestRun("foo", excluded=["bar"])
        run2 = TestRun("foo", excluded=["baz"])

        expected = TestRun("foo")

        self.assertEqual(run1 | run2, expected)
        self.assertEqual(run2 | run1, expected)

    def test_union_with_overlapping_exclusions(self) -> None:
        run1 = TestRun("foo", excluded=["bar", "car"])
        run2 = TestRun("foo", excluded=["bar", "caz"])

        expected = TestRun("foo", excluded=["bar"])

        self.assertEqual(run1 | run2, expected)
        self.assertEqual(run2 | run1, expected)

    def test_union_with_mixed_inclusion_exclusions(self) -> None:
        run1 = TestRun("foo", excluded=["baz", "car"])
        run2 = TestRun("foo", included=["baz"])

        expected = TestRun("foo", excluded=["car"])

        self.assertEqual(run1 | run2, expected)
        self.assertEqual(run2 | run1, expected)

    def test_union_with_mixed_files_fails(self) -> None:
        run1 = TestRun("foo")
        run2 = TestRun("bar")

        with self.assertRaises(AssertionError):
            run1 | run2

    def test_union_with_empty_file_yields_orig_file(self) -> None:
        run1 = TestRun("foo")
        run2 = TestRun.empty()

        self.assertEqual(run1 | run2, run1)
        self.assertEqual(run2 | run1, run1)

    def test_subtracting_full_run_fails(self) -> None:
        run1 = TestRun("foo::bar")
        run2 = TestRun("foo")

        self.assertEqual(run1 - run2, TestRun.empty())

    def test_subtracting_empty_file_yields_orig_file(self) -> None:
        run1 = TestRun("foo")
        run2 = TestRun.empty()

        self.assertEqual(run1 - run2, run1)
        self.assertEqual(run2 - run1, TestRun.empty())

    def test_empty_is_falsey(self) -> None:
        self.assertFalse(TestRun.empty())

    def test_subtracting_inclusion_from_full_run(self) -> None:
        run1 = TestRun("foo")
        run2 = TestRun("foo::bar")

        expected = TestRun("foo", excluded=["bar"])

        self.assertEqual(run1 - run2, expected)

    def test_subtracting_inclusion_from_overlapping_inclusion(self) -> None:
        run1 = TestRun("foo", included=["bar", "baz"])
        run2 = TestRun("foo::baz")

        self.assertEqual(run1 - run2, TestRun("foo", included=["bar"]))

    def test_subtracting_inclusion_from_nonoverlapping_inclusion(self) -> None:
        run1 = TestRun("foo", included=["bar", "baz"])
        run2 = TestRun("foo", included=["car"])

        self.assertEqual(run1 - run2, TestRun("foo", included=["bar", "baz"]))

    def test_subtracting_exclusion_from_full_run(self) -> None:
        run1 = TestRun("foo")
        run2 = TestRun("foo", excluded=["bar"])

        self.assertEqual(run1 - run2, TestRun("foo", included=["bar"]))

    def test_subtracting_exclusion_from_superset_exclusion(self) -> None:
        run1 = TestRun("foo", excluded=["bar", "baz"])
        run2 = TestRun("foo", excluded=["baz"])

        self.assertEqual(run1 - run2, TestRun.empty())
        self.assertEqual(run2 - run1, TestRun("foo", included=["bar"]))

    def test_subtracting_exclusion_from_nonoverlapping_exclusion(self) -> None:
        run1 = TestRun("foo", excluded=["bar", "baz"])
        run2 = TestRun("foo", excluded=["car"])

        self.assertEqual(run1 - run2, TestRun("foo", included=["car"]))
        self.assertEqual(run2 - run1, TestRun("foo", included=["bar", "baz"]))

    def test_subtracting_inclusion_from_exclusion_without_overlaps(self) -> None:
        run1 = TestRun("foo", excluded=["bar", "baz"])
        run2 = TestRun("foo", included=["bar"])

        self.assertEqual(run1 - run2, run1)
        self.assertEqual(run2 - run1, run2)

    def test_subtracting_inclusion_from_exclusion_with_overlaps(self) -> None:
        run1 = TestRun("foo", excluded=["bar", "baz"])
        run2 = TestRun("foo", included=["bar", "car"])

        self.assertEqual(run1 - run2, TestRun("foo", excluded=["bar", "baz", "car"]))
        self.assertEqual(run2 - run1, TestRun("foo", included=["bar"]))

    def test_and(self) -> None:
        run1 = TestRun("foo", included=["bar", "baz"])
        run2 = TestRun("foo", included=["bar", "car"])

        self.assertEqual(run1 & run2, TestRun("foo", included=["bar"]))

    def test_and_exclusions(self) -> None:
        run1 = TestRun("foo", excluded=["bar", "baz"])
        run2 = TestRun("foo", excluded=["bar", "car"])

        self.assertEqual(run1 & run2, TestRun("foo", excluded=["bar", "baz", "car"]))


class TestShardedTest(unittest.TestCase):
    def test_get_pytest_args(self) -> None:
        test = TestRun("foo", included=["bar", "baz"])
        sharded_test = ShardedTest(test, 1, 1)

        expected_args = ["-k", "bar or baz"]

        self.assertListEqual(sharded_test.get_pytest_args(), expected_args)


if __name__ == "__main__":
    unittest.main()<|MERGE_RESOLUTION|>--- conflicted
+++ resolved
@@ -2,12 +2,7 @@
 import unittest
 from pathlib import Path
 
-<<<<<<< HEAD
-
-REPO_ROOT = Path(__file__).resolve().parents[2]
-=======
 REPO_ROOT = Path(__file__).resolve().parent.parent.parent
->>>>>>> 600bf978
 try:
     # using tools/ to optimize test run.
     sys.path.append(str(REPO_ROOT))
