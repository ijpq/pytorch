--- conflicted
+++ resolved
@@ -26,7 +26,7 @@
 
 
 
-basic_gnn_edgecnn,pass,22
+basic_gnn_edgecnn,pass,20
 
 
 
@@ -62,7 +62,7 @@
 
 
 
-drq,pass,6
+drq,pass,7
 
 
 
@@ -94,11 +94,7 @@
 
 
 
-<<<<<<< HEAD
-hf_BigBird,pass,49
-=======
 hf_BigBird,pass,6
->>>>>>> e53d9590
 
 
 
@@ -114,7 +110,7 @@
 
 
 
-hf_Reformer,pass,26
+hf_Reformer,pass,25
 
 
 
@@ -282,7 +278,7 @@
 
 
 
-vision_maskrcnn,pass,34
+vision_maskrcnn,pass,33
 
 
 
