import dataclasses
import itertools
import time
from typing import Optional, Tuple

from mixtral_moe_model import ConditionalFeedForward, Transformer as MixtralMoE
from mixtral_moe_quantize import (
    ConditionalFeedForwardInt8,
    WeightOnlyInt8QuantHandler as MixtralMoEWeightOnlyInt8QuantHandler,
)
from model import Transformer as LLaMA
from quantize import WeightOnlyInt8QuantHandler as LLaMAWeightOnlyInt8QuantHandler

import torch
import torch._inductor.config

torch._inductor.config.coordinate_descent_tuning = True
torch._inductor.config.triton.unique_kernel_names = True
torch._inductor.config.fx_graph_cache = True  # Experimental feature to reduce compilation times, will be on by default in future
torch._inductor.config.assert_indirect_indexing = False


@dataclasses.dataclass
class GPTModelConfig:
    name: str
    module: type
    mode: Optional[str]
    quantizer: type
    token_per_sec: float
    memory_bandwidth: float
    compilation_time: float


def device_sync(device):
    if "cuda" in device:
        torch.cuda.synchronize(device)
    elif "cpu" in device:
        pass
    else:
        print(f"device={device} is not yet suppported")


def multinomial_sample_one_no_sync(
    probs_sort,
):  # Does multinomial sampling without a cuda synchronization
    q = torch.empty_like(probs_sort).exponential_(1)
    return torch.argmax(probs_sort / q, dim=-1, keepdim=True).to(dtype=torch.int)


def logits_to_probs(logits, temperature: float = 1.0, top_k: Optional[int] = None):
    logits = logits / max(temperature, 1e-5)

    if top_k is not None:
        v, _ = torch.topk(logits, min(top_k, logits.size(-1)))
        pivot = v.select(-1, -1).unsqueeze(-1)
        logits = torch.where(logits < pivot, -float("Inf"), logits)
    probs = torch.nn.functional.softmax(logits, dim=-1)
    return probs


def sample(logits, temperature: float = 1.0, top_k: Optional[int] = None):
    probs = logits_to_probs(logits[0, -1], temperature, top_k)
    idx_next = multinomial_sample_one_no_sync(probs)
    return idx_next, probs


@torch.compile(fullgraph=True)
def prefill(
    model: torch.nn.Module, x: torch.Tensor, input_pos: torch.Tensor, **sampling_kwargs
) -> torch.Tensor:
    # input_pos: [B, S]
    logits = model(x, input_pos)
    return sample(logits, **sampling_kwargs)[0]


@torch.compile(fullgraph=True, mode="reduce-overhead")
def decode_one_token(
    model: torch.nn.Module, x: torch.Tensor, input_pos: torch.Tensor, **sampling_kwargs
) -> Tuple[torch.Tensor, torch.Tensor]:
    # input_pos: [B, 1]
    assert input_pos.shape[-1] == 1
    logits = model(x, input_pos)
    return sample(logits, **sampling_kwargs)


def decode_n_tokens(
    model: torch.nn.Module,
    cur_token: torch.Tensor,
    input_pos: torch.Tensor,
    num_new_tokens: int,
    **sampling_kwargs,
):
    new_tokens, new_probs = [], []
    for i in range(num_new_tokens):
        with torch.nn.attention.sdpa_kernel(
            torch.nn.attention.SDPBackend.MATH
        ):  # Actually better for Inductor to codegen attention here
            next_token, next_prob = decode_one_token(
                model, cur_token, input_pos, **sampling_kwargs
            )
            input_pos += 1
            new_tokens.append(next_token.clone())
            new_probs.append(next_prob.clone())
            cur_token = next_token.view(1, -1)

    return new_tokens, new_probs


@torch.no_grad()
def generate(
    model: torch.nn.Module, prompt: torch.Tensor, max_new_tokens: int, **sampling_kwargs
) -> torch.Tensor:
    device, dtype = prompt.device, prompt.dtype
    T = prompt.size(0)
    T_new = T + max_new_tokens
    max_seq_length = min(T_new, model.config.block_size)

    with torch.device(device):
        model.setup_caches(max_batch_size=1, max_seq_length=max_seq_length)

    # create an empty tensor of the expected final shape and fill in the current tokens
    empty = torch.empty(T_new, dtype=dtype, device=device)
    empty[:T] = prompt
    seq = empty
    input_pos = torch.arange(0, T, device=device)

    next_token = prefill(model, prompt.view(1, -1), input_pos, **sampling_kwargs)
    seq[T] = next_token

    input_pos = torch.tensor([T], device=device, dtype=torch.int)

    generated_tokens, _ = decode_n_tokens(
        model, next_token.view(1, -1), input_pos, max_new_tokens - 1, **sampling_kwargs
    )
    seq[T + 1 :] = torch.cat(generated_tokens)
    return seq


def _load_model(x: GPTModelConfig, device="cuda", precision=torch.bfloat16):
    with torch.device("meta"):
        model = x.module.from_name(x.name)
    model = model.to(dtype=precision)

    if x.mode == "int8":
        print("Using int8 weight-only quantization!")
        model = x.quantizer(model).convert_for_runtime()

    state_dict = model.state_dict()
    for k, v in state_dict.items():
        state_dict[k] = torch.nn.Parameter(
            torch.randn(v.shape, device=device).to(dtype=v.dtype),
            requires_grad=v.requires_grad,
        )
    model.load_state_dict(state_dict, assign=True)
    return model.eval()


# Only count activated parameters and buffers.
def _get_model_size(model):
    model_size = 0
    for name, child in model.named_children():
        if not isinstance(child, torch.nn.Embedding):
            model_size += sum(
                [
                    p.numel() * p.dtype.itemsize
                    for p in itertools.chain(child.parameters(), child.buffers())
                ]
            )

    # Remove the inactivated experts from the model size if this is mixture of experts
    # architecture, since only activated experts are loaded.
    if hasattr(model.config, "num_experts"):
        config = model.config
        for submodule in model.modules():
            if isinstance(
                submodule, (ConditionalFeedForward, ConditionalFeedForwardInt8)
            ):
                model_size -= (
                    sum(
                        [
                            p.numel() * p.dtype.itemsize
                            for p in itertools.chain(
                                submodule.parameters(), child.buffers()
                            )
                        ]
                    )
                    * (config.num_experts - config.num_activated_experts)
                    / config.num_experts
                )

    return model_size


def run_experiment(
    x: GPTModelConfig,
    num_samples: int = 5,
    max_new_tokens: int = 200,
    top_k: int = 200,
    temperature: float = 0.8,
    device: str = "cuda",
) -> None:
    print(f"Loading model {x.name}")
    t0 = time.time()
    model = _load_model(x)
    device_sync(device=device)  # MKG
    print(f"Time to load model: {time.time() - t0:.02f} seconds")

    prompt = torch.tensor(
        [1, 15043, 29892, 590, 1024, 338], device=device, dtype=torch.int32
    )
    prompt_length = prompt.size(0)

    torch.manual_seed(1234)
    model_size = _get_model_size(model)

    aggregate_metrics = {"tokens_per_sec": [], "memory_bandwidth": []}
    start = -1
    compilation_time = None

    for i in range(start, num_samples):
        device_sync(device=device)  # MKG

        t0 = time.perf_counter()
        y = generate(
            model, prompt, max_new_tokens, temperature=temperature, top_k=top_k
        )

        if i == -1:
            compilation_time = time.perf_counter() - t0
            print(f"Compilation time: {compilation_time:.2f} seconds")
            continue

        device_sync(device=device)  # MKG
        t = time.perf_counter() - t0
        tokens_generated = y.size(0) - prompt_length
        tokens_sec = tokens_generated / t
        aggregate_metrics["tokens_per_sec"].append(tokens_sec)
        aggregate_metrics["memory_bandwidth"].append(model_size * tokens_sec / 1e9)

    token_per_sec = torch.mean(torch.tensor(aggregate_metrics["tokens_per_sec"])).item()
    memory_bandwidth = torch.mean(
        torch.tensor(aggregate_metrics["memory_bandwidth"])
    ).item()
    print(f"Average tokens/sec: {token_per_sec:.2f} tokens/sec")
    print(f"Average bandwidth achieved: {memory_bandwidth:.02f} GB/s")
    print(f"Memory used: {torch.cuda.max_memory_reserved() / 1e9:.02f} GB")
    return token_per_sec, memory_bandwidth, compilation_time


# token_per_sec and memory_bandwidth target numbers are for A100-40GB, which are different from the typical A100-80GB.
def run_llama2_7b_bf16(device: str = "cuda"):
    from benchmark import Experiment

    model = GPTModelConfig(
        "Llama-2-7b-chat-hf",
        LLaMA,
        "bfloat16",
        LLaMAWeightOnlyInt8QuantHandler,
        94,
        1253,
        162,
    )
    token_per_sec, memory_bandwidth, compilation_time = run_experiment(model)
    return [
        Experiment(
            model.name,
            "token_per_sec",
            model.token_per_sec,
            f"{token_per_sec:.02f}",
            model.mode,
            device,
        ),
        Experiment(
            model.name,
            "memory_bandwidth(GB/s)",
            model.memory_bandwidth,
            f"{memory_bandwidth:.02f}",
            model.mode,
            device,
<<<<<<< HEAD
=======
        ),
        Experiment(
            model.name,
            "compilation_time(s)",
            model.compilation_time,
            f"{compilation_time:.02f}",
            model.mode,
            device,
>>>>>>> d21f311a
        ),
    ]


# token_per_sec and memory_bandwidth target numbers are for A100-40GB, which are different from the typical A100-80GB.
def run_llama2_7b_int8(device: str = "cuda"):
    from benchmark import Experiment

    model = GPTModelConfig(
        "Llama-2-7b-chat-hf",
        LLaMA,
        "int8",
        LLaMAWeightOnlyInt8QuantHandler,
        144,
        957,
        172,
    )
    token_per_sec, memory_bandwidth, compilation_time = run_experiment(model)
    return [
        Experiment(
            model.name,
            "token_per_sec",
            model.token_per_sec,
            f"{token_per_sec:.02f}",
            model.mode,
            device,
        ),
        Experiment(
            model.name,
            "memory_bandwidth(GB/s)",
            model.memory_bandwidth,
            f"{memory_bandwidth:.02f}",
            model.mode,
            device,
<<<<<<< HEAD
=======
        ),
        Experiment(
            model.name,
            "compilation_time(s)",
            model.compilation_time,
            f"{compilation_time:.02f}",
            model.mode,
            device,
>>>>>>> d21f311a
        ),
    ]


# token_per_sec and memory_bandwidth target numbers are for A100-40GB, which are different from the typical A100-80GB.
def run_mixtral_8x7b_int8(device: str = "cuda"):
    from benchmark import Experiment

    # We reduced the original number of layers from 32 to 16 to adapt CI memory limitation.
    model = GPTModelConfig(
        "Mixtral-8x7B-v0.1",
        MixtralMoE,
        "int8",
        MixtralMoEWeightOnlyInt8QuantHandler,
        175,
        1280,
        162,
    )
    token_per_sec, memory_bandwidth, compilation_time = run_experiment(model)
    return [
        Experiment(
            model.name,
            "token_per_sec",
            model.token_per_sec,
            f"{token_per_sec:.02f}",
            model.mode,
            device,
        ),
        Experiment(
            model.name,
            "memory_bandwidth(GB/s)",
            model.memory_bandwidth,
            f"{memory_bandwidth:.02f}",
            model.mode,
            device,
<<<<<<< HEAD
=======
        ),
        Experiment(
            model.name,
            "compilation_time(s)",
            model.compilation_time,
            f"{compilation_time:.02f}",
            model.mode,
            device,
>>>>>>> d21f311a
        ),
    ]<|MERGE_RESOLUTION|>--- conflicted
+++ resolved
@@ -277,8 +277,6 @@
             f"{memory_bandwidth:.02f}",
             model.mode,
             device,
-<<<<<<< HEAD
-=======
         ),
         Experiment(
             model.name,
@@ -287,7 +285,6 @@
             f"{compilation_time:.02f}",
             model.mode,
             device,
->>>>>>> d21f311a
         ),
     ]
 
@@ -322,8 +319,6 @@
             f"{memory_bandwidth:.02f}",
             model.mode,
             device,
-<<<<<<< HEAD
-=======
         ),
         Experiment(
             model.name,
@@ -332,7 +327,6 @@
             f"{compilation_time:.02f}",
             model.mode,
             device,
->>>>>>> d21f311a
         ),
     ]
 
@@ -368,8 +362,6 @@
             f"{memory_bandwidth:.02f}",
             model.mode,
             device,
-<<<<<<< HEAD
-=======
         ),
         Experiment(
             model.name,
@@ -378,6 +370,5 @@
             f"{compilation_time:.02f}",
             model.mode,
             device,
->>>>>>> d21f311a
         ),
     ]