--- conflicted
+++ resolved
@@ -1,23 +1,10 @@
+from __future__ import annotations
+
 import argparse
 import os
 from collections import namedtuple
 from pathlib import Path
-<<<<<<< HEAD
-from typing import (
-    Any,
-    Callable,
-    Iterable,
-    Iterator,
-    List,
-    Optional,
-    Sequence,
-    Tuple,
-    Type,
-    Union,
-)
-=======
 from typing import Any, Callable, Iterable, Iterator, Sequence
->>>>>>> 600bf978
 
 import yaml
 
@@ -106,8 +93,8 @@
 
 def parse_native_functions_keys(
     backend_yaml_path: str,
-    grouped_native_functions: Sequence[Union[NativeFunction, NativeFunctionsGroup]],
-) -> Tuple[List[OperatorName], List[Any], List[OperatorName]]:
+    grouped_native_functions: Sequence[NativeFunction | NativeFunctionsGroup],
+) -> tuple[list[OperatorName], list[Any], list[OperatorName]]:
     with open(backend_yaml_path) as f:
         yaml_values = yaml.load(f, Loader=YamlLoader)
     assert isinstance(yaml_values, dict)
@@ -124,7 +111,7 @@
 
 
 def validate_shape_inference_header(
-    shape_inference_hdr: str, expected_shape_infr_decls: List[str]
+    shape_inference_hdr: str, expected_shape_infr_decls: list[str]
 ) -> None:
     try:
         with open(shape_inference_hdr) as f:
@@ -184,12 +171,12 @@
 
 class default_args:
     node_base: str = "Node"
-    node_base_hdr: Optional[str] = None
+    node_base_hdr: str | None = None
     shape_inference_hdr: str = "torch/csrc/lazy/core/shape_inference.h"
     tensor_class: str = "torch::lazy::LazyTensor"
     tensor_class_hdr: str = "torch/csrc/lazy/core/tensor.h"
-    lazy_ir_generator: Type[GenLazyIR] = GenLazyIR
-    native_func_definition_generator: Type[
+    lazy_ir_generator: type[GenLazyIR] = GenLazyIR
+    native_func_definition_generator: type[
         GenLazyNativeFuncDefinition
     ] = GenLazyNativeFuncDefinition
     backend_name: str = "TorchScript"
@@ -265,16 +252,12 @@
     options = parser.parse_args()
 
     # Assumes that this file lives at PYTORCH_ROOT/torchgen/gen_backend_stubs.py
-<<<<<<< HEAD
-    torch_root = Path(__file__).absolute().parents[2]
-=======
     torch_root = Path(__file__).parent.parent.parent.absolute()
->>>>>>> 600bf978
     aten_path = str(torch_root / "aten" / "src" / "ATen")
-    lazy_ir_generator: Type[GenLazyIR] = default_args.lazy_ir_generator
+    lazy_ir_generator: type[GenLazyIR] = default_args.lazy_ir_generator
     if options.gen_ts_lowerings:
         lazy_ir_generator = GenTSLazyIR
-    native_func_definition_generator: Type[
+    native_func_definition_generator: type[
         GenLazyNativeFuncDefinition
     ] = default_args.native_func_definition_generator
 
@@ -300,14 +283,14 @@
     source_yaml: str,
     output_dir: str,
     dry_run: bool,
-    impl_path: Optional[str],
+    impl_path: str | None,
     node_base: str = default_args.node_base,
-    node_base_hdr: Optional[str] = default_args.node_base_hdr,
+    node_base_hdr: str | None = default_args.node_base_hdr,
     tensor_class: str = default_args.tensor_class,
     tensor_class_hdr: str = default_args.tensor_class_hdr,
     shape_inference_hdr: str = default_args.shape_inference_hdr,
-    lazy_ir_generator: Type[GenLazyIR] = default_args.lazy_ir_generator,
-    native_func_definition_generator: Type[
+    lazy_ir_generator: type[GenLazyIR] = default_args.lazy_ir_generator,
+    native_func_definition_generator: type[
         GenLazyNativeFuncDefinition
     ] = default_args.native_func_definition_generator,
     # build_in_tree is true for TS backend and affects include paths
@@ -355,7 +338,7 @@
     )
     grouped_native_functions = get_grouped_native_functions(native_functions)
 
-    def sort_native_function(f: Union[NativeFunctionsGroup, NativeFunction]) -> str:
+    def sort_native_function(f: NativeFunctionsGroup | NativeFunction) -> str:
         """
         We sort the native function because of the note in concat_map_codegen.
         TODO(alanwaketan): Remove this sorting hack once all ops are grouped properly.
@@ -385,8 +368,8 @@
 
     def concat_map_codegen(
         func: Callable[[NativeFunction], Sequence[str]],
-        xs: Iterable[Union[NativeFunctionsGroup, NativeFunction]],
-        ops_list: List[OperatorName] = full_codegen,
+        xs: Iterable[NativeFunctionsGroup | NativeFunction],
+        ops_list: list[OperatorName] = full_codegen,
     ) -> Iterator[str]:
         """
         We code-gen for the functional variant, which is all we need for IR classes/lowerings/shape inferences, but we
