#!/bin/bash

set -ex

image="$1"
shift

if [ -z "${image}" ]; then
  echo "Usage: $0 IMAGE"
  exit 1
fi

function extract_version_from_image_name() {
  eval export $2=$(echo "${image}" | perl -n -e"/$1(\d+(\.\d+)?(\.\d+)?)/ && print \$1")
  if [ "x${!2}" = x ]; then
    echo "variable '$2' not correctly parsed from image='$image'"
    exit 1
  fi
}

function extract_all_from_image_name() {
  # parts $image into array, splitting on '-'
  keep_IFS="$IFS"
  IFS="-"
  declare -a parts=($image)
  IFS="$keep_IFS"
  unset keep_IFS

  for part in "${parts[@]}"; do
    name=$(echo "${part}" | perl -n -e"/([a-zA-Z]+)\d+(\.\d+)?(\.\d+)?/ && print \$1")
    vername="${name^^}_VERSION"
    # "py" is the odd one out, needs this special case
    if [ "x${name}" = xpy ]; then
      vername=ANACONDA_PYTHON_VERSION
    fi
    # skip non-conforming fields such as "pytorch", "linux" or "bionic" without version string
    if [ -n "${name}" ]; then
      extract_version_from_image_name "${name}" "${vername}"
    fi
  done
}

# Use the same pre-built XLA test image from PyTorch/XLA
if [[ "$image" == *xla* ]]; then
  echo "Using pre-built XLA test image..."
  exit 0
fi

if [[ "$image" == *-focal* ]]; then
  UBUNTU_VERSION=20.04
elif [[ "$image" == *-jammy* ]]; then
  UBUNTU_VERSION=22.04
elif [[ "$image" == *ubuntu* ]]; then
  extract_version_from_image_name ubuntu UBUNTU_VERSION
elif [[ "$image" == *centos* ]]; then
  extract_version_from_image_name centos CENTOS_VERSION
fi

if [ -n "${UBUNTU_VERSION}" ]; then
  OS="ubuntu"
elif [ -n "${CENTOS_VERSION}" ]; then
  OS="centos"
else
  echo "Unable to derive operating system base..."
  exit 1
fi

DOCKERFILE="${OS}/Dockerfile"
# When using ubuntu - 22.04, start from Ubuntu docker image, instead of nvidia/cuda docker image.
if [[ "$image" == *cuda* && "$UBUNTU_VERSION" != "22.04" ]]; then
  DOCKERFILE="${OS}-cuda/Dockerfile"
elif [[ "$image" == *rocm* ]]; then
  DOCKERFILE="${OS}-rocm/Dockerfile"
elif [[ "$image" == *xpu* ]]; then
  DOCKERFILE="${OS}-xpu/Dockerfile"
elif [[ "$image" == *cuda*linter* ]]; then
  # Use a separate Dockerfile for linter to keep a small image size
  DOCKERFILE="linter-cuda/Dockerfile"
elif [[ "$image" == *linter* ]]; then
  # Use a separate Dockerfile for linter to keep a small image size
  DOCKERFILE="linter/Dockerfile"
fi

# CMake 3.18 is needed to support CUDA17 language variant
CMAKE_VERSION=3.18.5

_UCX_COMMIT=7bb2722ff2187a0cad557ae4a6afa090569f83fb
_UCC_COMMIT=20eae37090a4ce1b32bcce6144ccad0b49943e0b

# It's annoying to rename jobs every time you want to rewrite a
# configuration, so we hardcode everything here rather than do it
# from scratch
case "$image" in
  pytorch-linux-focal-cuda12.4-cudnn9-py3-gcc9)
    CUDA_VERSION=12.4.0
    CUDNN_VERSION=9
    ANACONDA_PYTHON_VERSION=3.10
    GCC_VERSION=9
    PROTOBUF=yes
    DB=yes
    VISION=yes
    KATEX=yes
    UCX_COMMIT=${_UCX_COMMIT}
    UCC_COMMIT=${_UCC_COMMIT}
    CONDA_CMAKE=yes
    TRITON=yes
    ;;
  pytorch-linux-focal-cuda12.1-cudnn9-py3-gcc9)
    CUDA_VERSION=12.1.1
    CUDNN_VERSION=9
    ANACONDA_PYTHON_VERSION=3.10
    GCC_VERSION=9
    PROTOBUF=yes
    DB=yes
    VISION=yes
    KATEX=yes
    UCX_COMMIT=${_UCX_COMMIT}
    UCC_COMMIT=${_UCC_COMMIT}
    CONDA_CMAKE=yes
    TRITON=yes
    ;;
  pytorch-linux-focal-cuda12.4-cudnn9-py3-gcc9-inductor-benchmarks)
    CUDA_VERSION=12.4.0
    CUDNN_VERSION=9
    ANACONDA_PYTHON_VERSION=3.10
    GCC_VERSION=9
    PROTOBUF=yes
    DB=yes
    VISION=yes
    KATEX=yes
    UCX_COMMIT=${_UCX_COMMIT}
    UCC_COMMIT=${_UCC_COMMIT}
    CONDA_CMAKE=yes
    TRITON=yes
    INDUCTOR_BENCHMARKS=yes
    ;;
  pytorch-linux-focal-cuda12.1-cudnn9-py3-gcc9-inductor-benchmarks)
    CUDA_VERSION=12.1.1
    CUDNN_VERSION=9
    ANACONDA_PYTHON_VERSION=3.10
    GCC_VERSION=9
    PROTOBUF=yes
    DB=yes
    VISION=yes
    KATEX=yes
    UCX_COMMIT=${_UCX_COMMIT}
    UCC_COMMIT=${_UCC_COMMIT}
    CONDA_CMAKE=yes
    TRITON=yes
    INDUCTOR_BENCHMARKS=yes
    ;;
  pytorch-linux-focal-cuda12.1-cudnn9-py3.12-gcc9-inductor-benchmarks)
    CUDA_VERSION=12.1.1
    CUDNN_VERSION=9
    ANACONDA_PYTHON_VERSION=3.12
    GCC_VERSION=9
    PROTOBUF=yes
    DB=yes
    VISION=yes
    KATEX=yes
    UCX_COMMIT=${_UCX_COMMIT}
    UCC_COMMIT=${_UCC_COMMIT}
    CONDA_CMAKE=yes
    TRITON=yes
    INDUCTOR_BENCHMARKS=yes
    ;;
<<<<<<< HEAD
  pytorch-linux-focal-cuda11.8-cudnn8-py3-gcc9)
=======
  pytorch-linux-focal-cuda12.4-cudnn9-py3.12-gcc9-inductor-benchmarks)
    CUDA_VERSION=12.4.0
    CUDNN_VERSION=9
    ANACONDA_PYTHON_VERSION=3.12
    GCC_VERSION=9
    PROTOBUF=yes
    DB=yes
    VISION=yes
    KATEX=yes
    UCX_COMMIT=${_UCX_COMMIT}
    UCC_COMMIT=${_UCC_COMMIT}
    CONDA_CMAKE=yes
    TRITON=yes
    INDUCTOR_BENCHMARKS=yes
    ;;
  pytorch-linux-focal-cuda11.8-cudnn9-py3-gcc9)
>>>>>>> f2d7f235
    CUDA_VERSION=11.8.0
    CUDNN_VERSION=9
    ANACONDA_PYTHON_VERSION=3.10
    GCC_VERSION=9
    PROTOBUF=yes
    DB=yes
    VISION=yes
    KATEX=yes
    UCX_COMMIT=${_UCX_COMMIT}
    UCC_COMMIT=${_UCC_COMMIT}
    CONDA_CMAKE=yes
    TRITON=yes
    ;;
  pytorch-linux-focal-cuda12.4-cudnn9-py3-gcc9)
    CUDA_VERSION=12.4.0
    CUDNN_VERSION=9
    ANACONDA_PYTHON_VERSION=3.10
    GCC_VERSION=9
    PROTOBUF=yes
    DB=yes
    VISION=yes
    KATEX=yes
    UCX_COMMIT=${_UCX_COMMIT}
    UCC_COMMIT=${_UCC_COMMIT}
    CONDA_CMAKE=yes
    TRITON=yes
    ;;
  pytorch-linux-focal-cuda12.1-cudnn9-py3-gcc9)
    CUDA_VERSION=12.1.1
    CUDNN_VERSION=9
    ANACONDA_PYTHON_VERSION=3.10
    GCC_VERSION=9
    PROTOBUF=yes
    DB=yes
    VISION=yes
    KATEX=yes
    UCX_COMMIT=${_UCX_COMMIT}
    UCC_COMMIT=${_UCC_COMMIT}
    CONDA_CMAKE=yes
    TRITON=yes
    ;;
<<<<<<< HEAD
=======
  pytorch-linux-focal-cuda12.4-cudnn9-py3-gcc9)
    CUDA_VERSION=12.4.0
    CUDNN_VERSION=9
    ANACONDA_PYTHON_VERSION=3.10
    GCC_VERSION=9
    PROTOBUF=yes
    DB=yes
    VISION=yes
    KATEX=yes
    UCX_COMMIT=${_UCX_COMMIT}
    UCC_COMMIT=${_UCC_COMMIT}
    CONDA_CMAKE=yes
    TRITON=yes
    ;;
>>>>>>> f2d7f235
  pytorch-linux-focal-py3-clang10-onnx)
    ANACONDA_PYTHON_VERSION=3.8
    CLANG_VERSION=10
    PROTOBUF=yes
    DB=yes
    VISION=yes
    CONDA_CMAKE=yes
    ONNX=yes
    ;;
  pytorch-linux-focal-py3-clang9-android-ndk-r21e)
    ANACONDA_PYTHON_VERSION=3.8
    CLANG_VERSION=9
    LLVMDEV=yes
    PROTOBUF=yes
    ANDROID=yes
    ANDROID_NDK_VERSION=r21e
    GRADLE_VERSION=6.8.3
    NINJA_VERSION=1.9.0
    ;;
  pytorch-linux-focal-py3.8-clang10)
    ANACONDA_PYTHON_VERSION=3.8
    CLANG_VERSION=10
    PROTOBUF=yes
    DB=yes
    VISION=yes
    VULKAN_SDK_VERSION=1.2.162.1
    SWIFTSHADER=yes
    CONDA_CMAKE=yes
    TRITON=yes
    ;;
  pytorch-linux-focal-py3.11-clang10)
    ANACONDA_PYTHON_VERSION=3.11
    CLANG_VERSION=10
    PROTOBUF=yes
    DB=yes
    VISION=yes
    VULKAN_SDK_VERSION=1.2.162.1
    SWIFTSHADER=yes
    CONDA_CMAKE=yes
    TRITON=yes
    ;;
  pytorch-linux-focal-py3.8-gcc9)
    ANACONDA_PYTHON_VERSION=3.8
    GCC_VERSION=9
    PROTOBUF=yes
    DB=yes
    VISION=yes
    CONDA_CMAKE=yes
    TRITON=yes
    ;;
  pytorch-linux-focal-rocm-n-1-py3)
    ANACONDA_PYTHON_VERSION=3.8
    GCC_VERSION=9
    PROTOBUF=yes
    DB=yes
    VISION=yes
    ROCM_VERSION=6.0
    NINJA_VERSION=1.9.0
    CONDA_CMAKE=yes
    TRITON=yes
    ;;
  pytorch-linux-focal-rocm-n-py3)
    ANACONDA_PYTHON_VERSION=3.8
    GCC_VERSION=9
    PROTOBUF=yes
    DB=yes
    VISION=yes
    ROCM_VERSION=6.1
    NINJA_VERSION=1.9.0
    CONDA_CMAKE=yes
    TRITON=yes
    ;;
  pytorch-linux-jammy-xpu-2024.0-py3)
    ANACONDA_PYTHON_VERSION=3.8
    GCC_VERSION=11
    PROTOBUF=yes
    DB=yes
    VISION=yes
    XPU_VERSION=0.5
    NINJA_VERSION=1.9.0
    CONDA_CMAKE=yes
    TRITON=yes
    ;;
    pytorch-linux-jammy-py3.8-gcc11-inductor-benchmarks)
    ANACONDA_PYTHON_VERSION=3.8
    GCC_VERSION=11
    PROTOBUF=yes
    DB=yes
    VISION=yes
    KATEX=yes
    CONDA_CMAKE=yes
    TRITON=yes
    DOCS=yes
    INDUCTOR_BENCHMARKS=yes
    ;;
  pytorch-linux-jammy-cuda11.8-cudnn9-py3.8-clang12)
    ANACONDA_PYTHON_VERSION=3.8
    CUDA_VERSION=11.8
    CUDNN_VERSION=9
    CLANG_VERSION=12
    PROTOBUF=yes
    DB=yes
    VISION=yes
    TRITON=yes
    ;;
  pytorch-linux-jammy-py3-clang12-asan)
    ANACONDA_PYTHON_VERSION=3.9
    CLANG_VERSION=12
    PROTOBUF=yes
    DB=yes
    VISION=yes
    CONDA_CMAKE=yes
    TRITON=yes
    ;;
  pytorch-linux-jammy-py3-clang15-asan)
    ANACONDA_PYTHON_VERSION=3.10
    CLANG_VERSION=15
    CONDA_CMAKE=yes
    VISION=yes
    ;;
  pytorch-linux-jammy-py3.8-gcc11)
    ANACONDA_PYTHON_VERSION=3.8
    GCC_VERSION=11
    PROTOBUF=yes
    DB=yes
    VISION=yes
    KATEX=yes
    CONDA_CMAKE=yes
    TRITON=yes
    DOCS=yes
    UNINSTALL_DILL=yes
    ;;
  pytorch-linux-jammy-py3-clang12-executorch)
    ANACONDA_PYTHON_VERSION=3.10
    CLANG_VERSION=12
    CONDA_CMAKE=yes
    EXECUTORCH=yes
    ;;
  pytorch-linux-focal-linter)
    # TODO: Use 3.9 here because of this issue https://github.com/python/mypy/issues/13627.
    # We will need to update mypy version eventually, but that's for another day. The task
    # would be to upgrade mypy to 1.0.0 with Python 3.11
    ANACONDA_PYTHON_VERSION=3.9
    CONDA_CMAKE=yes
    ;;
  pytorch-linux-jammy-cuda11.8-cudnn9-py3.9-linter)
    ANACONDA_PYTHON_VERSION=3.9
    CUDA_VERSION=11.8
    CONDA_CMAKE=yes
    ;;
  pytorch-linux-jammy-aarch64-py3.10-gcc11)
    ANACONDA_PYTHON_VERSION=3.10
    GCC_VERSION=11
    ACL=yes
    PROTOBUF=yes
    DB=yes
    VISION=yes
    CONDA_CMAKE=yes
    # snadampal: skipping sccache due to the following issue
    # https://github.com/pytorch/pytorch/issues/121559
    SKIP_SCCACHE_INSTALL=yes
    # snadampal: skipping llvm src build install because the current version
    # from pytorch/llvm:9.0.1 is x86 specific
    SKIP_LLVM_SRC_BUILD_INSTALL=yes
    ;;
  *)
    # Catch-all for builds that are not hardcoded.
    PROTOBUF=yes
    DB=yes
    VISION=yes
    echo "image '$image' did not match an existing build configuration"
    if [[ "$image" == *py* ]]; then
      extract_version_from_image_name py ANACONDA_PYTHON_VERSION
    fi
    if [[ "$image" == *cuda* ]]; then
      extract_version_from_image_name cuda CUDA_VERSION
      extract_version_from_image_name cudnn CUDNN_VERSION
    fi
    if [[ "$image" == *rocm* ]]; then
      extract_version_from_image_name rocm ROCM_VERSION
      NINJA_VERSION=1.9.0
      TRITON=yes
      # To ensure that any ROCm config will build using conda cmake
      # and thus have LAPACK/MKL enabled
      CONDA_CMAKE=yes
    fi
    if [[ "$image" == *centos7* ]]; then
      NINJA_VERSION=1.10.2
    fi
    if [[ "$image" == *gcc* ]]; then
      extract_version_from_image_name gcc GCC_VERSION
    fi
    if [[ "$image" == *clang* ]]; then
      extract_version_from_image_name clang CLANG_VERSION
    fi
    if [[ "$image" == *devtoolset* ]]; then
      extract_version_from_image_name devtoolset DEVTOOLSET_VERSION
    fi
    if [[ "$image" == *glibc* ]]; then
      extract_version_from_image_name glibc GLIBC_VERSION
    fi
    if [[ "$image" == *cmake* ]]; then
      extract_version_from_image_name cmake CMAKE_VERSION
    fi
  ;;
esac

tmp_tag=$(basename "$(mktemp -u)" | tr '[:upper:]' '[:lower:]')

#when using cudnn version 8 install it separately from cuda
if [[ "$image" == *cuda*  && ${OS} == "ubuntu" ]]; then
  IMAGE_NAME="nvidia/cuda:${CUDA_VERSION}-cudnn${CUDNN_VERSION}-devel-ubuntu${UBUNTU_VERSION}"
  if [[ ${CUDNN_VERSION} == 9 ]]; then
    IMAGE_NAME="nvidia/cuda:${CUDA_VERSION}-devel-ubuntu${UBUNTU_VERSION}"
  fi
fi

# Build image
docker build \
       --no-cache \
       --progress=plain \
       --build-arg "BUILD_ENVIRONMENT=${image}" \
       --build-arg "PROTOBUF=${PROTOBUF:-}" \
       --build-arg "LLVMDEV=${LLVMDEV:-}" \
       --build-arg "DB=${DB:-}" \
       --build-arg "VISION=${VISION:-}" \
       --build-arg "UBUNTU_VERSION=${UBUNTU_VERSION}" \
       --build-arg "CENTOS_VERSION=${CENTOS_VERSION}" \
       --build-arg "DEVTOOLSET_VERSION=${DEVTOOLSET_VERSION}" \
       --build-arg "GLIBC_VERSION=${GLIBC_VERSION}" \
       --build-arg "CLANG_VERSION=${CLANG_VERSION}" \
       --build-arg "ANACONDA_PYTHON_VERSION=${ANACONDA_PYTHON_VERSION}" \
       --build-arg "GCC_VERSION=${GCC_VERSION}" \
       --build-arg "CUDA_VERSION=${CUDA_VERSION}" \
       --build-arg "CUDNN_VERSION=${CUDNN_VERSION}" \
       --build-arg "TENSORRT_VERSION=${TENSORRT_VERSION}" \
       --build-arg "ANDROID=${ANDROID}" \
       --build-arg "ANDROID_NDK=${ANDROID_NDK_VERSION}" \
       --build-arg "GRADLE_VERSION=${GRADLE_VERSION}" \
       --build-arg "VULKAN_SDK_VERSION=${VULKAN_SDK_VERSION}" \
       --build-arg "SWIFTSHADER=${SWIFTSHADER}" \
       --build-arg "CMAKE_VERSION=${CMAKE_VERSION:-}" \
       --build-arg "NINJA_VERSION=${NINJA_VERSION:-}" \
       --build-arg "KATEX=${KATEX:-}" \
       --build-arg "ROCM_VERSION=${ROCM_VERSION:-}" \
       --build-arg "PYTORCH_ROCM_ARCH=${PYTORCH_ROCM_ARCH:-gfx906;gfx90a}" \
       --build-arg "IMAGE_NAME=${IMAGE_NAME}" \
       --build-arg "UCX_COMMIT=${UCX_COMMIT}" \
       --build-arg "UCC_COMMIT=${UCC_COMMIT}" \
       --build-arg "CONDA_CMAKE=${CONDA_CMAKE}" \
       --build-arg "TRITON=${TRITON}" \
       --build-arg "ONNX=${ONNX}" \
       --build-arg "DOCS=${DOCS}" \
       --build-arg "INDUCTOR_BENCHMARKS=${INDUCTOR_BENCHMARKS}" \
       --build-arg "EXECUTORCH=${EXECUTORCH}" \
       --build-arg "XPU_VERSION=${XPU_VERSION}" \
       --build-arg "ACL=${ACL:-}" \
       --build-arg "SKIP_SCCACHE_INSTALL=${SKIP_SCCACHE_INSTALL:-}" \
       --build-arg "SKIP_LLVM_SRC_BUILD_INSTALL=${SKIP_LLVM_SRC_BUILD_INSTALL:-}" \
       -f $(dirname ${DOCKERFILE})/Dockerfile \
       -t "$tmp_tag" \
       "$@" \
       .

# NVIDIA dockers for RC releases use tag names like `11.0-cudnn9-devel-ubuntu18.04-rc`,
# for this case we will set UBUNTU_VERSION to `18.04-rc` so that the Dockerfile could
# find the correct image. As a result, here we have to replace the
#   "$UBUNTU_VERSION" == "18.04-rc"
# with
#   "$UBUNTU_VERSION" == "18.04"
UBUNTU_VERSION=$(echo ${UBUNTU_VERSION} | sed 's/-rc$//')

function drun() {
  docker run --rm "$tmp_tag" $*
}

if [[ "$OS" == "ubuntu" ]]; then

  if !(drun lsb_release -a 2>&1 | grep -qF Ubuntu); then
    echo "OS=ubuntu, but:"
    drun lsb_release -a
    exit 1
  fi
  if !(drun lsb_release -a 2>&1 | grep -qF "$UBUNTU_VERSION"); then
    echo "UBUNTU_VERSION=$UBUNTU_VERSION, but:"
    drun lsb_release -a
    exit 1
  fi
fi

if [ -n "$ANACONDA_PYTHON_VERSION" ]; then
  if !(drun python --version 2>&1 | grep -qF "Python $ANACONDA_PYTHON_VERSION"); then
    echo "ANACONDA_PYTHON_VERSION=$ANACONDA_PYTHON_VERSION, but:"
    drun python --version
    exit 1
  fi
fi

if [ -n "$GCC_VERSION" ]; then
  if !(drun gcc --version 2>&1 | grep -q " $GCC_VERSION\\W"); then
    echo "GCC_VERSION=$GCC_VERSION, but:"
    drun gcc --version
    exit 1
  fi
fi

if [ -n "$CLANG_VERSION" ]; then
  if !(drun clang --version 2>&1 | grep -qF "clang version $CLANG_VERSION"); then
    echo "CLANG_VERSION=$CLANG_VERSION, but:"
    drun clang --version
    exit 1
  fi
fi

if [ -n "$KATEX" ]; then
  if !(drun katex --version); then
    echo "KATEX=$KATEX, but:"
    drun katex --version
    exit 1
  fi
fi<|MERGE_RESOLUTION|>--- conflicted
+++ resolved
@@ -164,9 +164,6 @@
     TRITON=yes
     INDUCTOR_BENCHMARKS=yes
     ;;
-<<<<<<< HEAD
-  pytorch-linux-focal-cuda11.8-cudnn8-py3-gcc9)
-=======
   pytorch-linux-focal-cuda12.4-cudnn9-py3.12-gcc9-inductor-benchmarks)
     CUDA_VERSION=12.4.0
     CUDNN_VERSION=9
@@ -183,7 +180,6 @@
     INDUCTOR_BENCHMARKS=yes
     ;;
   pytorch-linux-focal-cuda11.8-cudnn9-py3-gcc9)
->>>>>>> f2d7f235
     CUDA_VERSION=11.8.0
     CUDNN_VERSION=9
     ANACONDA_PYTHON_VERSION=3.10
@@ -225,8 +221,6 @@
     CONDA_CMAKE=yes
     TRITON=yes
     ;;
-<<<<<<< HEAD
-=======
   pytorch-linux-focal-cuda12.4-cudnn9-py3-gcc9)
     CUDA_VERSION=12.4.0
     CUDNN_VERSION=9
@@ -241,7 +235,6 @@
     CONDA_CMAKE=yes
     TRITON=yes
     ;;
->>>>>>> f2d7f235
   pytorch-linux-focal-py3-clang10-onnx)
     ANACONDA_PYTHON_VERSION=3.8
     CLANG_VERSION=10
