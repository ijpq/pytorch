"""
Utils for caching the outputs of AOTAutograd
"""
from __future__ import annotations

import contextlib
import copyreg

import functools
import io
import logging
import os
<<<<<<< HEAD
=======
import pickle
import shutil

from dataclasses import dataclass

from typing import Any, Callable, List, Optional, TYPE_CHECKING
>>>>>>> d3b82306

import torch
from torch._dynamo.utils import counters
from torch._functorch import config
from torch._guards import detect_fake_mode

from torch._inductor.codecache import (
    _ident,
    BypassFxGraphCache,
    CompiledFxGraph,
    FxGraphCache,
    FxGraphCachePickler,
    FxGraphHashDetails,
    get_code_hash,
    write_atomic,
)

from torch._inductor.runtime.runtime_utils import cache_dir
from torch._subclasses.fake_tensor import (
    extract_tensor_metadata,
    FakeTensor,
    FakeTensorConverter,
    in_kernel_invocation_manager,
    TensorMetadata,
)
from torch.fx.node import Node

from .runtime_wrappers import (
    AOTDispatchAutograd,
    AOTDispatchSubclassWrapper,
    CompilerWrapper,
    FunctionalizedRngRuntimeWrapper,
    post_compile,
    RuntimeWrapper,
    SubclassMeta,
)

from .schemas import AOTConfig, ViewAndMutationMeta  # noqa: F401

log = logging.getLogger(__name__)


class BypassAOTAutogradCache(Exception):
    pass


# Used to signify when FXGraphCache missed when AOTAutogradCache uses it
class FXGraphCacheMiss(BypassAOTAutogradCache):
    pass


def check_node_safe(node: Node):
    """
    Checks that the node only uses supported operators. We are starting with very
    conservative cacheability constraints, and incrementally adding more support as we expand.
    """

    def is_torch_function(target):
        is_builtin_fun_or_type = type(target).__name__ == "builtin_function_or_method"
        # TODO: handle torch.nn.functional and other non inlined targets, which don't compile down to a builtin
        return is_builtin_fun_or_type

    def is_tensor(target):
        # Tensors always have example values in meta field
        return "example_value" in target.meta

    # I'd love to use a match statement here, but it wasn't introduced until py3.10
    if node.op == "call_function":
        # We support only torch.* functions for now
        # We can probably add an allowlist of safe non-torch implementations as well
        if not is_torch_function(node.target):
            raise BypassAOTAutogradCache(
                f"Unsupported call_function target {node.target}"
            )
    elif node.op == "call_method":
        method_name = node.target
        method_target = node.args[0]
        # Only support method calls on base tensors
        if not is_tensor(method_target):
            raise BypassAOTAutogradCache(
                f"Unsupported call_method target {method_target}"
            )
        if (
            type(method_name) != str
            and type(method_name).__name__ != "method_descriptor"
        ):
            raise BypassAOTAutogradCache(
                f"Unsupported call_method method {node.target}: {method_name}"
            )
    # Cache safe
    elif node.op in ("placeholder", "get_attr", "call_module", "output"):
        # Assumption today for call_module being a safe op:
        # (1) today the only call_module ops that can show up in a graph come from "built-in-nn-modules"
        # that dynamo assumes are safe to trace. If dynamo assumes they are safely to blindly trace, then
        # they should be safe to cache as well.
        # (2) in the steady-state (some time in H2?) we shouldn't see these anymore, once inline builtin nn modules by default
        # (3) We do not allow user made nn modules in the graph today, only function calls.
        pass
    else:
        raise BypassAOTAutogradCache(f"Unsupported node op {node.op}")


@functools.lru_cache(None)
def get_autograd_code_hash():
    autograd_root = os.path.dirname(__file__)
    return get_code_hash([autograd_root])


def check_cacheable(gm: torch.fx.GraphModule):
    """
    Checks that the graph module only uses supported operators
    """
    nodes = gm.graph.nodes
    if torch._dynamo.compiled_autograd.compiled_autograd_enabled_count:
        raise BypassAOTAutogradCache(
            "Cannot cache a graph with compiled autograd enabled"
        )

    if not torch._inductor.config.fx_graph_cache:
        raise BypassAOTAutogradCache("FX graph cache is not enabled")

    tracing_context = torch._guards.TracingContext.try_get()
    if tracing_context and tracing_context.fakify_first_call:
        raise BypassAOTAutogradCache(
            "Won't cache a graph with fakify_first_call enabled"
        )
    for node in nodes:
        check_node_safe(node)


class AOTAutogradCacheDetails(FxGraphHashDetails):
    """
    Object to capture all the details for a dynamo graph module relevant to computing
    a safe and stable cache key for AOTAutograd.
    """

    def __init__(
        self,
        gm: torch.fx.GraphModule,
        example_inputs,
        aot_config: AOTConfig,
    ):
        # FxGraphHashDetails contains all the keys related to inductor. Also includes some system info
        self.aot_config = aot_config
        self.grad_enabled = torch.is_grad_enabled()
        self.disable_amp = torch._C._is_any_autocast_enabled()
        self.deterministic_algorithms = torch.are_deterministic_algorithms_enabled()
        self.code_hash = get_autograd_code_hash()
        self.autograd_config = config.save_config()
        try:
<<<<<<< HEAD
            super().__init__(gm, example_inputs, {})
=======
            # We don't use FxGraphHashDetails to hash example_inputs because it expects
            # example_inputs to always be FakeTensors, but at AOTAutograd's entry point,
            # they're still regular. So instead we store their metadata here.
            # TODO: this currently causes more cache misses than necessary
            # with dynamic shapes, because this is before we add
            # symints to tensor metadata. Improve this later.
            self.example_input_metadata = [
                extract_tensor_metadata(t)
                for t in example_inputs
                if isinstance(t, torch.Tensor)
            ]
            super().__init__(gm, [], {}, [])
>>>>>>> d3b82306
        except BypassFxGraphCache as e:
            # Sometimes inductor configs are unpickleable and can fail
            raise BypassAOTAutogradCache from e

    def debug_str(self) -> str:
        return AOTAutogradCachePickler.debug_str(self)


def _reduce_aot_config(aot_config: AOTConfig):
    """
    Reduce the config to a stable key for caching.
    """
    return (
        _ident,
        (
            aot_config.num_params_buffers,
            aot_config.keep_inference_input_mutations,
            aot_config.is_export,
            aot_config.no_tangents,
            aot_config.dynamic_shapes,
            aot_config.aot_autograd_arg_pos_to_source,
            aot_config.enable_log,
            aot_config.pre_dispatch,
        ),
    )


class AOTAutogradCachePickler(FxGraphCachePickler):
    dispatch_table = FxGraphCachePickler.dispatch_table.copy()
    dispatch_table[AOTConfig] = _reduce_aot_config


def autograd_cache_key(
    gm: torch.fx.GraphModule,
    example_inputs,
    config: AOTConfig,
    # TODO: add args and parameters
) -> str:
    """
    Generate a unique hash of the FX graph for caching.
    """
    check_cacheable(gm)
    details = AOTAutogradCacheDetails(gm, example_inputs, config)
    # The prefix distinguishes among the other kinds of objects we cache
    key = "a" + AOTAutogradCachePickler.get_hash(details)
    log.debug(
        "Autograd graph cache hash details for key %s:\n%s", key, details.debug_str()
    )
    return key


@dataclass
class FXGraphCacheLoadable:
    fx_graph_cache_key: str

    def load(self, example_inputs) -> CompiledFxGraph:
        # [Note: AOTAutogradCache and FXGraphCache Guard interactions]
        # As mentioned, AOTAutograd takes in the symint inputs from dynamo's list of arguments.
        # FXGraphCache serializes guards that are needed in the shape_env based on these symint inputs to the graph.
        # he invariant that AOTAutograd uses here is that the sources for symints given to it by dynamo are exactly
        # the same as the ones it passes to inductor, for both the forward and backward passes.
        # (This does not mean that the tensor values passed in are the same: only that their symints are).
        # That is, AOTAutograd and Inductor never create new guards based on symints with different sources
        # than those passed to it by inductor.
        result = FxGraphCache._lookup_graph(
            self.fx_graph_cache_key, example_inputs, local=True, remote_cache=False
        )
        if result is None:
            log.info("FXGraphCache cache miss for key %s", self.fx_graph_cache_key)
            raise FXGraphCacheMiss
        result._boxed_call = True
        return result


@dataclass
class CompiledForward(FXGraphCacheLoadable):
    """
    Cacheable entry for a forward function
    """

    pass


@dataclass
class CompiledBackward(FXGraphCacheLoadable):
    """
    Cacheable entry for a forward function
    """

    # Used by AOTDispatchAutograd.post_compile
    backward_state_indices: List[int]
    num_symints_saved_for_bw_: int


@dataclass
class AOTAutogradCacheEntry:
    """A single entry into the cache."""

    # Forward and Backward info
    compiled_fw: CompiledForward
    compiled_bw: Optional[CompiledBackward]

    # Runtime_metadata saved right before compilation
    runtime_metadata: ViewAndMutationMeta

    # Wrappers that run after each aot_dispatch_* function
    dispatch_wrappers: List[CompilerWrapper]

    # Used by AOTSubclassWrapper
    maybe_subclass_meta: Optional[SubclassMeta]
    num_fw_outs_saved_for_bw: Optional[int]

    # Used by RuntimeWrapepr
    indices_of_inps_to_detach: List[int]

    # Turn cache entry into the original callable
    def wrap_post_compile(
        self, args: List[torch.Tensor], aot_config: AOTConfig
    ) -> Callable:
        """
        This function takes a cache entry and carefully reconstructs the original callable
        that AOTAutograd returned the first time it was run. It does this by running the various
        post compile steps that AOTAutograd runs on its compiled artifact after running the fw/bw compilers.

        In the inference path, this consists of the Subclass, FunctionalzedRngRuntime, and RuntimeWrappers.
        In the autograd path, this consists of AOTAutogradDispatch.post_compile.

        The steps here should match exactly the steps that are run in aot_dispatch_base and aot_dispatch_autograd.

        Notably absent from the cached path are:
        - DebugAssertWrapper
        - FakifiedOutWrapper

        Which we'll handle separately later on, if necessary.
        """
        compiled_fw_func = self.compiled_fw.load(args)
        compiled_bw_func = None
        if self.compiled_bw is not None:
            compiled_bw_func = self.compiled_bw.load(args)
            needs_autograd = True
        else:
            needs_autograd = False

        # Wrap the forward function in post compile wrappers
        compiled_fw_func = AOTDispatchSubclassWrapper(
            trace_joint=needs_autograd,
            fw_only=None,
            maybe_subclass_meta=self.maybe_subclass_meta,
            num_fw_outs_saved_for_bw=self.num_fw_outs_saved_for_bw,
        ).post_compile(
            compiled_fw_func, aot_config, runtime_metadata=self.runtime_metadata
        )

        # In autograd case, functionalizedRngWrapper should not modify outs
        return_new_outs = not needs_autograd
        compiled_fw_func = FunctionalizedRngRuntimeWrapper(
            return_new_outs=return_new_outs
        ).post_compile(
            compiled_fw_func, aot_config, runtime_metadata=self.runtime_metadata
        )
        disable_amp = torch._C._is_any_autocast_enabled()

        if needs_autograd:
            assert self.compiled_bw is not None
            # This function is run on both cache miss and cache hit, either here
            # or in aot_dispatch_autograd. On a cache hit,
            # 1. the bw is already compiled
            # 2. we don't need to save to the cache again
            # so those corresponding arguments are set to None.
            compiled_function = AOTDispatchAutograd.post_compile(
                compiled_fw_func,
                compiled_bw_func,
                self.maybe_subclass_meta,
                self.compiled_bw.num_symints_saved_for_bw_,
                self.compiled_bw.backward_state_indices,
                disable_amp,
                self.indices_of_inps_to_detach,
                None,  # lazy_backward_info
                aot_config,
                fw_metadata=self.runtime_metadata,
                try_save_cache_entry=None,
            )
        else:
            compiled_function = RuntimeWrapper(
                indices_of_inps_to_detach=self.indices_of_inps_to_detach,
                trace_joint=False,
                disable_amp=disable_amp,
            ).post_compile(
                compiled_fw_func, aot_config, runtime_metadata=self.runtime_metadata
            )

        compiled_function, _ = post_compile(
            self.dispatch_wrappers,
            compiled_function,
            aot_config,
            runtime_metadata=self.runtime_metadata,
        )

        return compiled_function


def _fake_tensor_from_meta(metadata: TensorMetadata):
    """
    Given a fake tensor metadata, reconstruct the fake tensor.
    This should be used only on TensorMetadata that was serialized/unserialized by AOTAutogradCache.
    """
    # Synthesize a new FakeTensor with the cached metadata.
    # Based around FakeTensor._output_from_cache_entry
    assert not metadata.is_sparse
    fake_mode = detect_fake_mode()
    empty = torch.empty_strided(
        metadata.shape,
        metadata.stride,
        dtype=metadata.dtype,
        layout=metadata.layout,
        device="meta",
        requires_grad=metadata.requires_grad,
    )

    if metadata.is_conj:
        torch._C._set_conj(empty, True)
    if metadata.is_neg:
        torch._C._set_neg(empty, True)

    # TODO: can traced tangents ever have a storage offset or storage bytes?
    maybe_suppress: Callable[[], Any] = contextlib.nullcontext
    if fake_mode is not None and fake_mode.shape_env is not None:
        maybe_suppress = fake_mode.shape_env.suppress_guards

    if metadata.storage_offset != 0:
        storage = empty.untyped_storage()
        with in_kernel_invocation_manager(fake_mode), maybe_suppress():
            empty.set_(
                storage, metadata.storage_offset, metadata.shape, metadata.stride
            )
    if metadata.storage_bytes == 0:
        empty.untyped_storage().resize_(0)

    return FakeTensorConverter().from_meta_and_device(fake_mode, empty, metadata.device)


def _reduce_fake_tensor(t):
    """
    Allows us to serialize and deserialize FakeTensors, which show up in various metadata in our cache entries
    """
    metadata = extract_tensor_metadata(t)
    if metadata.is_sparse:
        raise BypassAOTAutogradCache(
            "Sparse tensors in the FW metadata are not yet supported"
        )
    return (_fake_tensor_from_meta, (metadata,))


# TODO: We don't actually need to pickle FakeTensors in the cache. This is done for
# traced_tangents in this PR, but once we handle traced_tangents properly in the PR above,
# we can remove this.
class AOTAutogradCacheEntryPickler(pickle.Pickler):
    dispatch_table = copyreg.dispatch_table.copy()
    dispatch_table[FakeTensor] = _reduce_fake_tensor

    @staticmethod
    def dumps(obj) -> bytes:
        """
        Pickle an object using the FxGraphCachePickler.
        """
        with io.BytesIO() as stream:
            pickler = AOTAutogradCacheEntryPickler(stream)
            pickler.dump(obj)
            return stream.getvalue()


class AOTAutogradCacheEntryUnpickler(pickle.Unpickler):
    dispatch_table = copyreg.dispatch_table.copy()
    dispatch_table[FakeTensor] = _reduce_fake_tensor


class AOTAutogradCache:
    """
    Caches the results of running AOTAutograd. This class mostly handles the save and load logic, whereas
    AOTAutogradCacheEntry handles the wrapping/unwrapping logic.

    Cache Inputs (AOTAutogradCacheDetails)
    - AOTAutogradCache takes in the following inputs, which are analogous to inputs given
        to AOTAutograd by dynamo:
        - A fx graph module generated by dynamo
        - A list of args, which consists of:
            - Symint inputs to the graph, generated by dynamo
            - The **real tensor** inputs, which inductor uses for cudagraphs
            - Notably, the real tensor inputs don't have symints in their metadata.
        AOTAutograd then retraces those real tensor arguments into FakeTensors later during execution.
        - A set of global configurations that affect AOTAutograd or Inductor behavior.

    It then generates a cache key given these values. Notably, this means AOTAutogradCache currently
    specializes on the sizes and strides of the real tensor inputs when dynamic shapes are turned on.
    In a later PR, we'll likely generate the cache key based on the FakeTensors AOTAutograd generates
    based on the real tensor inputs, which can contain symints.

    # Cache Outputs (AOTAutogradCacheEntry)
    - AOTAutogradCache caches the following values:
        - The compiled forward and backward functions from inductor, via keys to the FXGraphCache
        - Metadata to reconstruct the AOTModule from the compiled inductor artifacts
        - See AOTAutogradCacheEntry for more info

    [Note: Caching guards generated by AOTAutograd and Inductor]
    AOTAutograd and inductor both can introduce new guards to the shape environment. FXGraphCache saves guards with each
    compiled graph inductor generates. On a cache hit, AOTAutograd reloads the compiled forward and backward functions
    from FXGraphCache, giving it new symint arguments from the input args.
    FXGraphCache uses those symints and its saved guards to repopulate the ShapeEnv with guards.
    **No new guards are generated into the shape env after inductor finishes compiling**, so the guards
    saved by inductor are sufficient for correctness for both AOTAutograd and Inductor's caches.
    """

    @staticmethod
    def clear():
        """Clear the cache"""
        try:
            shutil.rmtree(AOTAutogradCache._get_tmp_dir())
        except FileNotFoundError:
            pass

    @staticmethod
    def load(
        dispatch_and_compile: Callable,
        gm: torch.fx.GraphModule,
        args,
        aot_config: AOTConfig,
    ) -> Callable:
        """
        Load a result from the cache, and reconstruct a runtime wrapper around the object
        """
        compiled_fn = None
        cache_key = None
        try:
            cache_key = autograd_cache_key(gm, args, aot_config)
            entry: Optional[AOTAutogradCacheEntry] = AOTAutogradCache._lookup(cache_key)
            if entry is not None:
                compiled_fn = entry.wrap_post_compile(args, aot_config)
                log.info("AOTAutograd cache hit for key %s", cache_key)
                counters["aot_autograd"]["autograd_cache_hit"] += 1
            if compiled_fn is None:
                log.info("AOTAutograd cache miss for key %s", cache_key)
                counters["aot_autograd"]["autograd_cache_miss"] += 1
        # Count missing the FXGraphCache as a miss not a bypass
        except FXGraphCacheMiss:
            counters["aot_autograd"]["autograd_cache_miss"] += 1
        except BypassAOTAutogradCache:
            cache_key = None
            counters["aot_autograd"]["autograd_cache_bypass"] += 1
        if compiled_fn is None:
            # Set the cache key so we can save a cache result later
            aot_config.cache_key = cache_key
            compiled_fn = dispatch_and_compile()
        return compiled_fn

    @staticmethod
    def _get_tmp_dir() -> str:
        """
        Get the toplevel temporary directory for storing compiled graphs.
        """
        return os.path.join(cache_dir(), "aotautograd")

    @staticmethod
    def _lookup(key: str) -> Optional[AOTAutogradCacheEntry]:
        """Given a key generated by AOTAutogradCachePickler, look up its location in the cache."""
        subdir = os.path.join(AOTAutogradCache._get_tmp_dir(), key)
        if not os.path.exists(subdir):
            return None
        path = os.path.join(subdir, "entry")
        try:
            with open(path, "rb") as f:
                entry: AOTAutogradCacheEntry = AOTAutogradCacheEntryUnpickler(f).load()
            return entry
        except Exception as e:
            log.warning("AOTAutograd cache unable to load compiled graph: %s", e)
            return None

    @staticmethod
    def save(key: str, entry: AOTAutogradCacheEntry):
        """Save a single entry into the cache."""
        try:
            content = AOTAutogradCacheEntryPickler.dumps(entry)
        except Exception as e:
            log.warning("AOTAutograd cache unable to serialize compiled graph: %s", e)
            raise e
        subdir = os.path.join(AOTAutogradCache._get_tmp_dir(), key)
        if not os.path.exists(subdir):
            os.makedirs(subdir, exist_ok=True)
        path = os.path.join(subdir, "entry")
        log.info("Writing AOTAutograd cache entry to %s", path)
        write_atomic(path, content)
        counters["aot_autograd"]["autograd_cache_saved"] += 1<|MERGE_RESOLUTION|>--- conflicted
+++ resolved
@@ -1,3 +1,4 @@
+# mypy: allow-untyped-defs
 """
 Utils for caching the outputs of AOTAutograd
 """
@@ -10,15 +11,12 @@
 import io
 import logging
 import os
-<<<<<<< HEAD
-=======
 import pickle
 import shutil
 
 from dataclasses import dataclass
 
 from typing import Any, Callable, List, Optional, TYPE_CHECKING
->>>>>>> d3b82306
 
 import torch
 from torch._dynamo.utils import counters
@@ -44,7 +42,6 @@
     in_kernel_invocation_manager,
     TensorMetadata,
 )
-from torch.fx.node import Node
 
 from .runtime_wrappers import (
     AOTDispatchAutograd,
@@ -57,6 +54,9 @@
 )
 
 from .schemas import AOTConfig, ViewAndMutationMeta  # noqa: F401
+
+if TYPE_CHECKING:
+    from torch.fx.node import Node
 
 log = logging.getLogger(__name__)
 
@@ -169,9 +169,6 @@
         self.code_hash = get_autograd_code_hash()
         self.autograd_config = config.save_config()
         try:
-<<<<<<< HEAD
-            super().__init__(gm, example_inputs, {})
-=======
             # We don't use FxGraphHashDetails to hash example_inputs because it expects
             # example_inputs to always be FakeTensors, but at AOTAutograd's entry point,
             # they're still regular. So instead we store their metadata here.
@@ -184,7 +181,6 @@
                 if isinstance(t, torch.Tensor)
             ]
             super().__init__(gm, [], {}, [])
->>>>>>> d3b82306
         except BypassFxGraphCache as e:
             # Sometimes inductor configs are unpickleable and can fail
             raise BypassAOTAutogradCache from e
