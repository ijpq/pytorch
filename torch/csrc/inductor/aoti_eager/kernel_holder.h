--- conflicted
+++ resolved
@@ -14,13 +14,11 @@
 
 namespace torch::inductor {
 
-<<<<<<< HEAD
 struct AOTIKernelState {
   std::shared_ptr<AOTIModelContainerRunner> kernel_runner_;
   std::vector<TensorCheck> tensor_checks_;
 };
 
-=======
 // The AOTIPythonKernelHolder class uses the AOT Inductor to generate a kernel
 // for a specified operation. To speed up this process, the generated kernel
 // library is cached on disk. Detailed information from the input tensors is
@@ -28,7 +26,6 @@
 // input tensors are used to search the cache. If a cache hit occurs, the cached
 // kernel library is loaded and executed. If a cache miss occurs, the AOT
 // Inductor is called again to generate the kernel library.
->>>>>>> 05749f33
 class AOTIPythonKernelHolder : public c10::OperatorKernel {
   // A PythonKernelHolder object that holds the fallback PyTorch kernel in case
   // the AOT Inductor fails to generate a kernel.
@@ -43,17 +40,12 @@
   std::string op_overload_name_;
   // Produce kernel w/ dynamic shapes.
   bool is_symbolic_;
-<<<<<<< HEAD
-  bool is_fall_back_;
-  c10::Device device_;
-=======
   // Has a fallback function or not.
   bool has_fall_back_;
   // The device on which the kernel is to be executed.
-  c10::optional<c10::Device> device_opt_;
+  c10::Device device_;
   // The Python interpreter to get OpOverload object with the given op_name and
   // op_overload_name.
->>>>>>> 05749f33
   c10::impl::PyInterpreter* pyinterpreter_;
 
   std::
