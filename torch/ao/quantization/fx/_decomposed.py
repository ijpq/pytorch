--- conflicted
+++ resolved
@@ -1,7 +1,4 @@
-<<<<<<< HEAD
-=======
 import math
->>>>>>> eb5381da
 from typing import Optional, Tuple
 
 import torch
@@ -79,11 +76,7 @@
         quant_max: int,
         dtype: torch.dtype
 ) -> torch.Tensor:
-<<<<<<< HEAD
-    if input.dtype == torch.bfloat16:
-=======
     if input.dtype in [torch.float16, torch.bfloat16]:
->>>>>>> eb5381da
         input = input.to(torch.float32)
     assert input.dtype == torch.float32, f"Expecting input to have dtype torch.float32, but got dtype: {input.dtype}"
     return torch.empty_like(input, dtype=dtype)
@@ -119,11 +112,7 @@
         quant_max: int,
         dtype: torch.dtype
 ) -> torch.Tensor:
-<<<<<<< HEAD
-    if input.dtype == torch.bfloat16:
-=======
     if input.dtype in [torch.float16, torch.bfloat16]:
->>>>>>> eb5381da
         input = input.to(torch.float32)
     assert zero_point.numel() == 1, f"Expecting zero_point tensor to be one element, but received : {zero_point.numel()}"
     assert scale.numel() == 1, f"Expecting scale tensor to be one element, but received : {scale.numel()}"
@@ -224,11 +213,7 @@
 def dequantize_per_tensor_meta(
     input: torch.Tensor,
     scale: torch.Tensor,
-<<<<<<< HEAD
-    zero_pointe: torch.Tensor,
-=======
     zero_point: torch.Tensor,
->>>>>>> eb5381da
     quant_min: int,
     quant_max: int,
     dtype: torch.dtype,
@@ -514,11 +499,7 @@
 # matching in the future
 # We will revisit this later if we found there are no use cases for it
 quantized_decomposed_lib.define(
-<<<<<<< HEAD
-    "dequantize_per_channel(Tensor input, Tensor scales, Tensor zero_points, int axis, "
-=======
     "dequantize_per_channel(Tensor input, Tensor scales, Tensor? zero_points, int axis, "
->>>>>>> eb5381da
     "int quant_min, int quant_max, ScalarType dtype, *, ScalarType? out_dtype=None) -> Tensor")
 
 @impl(quantized_decomposed_lib, "dequantize_per_channel", "CompositeExplicitAutograd")
@@ -574,11 +555,7 @@
         # TODO: investigate why
         # (input[i] - zero_points[i]).to(out_dtype) * scales[i]
         # failed the test
-<<<<<<< HEAD
-        res[i] = (input[i].to(out_dtype) - zero_points[i]) * scales[i]
-=======
         res[i] = (input[i].to(out_dtype) - zp) * scales[i]
->>>>>>> eb5381da
 
     out = res.permute(tuple(permute_axis_list))
     return out
@@ -602,8 +579,6 @@
     _quant_min_max_bounds_check(quant_min, quant_max, dtype)
     return torch.empty_like(input, dtype=out_dtype)
 
-<<<<<<< HEAD
-=======
 
 quantized_decomposed_lib.define(
     "choose_qparams_per_token(Tensor input, ScalarType dtype) -> (Tensor, Tensor)"
@@ -990,7 +965,6 @@
     return w_dq
 
 
->>>>>>> eb5381da
 quantized_decomposed_lib.define(
     "fake_quant_per_channel(Tensor input, Tensor scales, Tensor zero_points, int axis, "
     "int quant_min, int quant_max) -> Tensor")
@@ -999,11 +973,7 @@
     @staticmethod
     def forward(ctx, input, scales, zero_points, axis, quant_min, quant_max):
         with torch._C._AutoDispatchBelowAutograd():
-<<<<<<< HEAD
-            if input.dtype == torch.bfloat16:
-=======
             if input.dtype in [torch.float16, torch.bfloat16]:
->>>>>>> eb5381da
                 input = input.to(torch.float32)
             if scales.dtype != torch.float32:
                 scales = scales.to(torch.float32)
