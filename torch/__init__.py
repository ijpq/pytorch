<<<<<<< HEAD
=======
# mypy: allow-untyped-defs

>>>>>>> 75b0720a
r"""
The torch package contains data structures for multi-dimensional
tensors and defines mathematical operations over these tensors.
Additionally, it provides many utilities for efficient serialization of
Tensors and arbitrary types, and other useful utilities.

It has a CUDA counterpart, that enables you to run your tensor computations
on an NVIDIA GPU with compute capability >= 3.0.
"""

import builtins
import ctypes
import glob
import importlib
import importlib.util
import inspect
import math
import os
import platform
import sys
import textwrap
import threading
from typing import Any, Callable, Dict, Optional, Set, Tuple, Type, TYPE_CHECKING, Union


# multipy/deploy is setting this import before importing torch, this is the most
# reliable way we have to detect if we're running within deploy.
# https://github.com/pytorch/multipy/blob/d60f34ad38c371e441fe7ffdb77a3c3dda5a5d19/multipy/runtime/interpreter/interpreter_impl.cpp#L134-L137
def _running_with_deploy():
    return sys.modules.get("torch._meta_registrations", None) is object


from torch._utils import (
    _functionalize_sync as _sync,
    _import_dotted_name,
    classproperty,
)
from torch._utils_internal import (
    get_file_path,
    prepare_multiprocessing_environment,
    USE_GLOBAL_DEPS,
    USE_RTLD_GLOBAL_WITH_LIBTORCH,
)

# TODO(torch_deploy) figure out how to freeze version.py in fbcode build
if _running_with_deploy():
    __version__ = "torch-deploy-1.8"
else:
    from torch.torch_version import __version__ as __version__


__all__ = [
    "BoolStorage",
    "BoolTensor",
    "ByteStorage",
    "ByteTensor",
    "CharStorage",
    "CharTensor",
    "DoubleStorage",
    "DoubleTensor",
    "FloatStorage",
    "FloatTensor",
    "GradScaler",
    "IntStorage",
    "IntTensor",
    "LongStorage",
    "LongTensor",
    "ShortStorage",
    "ShortTensor",
    "SymBool",
    "SymFloat",
    "SymInt",
    "Tensor",
    "TypedStorage",
    "UntypedStorage",
    "are_deterministic_algorithms_enabled",
    "autocast",
    "chunk",
    "compile",
    "cond",
    "enable_grad",
    "export",
    "get_default_device",
    "get_deterministic_debug_mode",
    "get_device_module",
    "get_float32_matmul_precision",
    "get_rng_state",
    "inference_mode",
    "initial_seed",
    "is_deterministic_algorithms_warn_only_enabled",
    "is_storage",
    "is_tensor",
    "is_warn_always_enabled",
    "load",
    "lobpcg",
    "manual_seed",
    "matmul",
    "no_grad",
    "rand",
    "randn",
    "save",
    "seed",
    "set_default_device",
    "set_default_tensor_type",
    "set_deterministic_debug_mode",
    "set_float32_matmul_precision",
    "set_printoptions",
    "set_rng_state",
    "set_warn_always",
    "split",
    "stack",
    "sym_float",
    "sym_int",
    "sym_ite",
    "sym_max",
    "sym_min",
    "sym_not",
    "typename",
    "unravel_index",
    "use_deterministic_algorithms",
    "vmap",
]

# Please keep this list sorted
assert __all__ == sorted(__all__)

################################################################################
# Load the extension module
################################################################################

if sys.platform == "win32":

    def _load_dll_libraries():
        import sysconfig

        from torch.version import cuda as cuda_version

        pfiles_path = os.getenv("ProgramFiles", r"C:\Program Files")
        py_dll_path = os.path.join(sys.exec_prefix, "Library", "bin")
        th_dll_path = os.path.join(os.path.dirname(__file__), "lib")
        usebase_path = os.path.join(
            sysconfig.get_config_var("userbase"), "Library", "bin"
        )

        # When users create a virtualenv that inherits the base environment,
        # we will need to add the corresponding library directory into
        # DLL search directories. Otherwise, it will rely on `PATH` which
        # is dependent on user settings.
        if sys.exec_prefix != sys.base_exec_prefix:
            base_py_dll_path = os.path.join(sys.base_exec_prefix, "Library", "bin")
        else:
            base_py_dll_path = ""

        dll_paths = [
            p
            for p in (th_dll_path, py_dll_path, base_py_dll_path, usebase_path)
            if os.path.exists(p)
        ]

        if not builtins.any(
            os.path.exists(os.path.join(p, "nvToolsExt64_1.dll")) for p in dll_paths
        ):
            nvtoolsext_dll_path = os.path.join(
                os.getenv(
                    "NVTOOLSEXT_PATH",
                    os.path.join(pfiles_path, "NVIDIA Corporation", "NvToolsExt"),
                ),
                "bin",
                "x64",
            )
        else:
            nvtoolsext_dll_path = ""

        if cuda_version and builtins.all(
            not glob.glob(os.path.join(p, "cudart64*.dll")) for p in dll_paths
        ):
            cuda_version_1 = cuda_version.replace(".", "_")
            cuda_path_var = "CUDA_PATH_V" + cuda_version_1
            default_path = os.path.join(
                pfiles_path, "NVIDIA GPU Computing Toolkit", "CUDA", f"v{cuda_version}"
            )
            cuda_path = os.path.join(os.getenv(cuda_path_var, default_path), "bin")
        else:
            cuda_path = ""

        dll_paths.extend(
            p for p in (nvtoolsext_dll_path, cuda_path) if os.path.exists(p)
        )

        kernel32 = ctypes.WinDLL("kernel32.dll", use_last_error=True)
        with_load_library_flags = hasattr(kernel32, "AddDllDirectory")
        prev_error_mode = kernel32.SetErrorMode(0x0001)

        kernel32.LoadLibraryW.restype = ctypes.c_void_p
        if with_load_library_flags:
            kernel32.LoadLibraryExW.restype = ctypes.c_void_p

        for dll_path in dll_paths:
            os.add_dll_directory(dll_path)

        try:
            ctypes.CDLL("vcruntime140.dll")
            ctypes.CDLL("msvcp140.dll")
            ctypes.CDLL("vcruntime140_1.dll")
        except OSError:
            print(
                textwrap.dedent(
                    """
                    Microsoft Visual C++ Redistributable is not installed, this may lead to the DLL load failure.
                    It can be downloaded at https://aka.ms/vs/16/release/vc_redist.x64.exe
                    """
                ).strip()
            )

        dlls = glob.glob(os.path.join(th_dll_path, "*.dll"))
        path_patched = False
        for dll in dlls:
            is_loaded = False
            if with_load_library_flags:
                res = kernel32.LoadLibraryExW(dll, None, 0x00001100)
                last_error = ctypes.get_last_error()
                if res is None and last_error != 126:
                    err = ctypes.WinError(last_error)
                    err.strerror += (
                        f' Error loading "{dll}" or one of its dependencies.'
                    )
                    raise err
                elif res is not None:
                    is_loaded = True
            if not is_loaded:
                if not path_patched:
                    os.environ["PATH"] = ";".join(dll_paths + [os.environ["PATH"]])
                    path_patched = True
                res = kernel32.LoadLibraryW(dll)
                if res is None:
                    err = ctypes.WinError(ctypes.get_last_error())
                    err.strerror += (
                        f' Error loading "{dll}" or one of its dependencies.'
                    )
                    raise err

        kernel32.SetErrorMode(prev_error_mode)

    _load_dll_libraries()
    del _load_dll_libraries


def _preload_cuda_deps(lib_folder, lib_name):
    """Preloads cuda deps if they could not be found otherwise."""
    # Should only be called on Linux if default path resolution have failed
    assert platform.system() == "Linux", "Should only be called on Linux"

    lib_path = None
    for path in sys.path:
        nvidia_path = os.path.join(path, "nvidia")
        if not os.path.exists(nvidia_path):
            continue
        candidate_lib_paths = glob.glob(
            os.path.join(nvidia_path, lib_folder, "lib", lib_name)
        )
        if candidate_lib_paths and not lib_path:
            lib_path = candidate_lib_paths[0]
        if lib_path:
            break
    if not lib_path:
        raise ValueError(f"{lib_name} not found in the system path {sys.path}")
    ctypes.CDLL(lib_path)


# See Note [Global dependencies]
def _load_global_deps() -> None:
    LIBTORCH_PKG_NAME = "libtorchsplit"

    def find_package_path(package_name):
        spec = importlib.util.find_spec(package_name)
        if spec:
            # The package might be a namespace package, so get_data may fail
            try:
                loader = spec.loader
                if loader is not None:
                    file_path = loader.get_filename()  # type: ignore[attr-defined]
                    return os.path.dirname(file_path)
            except AttributeError:
                pass
        return None

    def load_shared_libraries(library_path):
        lib_dir = os.path.join(library_path, "lib")
        if not os.path.exists(lib_dir):
            return

        # Find all shared library files with the appropriate extension
        library_files = [f for f in os.listdir(lib_dir) if f.endswith(lib_ext)]
        if not library_files:
            return

        for lib_file in library_files:
            lib_path = os.path.join(lib_dir, lib_file)
            try:
                ctypes.CDLL(lib_path, mode=ctypes.RTLD_GLOBAL)
            except OSError as err:
                print(f"Failed to load {lib_path}: {err}")

    if _running_with_deploy() or platform.system() == "Windows":
        return

    # Determine the file extension based on the platform
    lib_ext = ".dylib" if platform.system() == "Darwin" else ".so"
    lib_name = f"libtorch_global_deps{lib_ext}"
    here = os.path.abspath(__file__)
    global_deps_lib_path = os.path.join(os.path.dirname(here), "lib", lib_name)

    split_build_lib_name = LIBTORCH_PKG_NAME
    library_path = find_package_path(split_build_lib_name)

    if library_path:
        global_deps_lib_path = os.path.join(library_path, "lib", lib_name)
    try:
        ctypes.CDLL(global_deps_lib_path, mode=ctypes.RTLD_GLOBAL)
    except OSError as err:
        # Can only happen for wheel with cuda libs as PYPI deps
        # As PyTorch is not purelib, but nvidia-*-cu12 is
        cuda_libs: Dict[str, str] = {
            "cublas": "libcublas.so.*[0-9]",
            "cudnn": "libcudnn.so.*[0-9]",
            "cuda_nvrtc": "libnvrtc.so.*[0-9]",
            "cuda_runtime": "libcudart.so.*[0-9]",
            "cuda_cupti": "libcupti.so.*[0-9]",
            "cufft": "libcufft.so.*[0-9]",
            "curand": "libcurand.so.*[0-9]",
            "cusolver": "libcusolver.so.*[0-9]",
            "cusparse": "libcusparse.so.*[0-9]",
            "nccl": "libnccl.so.*[0-9]",
            "nvtx": "libnvToolsExt.so.*[0-9]",
        }
        is_cuda_lib_err = [
            lib for lib in cuda_libs.values() if lib.split(".")[0] in err.args[0]
        ]
        if not is_cuda_lib_err:
            raise err
        for lib_folder, lib_name in cuda_libs.items():
            _preload_cuda_deps(lib_folder, lib_name)
        ctypes.CDLL(global_deps_lib_path, mode=ctypes.RTLD_GLOBAL)

    if library_path:
        # loading libtorch_global_deps first due its special logic
        load_shared_libraries(library_path)


if (USE_RTLD_GLOBAL_WITH_LIBTORCH or os.getenv("TORCH_USE_RTLD_GLOBAL")) and (
    _running_with_deploy() or platform.system() != "Windows"
):
    # Do it the hard way.  You might want to load libtorch with RTLD_GLOBAL in a
    # few circumstances:
    #
    #   1. You're in a build environment (e.g., fbcode) where
    #      libtorch_global_deps is not available, but you still need
    #      to get mkl to link in with RTLD_GLOBAL or it will just
    #      not work.
    #
    #   2. You're trying to run PyTorch under UBSAN and you need
    #      to ensure that only one copy of libtorch is loaded, so
    #      vptr checks work properly
    #
    # If you're using this setting, you must verify that all the libraries
    # you load consistently use the same libstdc++, or you may have
    # mysterious segfaults.
    #
    old_flags = sys.getdlopenflags()
    sys.setdlopenflags(os.RTLD_GLOBAL | os.RTLD_LAZY)

    from torch._C import *  # noqa: F403

    sys.setdlopenflags(old_flags)
    del old_flags

else:
    # Easy way.  You want this most of the time, because it will prevent
    # C++ symbols from libtorch clobbering C++ symbols from other
    # libraries, leading to mysterious segfaults.
    #
    # If building in an environment where libtorch_global_deps isn't available
    # like parts of fbsource, but where RTLD_GLOBAL causes segfaults, you will
    # want USE_RTLD_GLOBAL_WITH_LIBTORCH = False and USE_GLOBAL_DEPS = False
    #
    # See Note [Global dependencies]
    if USE_GLOBAL_DEPS:
        _load_global_deps()
    from torch._C import *  # noqa: F403


class SymInt:
    """
    Like an int (including magic methods), but redirects all operations on the
    wrapped node. This is used in particular to symbolically record operations
    in the symbolic shape workflow.
    """

    def __init__(self, node):
        # This field MUST be named node; C++ binding code assumes that this
        # class has a field named node that stores SymNode
        self.node = node

    def __bool__(self):
        return builtins.bool(self != 0)

    def __int__(self):
        return self.node.int_()

    def __index__(self):
        return self.node.int_()

    # Magic methods installed by torch.fx.experimental.sym_node

    def __round__(self, ndigits=None):
        return self

    def __truediv__(self, other):
        if isinstance(other, (builtins.float, SymFloat)):
            return sym_float(self).__float_truediv__(other)
        if not isinstance(other, (builtins.int, SymInt)):
            return NotImplemented
        return self.__int_truediv__(other)

    def __rtruediv__(self, other):
        if isinstance(other, (builtins.float, SymFloat)):
            return sym_float(self).__rfloat_truediv__(other)
        if not isinstance(other, (builtins.int, SymInt)):
            return NotImplemented
        return self.__rint_truediv__(other)

    def __floordiv__(self, other):
        if isinstance(other, (builtins.float, SymFloat)):
            return torch.sym_float(math.floor(sym_float(self) / other))
        if not isinstance(other, (builtins.int, SymInt)):
            return NotImplemented
        return self.__int_floordiv__(other)

    def __rfloordiv__(self, other):
        if isinstance(other, (builtins.float, SymFloat)):
            return torch.sym_float(math.floor(other / sym_float(self)))
        if not isinstance(other, (builtins.int, SymInt)):
            return NotImplemented
        return self.__rint_floordiv__(other)

    # nb: complex is impossible to handle correctly lol, with
    # negative base and integral float need to diverge semantics and
    # just always return complex.  Neener neener pretend this problem
    # doesn't exist
    def __pow__(self, other):
        if isinstance(other, (builtins.float, SymFloat)):
            return sym_float(self).__pow__(other)
        if not isinstance(other, (builtins.int, SymInt)):
            return NotImplemented
        # Guards!  This guard is necessary because we need to know it to
        # determine the output type of this operation
        if other >= 0:
            return self.__pow_by_natural__(other)
        else:
            # Mercifully, when the exponent is negative, Python just promotes
            # to doubles and does a float pow:
            #
            #   if (Py_SIZE(b) < 0 && c == NULL) {
            #       /* if exponent is negative and there's no modulus:
            #              return a float.  This works because we know
            #              that this calls float_pow() which converts its
            #              arguments to double. */
            #       Py_DECREF(a);
            #       Py_DECREF(b);
            #       return PyFloat_Type.tp_as_number->nb_power(v, w, x);
            #   }
            return sym_float(self).__pow__(sym_float(other))

    def __rpow__(self, other):
        if isinstance(other, (builtins.float, SymFloat)):
            return sym_float(self).__rpow__(other)
        if not isinstance(other, (builtins.int, SymInt)):
            return NotImplemented
        if self >= 0:  # self is exponent
            return self.__rpow_by_natural__(other)
        else:
            return sym_float(self).__rpow__(sym_float(other))

    def __eq__(self, other: object) -> builtins.bool:
        raise NotImplementedError("type stub not overridden")

    def __lt__(self, other) -> builtins.bool:
        raise NotImplementedError("type stub not overridden")

    def __gt__(self, other) -> builtins.bool:
        raise NotImplementedError("type stub not overridden")

    def __le__(self, other) -> builtins.bool:
        raise NotImplementedError("type stub not overridden")

    def __ge__(self, other) -> builtins.bool:
        raise NotImplementedError("type stub not overridden")

    def __add__(self, other) -> "SymInt":
        raise NotImplementedError("type stub not overridden")

    def __mul__(self, other) -> "SymInt":
        raise NotImplementedError("type stub not overridden")

    def __pow_by_natural__(self, other) -> "SymInt":
        raise AssertionError("type stub not overridden")

    def __rpow_by_natural__(self, other) -> "SymInt":
        raise AssertionError("type stub not overridden")

    def __int_truediv__(self, other) -> "SymFloat":
        raise AssertionError("type stub not overridden")

    def __rint_truediv__(self, other) -> "SymFloat":
        raise AssertionError("type stub not overridden")

    def __int_floordiv__(self, other) -> "SymFloat":
        raise AssertionError("type stub not overridden")

    def __rint_floordiv__(self, other) -> "SymFloat":
        raise AssertionError("type stub not overridden")

    def __sym_max__(self, other):
        raise NotImplementedError("type stub not overridden")

    def __sym_min__(self, other):
        raise NotImplementedError("type stub not overridden")

    def __sym_float__(self):
        raise NotImplementedError("type stub not overridden")

    def __neg__(self):
        raise NotImplementedError("type stub not overridden")

    def __repr__(self):
        return str(self.node)

    def __hash__(self) -> builtins.int:
        if self.node.is_nested_int():
            return hash(self.node.nested_int())
        else:
            # We could support constant SymInts as well, but not doing it for now
            raise TypeError("unhashable type: non-nested SymInt")


class SymFloat:
    """
    Like an float (including magic methods), but redirects all operations on the
    wrapped node. This is used in particular to symbolically record operations
    in the symbolic shape workflow.
    """

    def __init__(self, node):
        # This field MUST be named node; C++ binding code assumes that this
        # class has a field named node that stores SymNode
        self.node = node

    def __truediv__(self, other):
        if not isinstance(other, (builtins.int, builtins.float, SymInt, SymFloat)):
            return NotImplemented
        return self.__float_truediv__(sym_float(other))

    def __rtruediv__(self, other):
        if not isinstance(other, (builtins.int, builtins.float, SymInt, SymFloat)):
            return NotImplemented
        return self.__rfloat_truediv__(sym_float(other))

    def __floordiv__(self, other):
        if not isinstance(other, (builtins.int, builtins.float, SymInt, SymFloat)):
            return NotImplemented
        return torch.sym_float(math.floor(self / sym_float(other)))

    def __rfloordiv__(self, other):
        if not isinstance(other, (builtins.int, builtins.float, SymInt, SymFloat)):
            return NotImplemented
        return torch.sym_float(math.floor(sym_float(other) / self))

    def __bool__(self):
        return self.node.bool_()

    # Symbolic power does NOT work with negative base, this is to avoid
    # potential complex outputs
    def __pow__(self, other):
        if not isinstance(other, (builtins.int, builtins.float, SymInt, SymFloat)):
            return NotImplemented
        torch._check(self >= 0)
        return self.__float_pow__(other)

    def __rpow__(self, other):
        if not isinstance(other, (builtins.int, builtins.float, SymInt, SymFloat)):
            return NotImplemented
        torch._check(other >= 0)
        return self.__rfloat_pow__(other)

    # Magic methods installed by torch.fx.experimental.sym_node

    def __eq__(self, other: object) -> builtins.bool:
        raise NotImplementedError("type stub not overridden")

    def __lt__(self, other) -> builtins.bool:
        raise NotImplementedError("type stub not overridden")

    def __gt__(self, other) -> builtins.bool:
        raise NotImplementedError("type stub not overridden")

    def __le__(self, other) -> builtins.bool:
        raise NotImplementedError("type stub not overridden")

    def __ge__(self, other) -> builtins.bool:
        raise NotImplementedError("type stub not overridden")

    def __float_pow__(self, other) -> "SymFloat":
        raise AssertionError("type stub not overridden")

    def __rfloat_pow__(self, other) -> "SymFloat":
        raise AssertionError("type stub not overridden")

    def __float_truediv__(self, other) -> "SymFloat":
        raise AssertionError("type stub not overridden")

    def __rfloat_truediv__(self, other) -> "SymFloat":
        raise AssertionError("type stub not overridden")

    def __trunc__(self):
        raise NotImplementedError("type stub not overridden")

    def __sym_max__(self, other):
        raise NotImplementedError("type stub not overridden")

    def __sym_min__(self, other):
        raise NotImplementedError("type stub not overridden")

    def __sym_int__(self):
        raise NotImplementedError("type stub not overridden")

    def is_integer(self):
        """Return True if the float is an integer."""
        raise NotImplementedError("type stub not overridden")

    def __repr__(self):
        return self.node.str()


class SymBool:
    """
    Like an bool (including magic methods), but redirects all operations on the
    wrapped node. This is used in particular to symbolically record operations
    in the symbolic shape workflow.

    Unlike regular bools, regular boolean operators will force extra guards instead
    of symbolically evaluate.  Use the bitwise operators instead to handle this.
    """

    def __init__(self, node):
        # This field MUST be named node; C++ binding code assumes that this
        # class has a field named node that stores SymNode
        self.node = node

    def __bool__(self):
        return self.node.bool_()

    def __int__(self):
        return builtins.int(self.node.bool_())

    # Magic methods installed by torch.fx.experimental.sym_node
    def __and__(self, other) -> "SymBool":
        raise NotImplementedError("type stub not overridden")

    def __or__(self, other) -> "SymBool":
        raise NotImplementedError("type stub not overridden")

    # We very carefully define __sym_not__, and not a number of other
    # plausible alternatives:
    #
    #   - We do not override __not__ because this is not a real magic
    #     method; you cannot override the meaning of the not builtin in
    #     Python.  We use the name 'sym_not' to clarify that in user code you
    #     cannot use the builtin not or operator.not_ or operator.__not__ and
    #     hit this magic method; you must use our custom sym_not operator.
    #
    #   - We do not override the __invert__ method because SymBool is
    #     meant to be usable in situations where bool is expected.  However,
    #     bitwise negation ~a does the wrong thing with booleans (because
    #     bool is a subclass of int, so ~1 = -2 which is not falseish.)
    #     This would be a giant footgun, so we get around it by defining
    #     our own operator.  Note that bitwise and/or do the right thing,
    #     so we reuse the conventional operators there for readability.
    #
    def __sym_not__(self) -> "SymBool":
        raise NotImplementedError("type stub not overridden")

    def __sym_ite__(self, then_val, else_val):
        raise NotImplementedError("type stub not overridden")

    def __eq__(self, other) -> builtins.bool:
        raise NotImplementedError("type stub not overridden")

    def __repr__(self):
        return str(self.node)

    def __hash__(self):
        if self.node.is_constant():
            return hash(self.node.bool_())
        else:
            raise TypeError("unhashable type: SymBool")


def sym_not(a):
    r"""SymInt-aware utility for logical negation.

    Args:
        a (SymBool or bool): Object to negate
    """
    import sympy

    if overrides.has_torch_function_unary(a):
        return overrides.handle_torch_function(sym_not, (a,), a)
    if hasattr(a, "__sym_not__"):
        return a.__sym_not__()
    if isinstance(a, sympy.Basic):
        return ~a  # type: ignore[operator]
    return not a


def sym_float(a):
    r"""SymInt-aware utility for float casting.

    Args:
        a (SymInt, SymFloat, or object): Object to cast
    """
    if overrides.has_torch_function_unary(a):
        return overrides.handle_torch_function(sym_float, (a,), a)
    if isinstance(a, SymFloat):
        return a
    elif hasattr(a, "__sym_float__"):
        return a.__sym_float__()
    return py_float(a)  # type: ignore[operator]


def sym_int(a):
    r"""SymInt-aware utility for int casting.

    Args:
        a (SymInt, SymFloat, or object): Object to cast
    """
    if overrides.has_torch_function_unary(a):
        return overrides.handle_torch_function(sym_int, (a,), a)
    if isinstance(a, SymInt):
        return a
    elif isinstance(a, SymFloat):
        return math.trunc(a)
    return py_int(a)  # type: ignore[operator]

<<<<<<< HEAD
=======
def sym_max(a, b):
    """
    SymInt-aware utility for max which avoids branching on a < b.
    Unlike builtins.max(), this only works for int/float, and it always
    promotes to float if any argument is float (unlike builtins.max, which
    will faithfully preserve the type of the input argument).
    """
    from .overrides import has_torch_function, handle_torch_function
>>>>>>> 75b0720a

def sym_max(a, b):
    """SymInt-aware utility for max()."""
    if overrides.has_torch_function((a, b)):
        return overrides.handle_torch_function(sym_max, (a, b), a, b)
    if isinstance(a, (SymInt, SymFloat)):
        return a.__sym_max__(b)
    elif isinstance(b, (SymInt, SymFloat)):
        # Due to promotion semantics, this is operator is commutative:
        # max(1, 1.0) === max(1.0, 1) === 1.0
        return b.__sym_max__(a)
    # TODO: Probably can make bool work too, just lazy
    assert isinstance(a, (builtins.int, builtins.float)), type(a)
    assert isinstance(b, (builtins.int, builtins.float)), type(b)
    if isinstance(a, builtins.float) or isinstance(b, builtins.float):
        return builtins.float(builtins.max(a, b))
    else:
        return builtins.max(a, b)

<<<<<<< HEAD
=======
def sym_min(a, b):
    """ SymInt-aware utility for min()."""
    from .overrides import has_torch_function, handle_torch_function
>>>>>>> 75b0720a

def sym_min(a, b):
    """SymInt-aware utility for min()."""
    if overrides.has_torch_function((a, b)):
        return overrides.handle_torch_function(sym_min, (a, b), a, b)
    if isinstance(a, (SymInt, SymFloat)):
        return a.__sym_min__(b)
    elif isinstance(b, (SymInt, SymFloat)):
        return b.__sym_min__(a)
    assert isinstance(a, (builtins.int, builtins.float)), type(a)
    assert isinstance(b, (builtins.int, builtins.float)), type(b)
    if isinstance(a, builtins.float) or isinstance(b, builtins.float):
        return builtins.float(builtins.min(a, b))
    else:
        return builtins.min(a, b)


# Drop in replacement for math.sqrt, math.sin, math.cos etc
def _get_sym_math_fn(name):
    def fn(a):
        if overrides.has_torch_function_unary(a):
            return overrides.handle_torch_function(fn, (a,), a)
        if hasattr(a, f"__sym_{name}__"):
            return getattr(a, f"__sym_{name}__")()
        return getattr(math, name)(a)

    return fn


__fn, __name, __sym_name = None, "", ""
for __name in (
    "sqrt",
    "cos",
    "cosh",
    "sin",
    "sinh",
    "tan",
    "tanh",
    "asin",
    "acos",
    "atan",
):
    __sym_name = f"_sym_{__name}"
    __fn = _get_sym_math_fn(__name)
    __fn.__qualname__ = __fn.__name__ = __sym_name
    globals()[__sym_name] = __fn

del __fn, __name, __sym_name, _get_sym_math_fn

# Adding temporary shortcut
sym_sqrt = globals()["_sym_sqrt"]
__all__.append("sym_sqrt")


def sym_ite(b, t, f):
    if overrides.has_torch_function((b, t, f)):
        return overrides.handle_torch_function(sym_ite, (b, t, f), b, t, f)
    assert isinstance(b, (SymBool, builtins.bool)) and type(t) == type(f)
    if isinstance(b, SymBool):
        return b.__sym_ite__(t, f)
    return t if b else f


# Check to see if we can load C extensions, and if not provide some guidance
# on what the problem might be.
try:
    # _initExtension is chosen (arbitrarily) as a sentinel.
    from torch._C import _initExtension
except ImportError:
    import torch._C as _C_for_compiled_check

    # The __file__ check only works for Python 3.7 and above.
    if _C_for_compiled_check.__file__ is None:
        raise ImportError(
            textwrap.dedent(
                """
                Failed to load PyTorch C extensions:
                    It appears that PyTorch has loaded the `torch/_C` folder
                    of the PyTorch repository rather than the C extensions which
                    are expected in the `torch._C` namespace. This can occur when
                    using the `install` workflow. e.g.
                        $ python setup.py install && python -c "import torch"

                    This error can generally be solved using the `develop` workflow
                        $ python setup.py develop && python -c "import torch"  # This should succeed
                    or by running Python from a different directory.
                """
            ).strip()
        ) from None
    raise  # If __file__ is not None the cause is unknown, so just re-raise.

# The torch._C submodule is already loaded via `from torch._C import *` above
# Make an explicit reference to the _C submodule to appease linters
from torch import _C as _C

__name, __obj = "", None
for __name in dir(_C):
    if __name[0] != "_" and not __name.endswith("Base"):
        __all__.append(__name)
        __obj = getattr(_C, __name)
        if callable(__obj) or inspect.isclass(__obj):
            if __obj.__module__ != __name__:  # "torch"
                # TODO: fix their module from C++ side
                if __name not in {
                    "DisableTorchFunctionSubclass",
                    "DisableTorchFunction",
                    "Generator",
                }:
                    __obj.__module__ = __name__  # "torch"
    elif __name == "TensorBase":
        # issue 109438 / pr 109940. Prevent TensorBase from being copied into torch.
        delattr(sys.modules[__name__], __name)

del __name, __obj

if not TYPE_CHECKING:
    # issue 38137 and python issue 43367. Submodules of a C extension are
    # non-standard, and attributes of those submodules cannot be pickled since
    # pickle expect to be able to import them as "from _C.sub import attr"
    # which fails with "_C is not a package
    __name, __candidate = "", None
    for __name in dir(_C):
        __candidate = getattr(_C, __name)
        if type(__candidate) is type(_C):
            # submodule
            sys.modules.setdefault(f"{__name__}._C.{__name}", __candidate)

    del __name, __candidate


################################################################################
# Define basic utilities
################################################################################


def typename(o):
    if isinstance(o, torch.Tensor):
        return o.type()

    module = ""
    class_name = ""
    if (
        hasattr(o, "__module__")
        and o.__module__ != "builtins"
        and o.__module__ != "__builtin__"
        and o.__module__ is not None
    ):
        module = o.__module__ + "."

    if hasattr(o, "__qualname__"):
        class_name = o.__qualname__
    elif hasattr(o, "__name__"):
        class_name = o.__name__
    else:
        class_name = o.__class__.__name__

    return module + class_name


def is_tensor(obj):
    r"""Returns True if `obj` is a PyTorch tensor.

    Note that this function is simply doing ``isinstance(obj, Tensor)``.
    Using that ``isinstance`` check is better for typechecking with mypy,
    and more explicit - so it's recommended to use that instead of
    ``is_tensor``.

    Args:
        obj (Object): Object to test
    Example::

        >>> x = torch.tensor([1, 2, 3])
        >>> torch.is_tensor(x)
        True

    """
    return isinstance(obj, torch.Tensor)


def is_storage(obj):
    r"""Returns True if `obj` is a PyTorch storage object.

    Args:
        obj (Object): Object to test
    """
    return type(obj) in _storage_classes


_GLOBAL_DEVICE_CONTEXT = threading.local()


def get_default_device() -> "torch.device":
    r"""Gets the default ``torch.Tensor`` to be allocated on ``device``"""
    global _GLOBAL_DEVICE_CONTEXT
    if hasattr(_GLOBAL_DEVICE_CONTEXT, "device_context"):
        device = _GLOBAL_DEVICE_CONTEXT.device_context.device
        if device.index is not None:
            return device
        else:
            # TODO: Call like get_device_index() method corresponding to
            # each device type
            return torch.tensor([]).device
    else:
        return torch.device("cpu")


def set_default_device(device):
    """Sets the default ``torch.Tensor`` to be allocated on ``device``.  This
    does not affect factory function calls which are called with an explicit
    ``device`` argument.  Factory calls will be performed as if they
    were passed ``device`` as an argument.

    To only temporarily change the default device instead of setting it
    globally, use ``with torch.device(device):`` instead.

    The default device is initially ``cpu``.  If you set the default tensor
    device to another device (e.g., ``cuda``) without a device index, tensors
    will be allocated on whatever the current device for the device type,
    even after :func:`torch.cuda.set_device` is called.

    .. warning::

        This function imposes a slight performance cost on every Python
        call to the torch API (not just factory functions).  If this
        is causing problems for you, please comment on
        https://github.com/pytorch/pytorch/issues/92701

    .. note::

        This doesn't affect functions that create tensors that share the same memory as the input, like:
        :func:`torch.from_numpy` and :func:`torch.frombuffer`

    Args:
        device (device or string): the device to set as default

    Example::

        >>> # xdoctest: +SKIP("requires cuda, changes global state")
        >>> torch.get_default_device()
        device(type='cpu')
        >>> torch.set_default_device('cuda')  # current device is 0
        >>> torch.get_default_device()
        device(type='cuda', index=0)
        >>> torch.set_default_device('cuda')
        >>> torch.cuda.set_device('cuda:1')  # current device is 1
        >>> torch.get_default_device()
        device(type='cuda', index=1)
        >>> torch.set_default_device('cuda:1')
        >>> torch.get_default_device()
        device(type='cuda', index=1)

    """
    global _GLOBAL_DEVICE_CONTEXT
    if hasattr(_GLOBAL_DEVICE_CONTEXT, "device_context"):
        device_context = _GLOBAL_DEVICE_CONTEXT.device_context
        if device_context is not None:
            device_context.__exit__(None, None, None)

    if device is None:
        device_context = None
    else:
        from torch.utils._device import DeviceContext

        device_context = DeviceContext(device)
        device_context.__enter__()
    _GLOBAL_DEVICE_CONTEXT.device_context = device_context


def set_default_tensor_type(t):
    r"""
    .. warning::

        This function is deprecated as of PyTorch 2.1, please use :func:`torch.set_default_dtype()` and
        :func:`torch.set_default_device()` as alternatives.

    Sets the default ``torch.Tensor`` type to floating point tensor type
    ``t``. This type will also be used as default floating point type for
    type inference in :func:`torch.tensor`.

    The default floating point tensor type is initially ``torch.FloatTensor``.

    Args:
        t (type or string): the floating point tensor type or its name

    Example::

        >>> # xdoctest: +SKIP("Other tests may have changed the default type. Can we reset it?")
        >>> torch.tensor([1.2, 3]).dtype    # initial default for floating point is torch.float32
        torch.float32
        >>> torch.set_default_tensor_type(torch.DoubleTensor)
        >>> torch.tensor([1.2, 3]).dtype    # a new floating point tensor
        torch.float64

    """
    if isinstance(t, str):
        t = _import_dotted_name(t)
    _C._set_default_tensor_type(t)


def set_default_dtype(d):
    r"""

    Sets the default floating point dtype to :attr:`d`. Supports floating point dtype
    as inputs. Other dtypes will cause torch to raise an exception.

    When PyTorch is initialized its default floating point dtype is torch.float32,
    and the intent of set_default_dtype(torch.float64) is to facilitate NumPy-like
    type inference. The default floating point dtype is used to:

    1. Implicitly determine the default complex dtype. When the default floating type is float16,
       the default complex dtype is complex32. For float32, the default complex dtype is complex64.
       For float64, it is complex128. For bfloat16, an exception will be raised because
       there is no corresponding complex type for bfloat16.
    2. Infer the dtype for tensors constructed using Python floats or complex Python
       numbers. See examples below.
    3. Determine the result of type promotion between bool and integer tensors and
       Python floats and complex Python numbers.

    Args:
        d (:class:`torch.dtype`): the floating point dtype to make the default.
                                  Either torch.float32 or torch.float64.

    Example:
        >>> # xdoctest: +SKIP("Other tests may have changed the default type. Can we reset it?")
        >>> # initial default for floating point is torch.float32
        >>> # Python floats are interpreted as float32
        >>> torch.tensor([1.2, 3]).dtype
        torch.float32
        >>> # initial default for floating point is torch.complex64
        >>> # Complex Python numbers are interpreted as complex64
        >>> torch.tensor([1.2, 3j]).dtype
        torch.complex64

        >>> torch.set_default_dtype(torch.float64)
        >>> # Python floats are now interpreted as float64
        >>> torch.tensor([1.2, 3]).dtype    # a new floating point tensor
        torch.float64
        >>> # Complex Python numbers are now interpreted as complex128
        >>> torch.tensor([1.2, 3j]).dtype   # a new complex tensor
        torch.complex128

        >>> torch.set_default_dtype(torch.float16)
        >>> # Python floats are now interpreted as float16
        >>> torch.tensor([1.2, 3]).dtype    # a new floating point tensor
        torch.float16
        >>> # Complex Python numbers are now interpreted as complex128
        >>> torch.tensor([1.2, 3j]).dtype   # a new complex tensor
        torch.complex32

    """
    _C._set_default_dtype(d)


def use_deterministic_algorithms(
    mode: builtins.bool,
    *,
    warn_only: builtins.bool = False,
) -> None:
    r"""Sets whether PyTorch operations must use "deterministic"
    algorithms. That is, algorithms which, given the same input, and when
    run on the same software and hardware, always produce the same output.
    When enabled, operations will use deterministic algorithms when available,
    and if only nondeterministic algorithms are available they will throw a
    :class:`RuntimeError` when called.

    .. note:: This setting alone is not always enough to make an application
        reproducible. Refer to :ref:`reproducibility` for more information.

    .. note:: :func:`torch.set_deterministic_debug_mode` offers an alternative
        interface for this feature.

    The following normally-nondeterministic operations will act
    deterministically when ``mode=True``:

        * :class:`torch.nn.Conv1d` when called on CUDA tensor
        * :class:`torch.nn.Conv2d` when called on CUDA tensor
        * :class:`torch.nn.Conv3d` when called on CUDA tensor
        * :class:`torch.nn.ConvTranspose1d` when called on CUDA tensor
        * :class:`torch.nn.ConvTranspose2d` when called on CUDA tensor
        * :class:`torch.nn.ConvTranspose3d` when called on CUDA tensor
        * :class:`torch.nn.ReplicationPad2d` when attempting to differentiate a CUDA tensor
        * :func:`torch.bmm` when called on sparse-dense CUDA tensors
        * :func:`torch.Tensor.__getitem__` when attempting to differentiate a CPU tensor
          and the index is a list of tensors
        * :func:`torch.Tensor.index_put` with ``accumulate=False``
        * :func:`torch.Tensor.index_put` with ``accumulate=True`` when called on a CPU
          tensor
        * :func:`torch.Tensor.put_` with ``accumulate=True`` when called on a CPU
          tensor
        * :func:`torch.Tensor.scatter_add_` when called on a CUDA tensor
        * :func:`torch.gather` when called on a CUDA tensor that requires grad
        * :func:`torch.index_add` when called on CUDA tensor
        * :func:`torch.index_select` when attempting to differentiate a CUDA tensor
        * :func:`torch.repeat_interleave` when attempting to differentiate a CUDA tensor
        * :func:`torch.Tensor.index_copy` when called on a CPU or CUDA tensor
        * :func:`torch.Tensor.scatter` when `src` type is Tensor and called on CUDA tensor
        * :func:`torch.Tensor.scatter_reduce` when ``reduce='sum'`` or ``reduce='mean'`` and called on CUDA tensor

    The following normally-nondeterministic operations will throw a
    :class:`RuntimeError` when ``mode=True``:

        * :class:`torch.nn.AvgPool3d` when attempting to differentiate a CUDA tensor
        * :class:`torch.nn.AdaptiveAvgPool2d` when attempting to differentiate a CUDA tensor
        * :class:`torch.nn.AdaptiveAvgPool3d` when attempting to differentiate a CUDA tensor
        * :class:`torch.nn.MaxPool3d` when attempting to differentiate a CUDA tensor
        * :class:`torch.nn.AdaptiveMaxPool2d` when attempting to differentiate a CUDA tensor
        * :class:`torch.nn.FractionalMaxPool2d` when attempting to differentiate a CUDA tensor
        * :class:`torch.nn.FractionalMaxPool3d` when attempting to differentiate a CUDA tensor
        * :class:`torch.nn.MaxUnpool1d`
        * :class:`torch.nn.MaxUnpool2d`
        * :class:`torch.nn.MaxUnpool3d`
        * :func:`torch.nn.functional.interpolate` when attempting to differentiate a CUDA tensor
          and one of the following modes is used:

          - ``linear``
          - ``bilinear``
          - ``bicubic``
          - ``trilinear``

        * :class:`torch.nn.ReflectionPad1d` when attempting to differentiate a CUDA tensor
        * :class:`torch.nn.ReflectionPad2d` when attempting to differentiate a CUDA tensor
        * :class:`torch.nn.ReflectionPad3d` when attempting to differentiate a CUDA tensor
        * :class:`torch.nn.ReplicationPad1d` when attempting to differentiate a CUDA tensor
        * :class:`torch.nn.ReplicationPad3d` when attempting to differentiate a CUDA tensor
        * :class:`torch.nn.NLLLoss` when called on a CUDA tensor
        * :class:`torch.nn.CTCLoss` when attempting to differentiate a CUDA tensor
        * :class:`torch.nn.EmbeddingBag` when attempting to differentiate a CUDA tensor when
          ``mode='max'``
        * :func:`torch.Tensor.put_` when ``accumulate=False``
        * :func:`torch.Tensor.put_` when ``accumulate=True`` and called on a CUDA tensor
        * :func:`torch.histc` when called on a CUDA tensor
        * :func:`torch.bincount` when called on a CUDA tensor and ``weights``
          tensor is given
        * :func:`torch.kthvalue` with called on a CUDA tensor
        * :func:`torch.median` with indices output when called on a CUDA tensor
        * :func:`torch.nn.functional.grid_sample` when attempting to differentiate a CUDA tensor
        * :func:`torch.cumsum` when called on a CUDA tensor when dtype is floating point or complex
        * :func:`torch.Tensor.scatter_reduce` when ``reduce='prod'`` and called on CUDA tensor
        * :func:`torch.Tensor.resize_` when called with a quantized tensor

    In addition, several operations fill uninitialized memory when this setting
    is turned on and when
    :attr:`torch.utils.deterministic.fill_uninitialized_memory` is turned on.
    See the documentation for that attribute for more information.

    A handful of CUDA operations are nondeterministic if the CUDA version is
    10.2 or greater, unless the environment variable ``CUBLAS_WORKSPACE_CONFIG=:4096:8``
    or ``CUBLAS_WORKSPACE_CONFIG=:16:8`` is set. See the CUDA documentation for more
    details: `<https://docs.nvidia.com/cuda/cublas/index.html#results-reproducibility>`_
    If one of these environment variable configurations is not set, a :class:`RuntimeError`
    will be raised from these operations when called with CUDA tensors:

        * :func:`torch.mm`
        * :func:`torch.mv`
        * :func:`torch.bmm`

    Note that deterministic operations tend to have worse performance than
    nondeterministic operations.

    .. note::

        This flag does not detect or prevent nondeterministic behavior caused
        by calling an inplace operation on a tensor with an internal memory
        overlap or by giving such a tensor as the :attr:`out` argument for an
        operation. In these cases, multiple writes of different data may target
        a single memory location, and the order of writes is not guaranteed.

    Args:
        mode (:class:`bool`): If True, makes potentially nondeterministic
            operations switch to a deterministic algorithm or throw a runtime
            error. If False, allows nondeterministic operations.

    Keyword args:
        warn_only (:class:`bool`, optional): If True, operations that do not
            have a deterministic implementation will throw a warning instead of
            an error. Default: ``False``

    Example::

        >>> # xdoctest: +SKIP
        >>> torch.use_deterministic_algorithms(True)

        # Forward mode nondeterministic error
        >>> torch.randn(10, device='cuda').kthvalue(1)
        ...
        RuntimeError: kthvalue CUDA does not have a deterministic implementation...

        # Backward mode nondeterministic error
        >>> torch.nn.AvgPool3d(1)(torch.randn(3, 4, 5, 6, requires_grad=True).cuda()).sum().backward()
        ...
        RuntimeError: avg_pool3d_backward_cuda does not have a deterministic implementation...
    """
    _C._set_deterministic_algorithms(mode, warn_only=warn_only)


def are_deterministic_algorithms_enabled() -> builtins.bool:
    r"""Returns True if the global deterministic flag is turned on. Refer to
    :func:`torch.use_deterministic_algorithms` documentation for more details.
    """
    return _C._get_deterministic_algorithms()


def is_deterministic_algorithms_warn_only_enabled() -> builtins.bool:
    r"""Returns True if the global deterministic flag is set to warn only.
    Refer to :func:`torch.use_deterministic_algorithms` documentation for more
    details.
    """
    return _C._get_deterministic_algorithms_warn_only()


def set_deterministic_debug_mode(debug_mode: Union[builtins.int, str]) -> None:
    r"""Sets the debug mode for deterministic operations.

    .. note:: This is an alternative interface for
        :func:`torch.use_deterministic_algorithms`. Refer to that function's
        documentation for details about affected operations.

    Args:
        debug_mode(str or int): If "default" or 0, don't error or warn on
            nondeterministic operations. If "warn" or 1, warn on
            nondeterministic operations. If "error" or 2, error on
            nondeterministic operations.
    """

    # NOTE: builtins.int is used here because int in this scope resolves
    # to torch.int
    if not isinstance(debug_mode, (builtins.int, str)):
        raise TypeError(f"debug_mode must be str or int, but got {type(debug_mode)}")

    if isinstance(debug_mode, str):
        if debug_mode == "default":
            debug_mode = 0
        elif debug_mode == "warn":
            debug_mode = 1
        elif debug_mode == "error":
            debug_mode = 2
        else:
            raise RuntimeError(
                "invalid value of debug_mode, expected one of `default`, "
                f"`warn`, `error`, but got {debug_mode}"
            )

    if debug_mode == 0:
        _C._set_deterministic_algorithms(False)
    elif debug_mode == 1:
        _C._set_deterministic_algorithms(True, warn_only=True)
    elif debug_mode == 2:
        _C._set_deterministic_algorithms(True)
    else:
        raise RuntimeError(
            "invalid value of debug_mode, expected 0, 1, or 2, " f"but got {debug_mode}"
        )


def get_deterministic_debug_mode() -> builtins.int:
    r"""Returns the current value of the debug mode for deterministic
    operations. Refer to :func:`torch.set_deterministic_debug_mode`
    documentation for more details.
    """

    if _C._get_deterministic_algorithms():
        if _C._get_deterministic_algorithms_warn_only():
            return 1
        else:
            return 2
    else:
        return 0


def get_float32_matmul_precision() -> builtins.str:
    r"""Returns the current value of float32 matrix multiplication precision. Refer to
    :func:`torch.set_float32_matmul_precision` documentation for more details.
    """
    return _C._get_float32_matmul_precision()


def set_float32_matmul_precision(precision: str) -> None:
    r"""Sets the internal precision of float32 matrix multiplications.

    Running float32 matrix multiplications in lower precision may significantly increase
    performance, and in some programs the loss of precision has a negligible impact.

    Supports three settings:

        * "highest", float32 matrix multiplications use the float32 datatype (24 mantissa
          bits with 23 bits explicitly stored) for internal computations.
        * "high", float32 matrix multiplications either use the TensorFloat32 datatype (10
          mantissa bits explicitly stored) or treat each float32 number as the sum of two bfloat16 numbers
          (approximately 16 mantissa bits with 14 bits explicitly stored), if the appropriate fast matrix multiplication
          algorithms are available.  Otherwise float32 matrix multiplications are computed
          as if the precision is "highest".  See below for more information on the bfloat16
          approach.
        * "medium", float32 matrix multiplications use the bfloat16 datatype (8 mantissa
          bits with 7 bits explicitly stored) for internal computations, if a fast matrix multiplication algorithm
          using that datatype internally is available. Otherwise float32
          matrix multiplications are computed as if the precision is "high".

    When using "high" precision, float32 multiplications may use a bfloat16-based algorithm
    that is more complicated than simply truncating to some smaller number mantissa bits
    (e.g. 10 for TensorFloat32, 7 for bfloat16 explicitly stored).  Refer to [Henry2019]_ for a complete
    description of this algorithm.  To briefly explain here, the first step is to realize
    that we can perfectly encode a single float32 number as the sum of three bfloat16
    numbers (because float32 has 23 mantissa bits while bfloat16 has 7 explicitly stored, and both have the
    same number of exponent bits).  This means that the product of two float32 numbers can
    be exactly given by the sum of nine products of bfloat16 numbers.  We can then trade
    accuracy for speed by dropping some of these products.  The "high" precision algorithm
    specifically keeps only the three most significant products, which conveniently excludes
    all of the products involving the last 8 mantissa bits of either input.  This means that
    we can represent our inputs as the sum of two bfloat16 numbers rather than three.
    Because bfloat16 fused-multiply-add (FMA) instructions are typically >10x faster than
    float32 ones, it's faster to do three multiplications and 2 additions with bfloat16
    precision than it is to do a single multiplication with float32 precision.

    .. [Henry2019] http://arxiv.org/abs/1904.06376

    .. note::

        This does not change the output dtype of float32 matrix multiplications,
        it controls how the internal computation of the matrix multiplication is performed.

    .. note::

        This does not change the precision of convolution operations. Other flags,
        like `torch.backends.cudnn.allow_tf32`, may control the precision of convolution
        operations.

    .. note::

        This flag currently only affects one native device type: CUDA.
        If "high" or "medium" are set then the TensorFloat32 datatype will be used
        when computing float32 matrix multiplications, equivalent to setting
        `torch.backends.cuda.matmul.allow_tf32 = True`. When "highest" (the default)
        is set then the float32 datatype is used for internal computations, equivalent
        to setting `torch.backends.cuda.matmul.allow_tf32 = False`.

    Args:
        precision(str): can be set to "highest" (default), "high", or "medium" (see above).

    """
    _C._set_float32_matmul_precision(precision)


def set_warn_always(b: builtins.bool) -> None:
    r"""When this flag is False (default) then some PyTorch warnings may only
    appear once per process. This helps avoid excessive warning information.
    Setting it to True causes these warnings to always appear, which may be
    helpful when debugging.

    Args:
        b (:class:`bool`): If True, force warnings to always be emitted
                           If False, set to the default behaviour
    """
    _C._set_warnAlways(b)


def is_warn_always_enabled() -> builtins.bool:
    r"""Returns True if the global warn_always flag is turned on. Refer to
    :func:`torch.set_warn_always` documentation for more details.
    """
    return _C._get_warnAlways()


################################################################################
# Define error checking functions
################################################################################

# These error checking functions must be kept consistent with their C++
# equivalents. Their C++ equivalents are mentioned where applicable.


def _check_with(
    error_type,
    cond: Union[builtins.bool, SymBool],
    message: Callable[[], str],
):  # noqa: F811
    if not isinstance(cond, (builtins.bool, torch.SymBool)):
        raise TypeError(f"cond must be a bool, but got {type(cond)}")

    from torch.fx.experimental.symbolic_shapes import expect_true

    if expect_true(cond):
        return

    # error_type must be a subclass of Exception and not subclass of Warning
    assert issubclass(error_type, Exception) and not issubclass(error_type, Warning)

    if message is None:
        message_evaluated = (
            "Expected cond to be True, but got False. (Could this error "
            "message be improved? If so, please report an enhancement request "
            "to PyTorch.)"
        )

    else:
        if not callable(message):
            raise TypeError("message must be a callable")

        message_evaluated = str(message())

    raise error_type(message_evaluated)


def _check(cond, message=None):  # noqa: F811
    r"""Throws error containing an optional message if the specified condition
    is False.

    Error type: ``RuntimeError``

    C++ equivalent: ``TORCH_CHECK``

    Args:
        cond (:class:`bool`): If False, throw error

        message (Callable, optional): Callable that returns either a string or
            an object that has a ``__str__()`` method to be used as the error
            message. Default: ``None``
    """
    _check_with(RuntimeError, cond, message)


def _check_is_size(i, message=None):
    """Checks that a given integer is a valid size (i.e., is non-negative).
    You should use this over _check(i >= 0) because we can use the semantic
    information (that i is a size) to make some further inferences in case
    i is an unbacked SymInt.

    NB: Do NOT use this in contexts where a -1 size would be valid (indicating
    to infer the size from context, or if you should wrap-around or truncate).
    Only use this if the only valid value is an honest to goodness size.
    """
    # This is responsible for the expect_true
    _check(i >= 0, message)
    from torch.fx.experimental.symbolic_shapes import _advise_is_size

    _advise_is_size(i)


def _check_index(cond, message=None):  # noqa: F811
    r"""Throws error containing an optional message if the specified condition
    is False.

    Error type: ``IndexError``

    C++ equivalent: ``TORCH_CHECK_INDEX``

    Args:
        cond (:class:`bool`): If False, throw error

        message (Callable, optional): Callable that returns either a string or
            an object that has a ``__str__()`` method to be used as the error
            message. Default: ``None``
    """
    _check_with(IndexError, cond, message)


def _check_value(cond, message=None):  # noqa: F811
    r"""Throws error containing an optional message if the specified condition
    is False.

    Error type: ``ValueError``

    C++ equivalent: ``TORCH_CHECK_VALUE``

    Args:
        cond (:class:`bool`): If False, throw error

        message (Callable, optional): Callable that returns either a string or
            an object that has a ``__str__()`` method to be used as the error
            message. Default: ``None``
    """
    _check_with(ValueError, cond, message)


def _check_type(cond, message=None):  # noqa: F811
    r"""Throws error containing an optional message if the specified condition
    is False.

    Error type: ``TypeError``

    C++ equivalent: ``TORCH_CHECK_TYPE``

    Args:
        cond (:class:`bool`): If False, throw error

        message (Callable, optional): Callable that returns either a string or
            an object that has a ``__str__()`` method to be used as the error
            message. Default: ``None``
    """
    _check_with(TypeError, cond, message)


def _check_not_implemented(cond, message=None):  # noqa: F811
    r"""Throws error containing an optional message if the specified condition
    is False.

    Error type: ``NotImplementedError``

    C++ equivalent: ``TORCH_CHECK_NOT_IMPLEMENTED``

    Args:
        cond (:class:`bool`): If False, throw error

        message (Callable, optional): Callable that returns either a string or
            an object that has a ``__str__()`` method to be used as the error
            message. Default: ``None``
    """
    _check_with(NotImplementedError, cond, message)


def _check_tensor_all_with(error_type, cond, message=None):  # noqa: F811
    if not torch.is_tensor(cond):
        raise TypeError(f"cond must be a tensor, but got {type(cond)}")

    if not cond.dtype == torch.bool:
        raise TypeError(f"cond tensor must have dtype torch.bool, but got {cond.dtype}")

    _check_with(error_type, cond._is_all_true().item(), message)


# C++ equivalent: `TORCH_CHECK_TENSOR_ALL`
def _check_tensor_all(cond, message=None):  # noqa: F811
    r"""Throws error containing an optional message if the specified condition
    is False.

    Error type: ``RuntimeError``

    C++ equivalent: ``TORCH_CHECK_TENSOR_ALL``

    Args:
        cond (:class:`torch.Tensor`): Tensor of dtype ``torch.bool``. If any
            element is ``False``, throw error

        message (Callable, optional): Callable that returns either a string or
            an object that has a ``__str__()`` method to be used as the error
            message. Default: ``None``
    """
    _check_tensor_all_with(RuntimeError, cond, message)


################################################################################
# Define numeric constants
################################################################################

# For Python Array API (https://data-apis.org/array-api/latest/API_specification/constants.html) and
# NumPy consistency (https://numpy.org/devdocs/reference/constants.html)
from math import e, inf, nan, pi

newaxis: None = None

__all__.extend(["e", "pi", "nan", "inf", "newaxis"])

################################################################################
# Define Storage and Tensor classes
################################################################################

from torch._tensor import Tensor  # usort: skip

# needs to be after torch.Tensor is defined to avoid circular dependencies
from torch import storage as storage  # usort: skip
from torch.storage import (
    _LegacyStorage,
    _StorageBase,
    _warn_typed_storage_removal,
    TypedStorage,
    UntypedStorage,
)

# NOTE: New <type>Storage classes should never be added. When adding a new
# dtype, use torch.storage.TypedStorage directly.


class ByteStorage(_LegacyStorage):
    @classproperty
    def dtype(self):
        _warn_typed_storage_removal(stacklevel=3)
        return self._dtype

    @classproperty
    def _dtype(self):
        return torch.uint8


class DoubleStorage(_LegacyStorage):
    @classproperty
    def dtype(self):
        _warn_typed_storage_removal(stacklevel=3)
        return self._dtype

    @classproperty
    def _dtype(self):
        return torch.double


class FloatStorage(_LegacyStorage):
    @classproperty
    def dtype(self):
        _warn_typed_storage_removal(stacklevel=3)
        return self._dtype

    @classproperty
    def _dtype(self):
        return torch.float


class HalfStorage(_LegacyStorage):
    @classproperty
    def dtype(self):
        _warn_typed_storage_removal(stacklevel=3)
        return self._dtype

    @classproperty
    def _dtype(self):
        return torch.half


class LongStorage(_LegacyStorage):
    @classproperty
    def dtype(self):
        _warn_typed_storage_removal(stacklevel=3)
        return self._dtype

    @classproperty
    def _dtype(self):
        return torch.long


class IntStorage(_LegacyStorage):
    @classproperty
    def dtype(self):
        _warn_typed_storage_removal(stacklevel=3)
        return self._dtype

    @classproperty
    def _dtype(self):
        return torch.int


class ShortStorage(_LegacyStorage):
    @classproperty
    def dtype(self):
        _warn_typed_storage_removal(stacklevel=3)
        return self._dtype

    @classproperty
    def _dtype(self):
        return torch.short


class CharStorage(_LegacyStorage):
    @classproperty
    def dtype(self):
        _warn_typed_storage_removal(stacklevel=3)
        return self._dtype

    @classproperty
    def _dtype(self):
        return torch.int8


class BoolStorage(_LegacyStorage):
    @classproperty
    def dtype(self):
        _warn_typed_storage_removal(stacklevel=3)
        return self._dtype

    @classproperty
    def _dtype(self):
        return torch.bool


class BFloat16Storage(_LegacyStorage):
    @classproperty
    def dtype(self):
        _warn_typed_storage_removal(stacklevel=3)
        return self._dtype

    @classproperty
    def _dtype(self):
        return torch.bfloat16


class ComplexDoubleStorage(_LegacyStorage):
    @classproperty
    def dtype(self):
        _warn_typed_storage_removal(stacklevel=3)
        return self._dtype

    @classproperty
    def _dtype(self):
        return torch.cdouble


class ComplexFloatStorage(_LegacyStorage):
    @classproperty
    def dtype(self):
        _warn_typed_storage_removal(stacklevel=3)
        return self._dtype

    @classproperty
    def _dtype(self):
        return torch.cfloat


class QUInt8Storage(_LegacyStorage):
    @classproperty
    def dtype(self):
        _warn_typed_storage_removal(stacklevel=3)
        return self._dtype

    @classproperty
    def _dtype(self):
        return torch.quint8


class QInt8Storage(_LegacyStorage):
    @classproperty
    def dtype(self):
        _warn_typed_storage_removal(stacklevel=3)
        return self._dtype

    @classproperty
    def _dtype(self):
        return torch.qint8


class QInt32Storage(_LegacyStorage):
    @classproperty
    def dtype(self):
        _warn_typed_storage_removal(stacklevel=3)
        return self._dtype

    @classproperty
    def _dtype(self):
        return torch.qint32


class QUInt4x2Storage(_LegacyStorage):
    @classproperty
    def dtype(self):
        _warn_typed_storage_removal(stacklevel=3)
        return self._dtype

    @classproperty
    def _dtype(self):
        return torch.quint4x2


class QUInt2x4Storage(_LegacyStorage):
    @classproperty
    def dtype(self):
        _warn_typed_storage_removal(stacklevel=3)
        return self._dtype

    @classproperty
    def _dtype(self):
        return torch.quint2x4


_storage_classes = {
    UntypedStorage,
    DoubleStorage,
    FloatStorage,
    LongStorage,
    IntStorage,
    ShortStorage,
    CharStorage,
    ByteStorage,
    HalfStorage,
    BoolStorage,
    QUInt8Storage,
    QInt8Storage,
    QInt32Storage,
    BFloat16Storage,
    ComplexFloatStorage,
    ComplexDoubleStorage,
    QUInt4x2Storage,
    QUInt2x4Storage,
    TypedStorage,
}

# The _tensor_classes set is initialized by the call to initialize_python_bindings.
_tensor_classes: Set[Type] = set()

# If you edit these imports, please update torch/__init__.py.in as well
from torch import amp as amp, random as random, serialization as serialization
from torch._tensor_str import set_printoptions
from torch.amp import autocast, GradScaler
from torch.random import get_rng_state, initial_seed, manual_seed, seed, set_rng_state
from torch.serialization import load, save

# Initializing the extension shadows the built-in python float / int classes;
# store them for later use by SymInt / SymFloat.
py_float = float
py_int = int

################################################################################
# Initialize extension
################################################################################


# Shared memory manager needs to know the exact location of manager executable
def _manager_path():
    if _running_with_deploy() or platform.system() == "Windows":
        return b""
    path = get_file_path("torch", "bin", "torch_shm_manager")
    prepare_multiprocessing_environment(get_file_path("torch"))
    if not os.path.exists(path):
        raise RuntimeError("Unable to find torch_shm_manager at " + path)
    return path.encode("utf-8")


_C._initExtension(_manager_path())

del _manager_path

# Appease the type checker: it can't deal with direct setting of globals().
# Note that we will see "too many" functions when reexporting this way; there
# is not a good way to fix this problem.  Perhaps, try to redesign VariableFunctions
# so that this import is good enough
if TYPE_CHECKING:
    # Some type signatures pulled in from _VariableFunctions here clash with
    # signatures already imported. For now these clashes are ignored; see
    # PR #43339 for details.
    from torch._C._VariableFunctions import *  # type: ignore[assignment, misc] # noqa: F403

    # Fixup segment_reduce visibility
    _segment_reduce = segment_reduce
    del segment_reduce  # noqa: F821

# Ops not to be exposed in `torch` namespace,
# mostly helper ops.
PRIVATE_OPS = ("unique_dim",)

__name, __obj = "", None
for __name in dir(_C._VariableFunctions):
    if __name.startswith("__") or __name in PRIVATE_OPS:
        continue
    __obj = getattr(_C._VariableFunctions, __name)
    __obj.__module__ = __name__  # "torch"
    # Hide some APIs that should not be public
    if __name == "segment_reduce":
        # TODO: Once the undocumented FC window is passed, remove the line bellow
        globals()[__name] = __obj
        __name = "_" + __name
    globals()[__name] = __obj
    if not __name.startswith("_"):
        __all__.append(__name)

del __name, __obj

################################################################################
# Add torch.dtype instances to the public API
################################################################################

import torch

__all__.extend(
    name for name in dir(torch) if isinstance(getattr(torch, name), torch.dtype)
)

################################################################################
# Import TorchDynamo's lazy APIs to avoid circular dependenices
################################################################################

# needs to be before from torch.functional import * to avoid circular dependencies
from torch._compile import _disable_dynamo  # usort: skip

################################################################################
# Import interface functions defined in Python
################################################################################

# needs to be after the above ATen bindings so we can overwrite from Python side
from torch import functional as functional  # usort: skip
from torch.functional import *  # usort: skip # noqa: F403

################################################################################
# Remove unnecessary members
################################################################################

del _StorageBase
del _LegacyStorage

################################################################################
# Define _assert
################################################################################


# needs to be before the submodule imports to avoid circular dependencies
def _assert(condition, message):
    r"""A wrapper around Python's assert which is symbolically traceable."""
    if type(condition) is not torch.Tensor and overrides.has_torch_function(
        (condition,)
    ):
        return overrides.handle_torch_function(
            _assert, (condition,), condition, message
        )
    assert condition, message


################################################################################
# Import most common subpackages
################################################################################

# Use the redundant form so that type checkers know that these are a part of
# the public API. The "regular" import lines are there solely for the runtime
# side effect of adding to the imported module's members for other users.

# needs to be before import torch.nn as nn to avoid circular dependencies
from torch.autograd import (  # usort: skip
    enable_grad as enable_grad,
    inference_mode as inference_mode,
    no_grad as no_grad,
    set_grad_enabled as set_grad_enabled,
)

from torch import (
    __config__ as __config__,
    __future__ as __future__,
    _awaits as _awaits,
    autograd as autograd,
    backends as backends,
    cpu as cpu,
    cuda as cuda,
    distributions as distributions,
    fft as fft,
    futures as futures,
    hub as hub,
    jit as jit,
    linalg as linalg,
    mps as mps,
    mtia as mtia,
    multiprocessing as multiprocessing,
    nested as nested,
    nn as nn,
    optim as optim,
    overrides as overrides,
    profiler as profiler,
    sparse as sparse,
    special as special,
    testing as testing,
    types as types,
    utils as utils,
    xpu as xpu,
)
from torch.signal import windows as windows

# Quantized, sparse, AO, etc. should be last to get imported, as nothing
# is expected to depend on them.
from torch import ao as ao  # usort: skip

# nn.quant* depends on ao -- so should be after those.
import torch.nn.intrinsic
import torch.nn.qat
import torch.nn.quantizable
import torch.nn.quantized

_C._init_names(list(_storage_classes))

# attach docstrings to torch and tensor functions
from torch import _size_docs, _storage_docs, _tensor_docs, _torch_docs

del _torch_docs, _tensor_docs, _storage_docs, _size_docs


def compiled_with_cxx11_abi() -> builtins.bool:
    r"""Returns whether PyTorch was built with _GLIBCXX_USE_CXX11_ABI=1"""
    return _C._GLIBCXX_USE_CXX11_ABI


import torch._library

# Import the ops "namespace"
from torch._classes import classes as classes
from torch._ops import ops as ops  # usort: skip

# quantization depends on torch.fx and torch.ops
# Import quantization
from torch import quantization as quantization  # usort: skip

# Import the quasi random sampler
from torch import quasirandom as quasirandom  # usort: skip

# If you are seeing this, it means that this call site was not checked if
# the memory format could be preserved, and it was switched to old default
# behaviour of contiguous
legacy_contiguous_format = contiguous_format  # defined by _C._initExtension()

# Register fork handler to initialize OpenMP in child processes (see gh-28389)
from torch.multiprocessing._atfork import register_after_fork

register_after_fork(torch.get_num_threads)
del register_after_fork

# Import tools that require fully imported torch (for applying
# torch.jit.script as a decorator, for instance):
from torch._lobpcg import lobpcg as lobpcg

# These were previously defined in native_functions.yaml and appeared on the
# `torch` namespace, but we moved them to c10 dispatch to facilitate custom
# class usage. We add these lines here to preserve backward compatibility.
quantized_lstm = ops.aten.quantized_lstm
quantized_gru = ops.aten.quantized_gru

# Import experimental masked operations support. See
# [RFC-0016](https://github.com/pytorch/rfcs/pull/27) for more
# information.
from torch import masked as masked

# Import removed ops with error message about removal
from torch._linalg_utils import (  # type: ignore[misc]
    _symeig as symeig,
    eig,
    lstsq,
    matrix_rank,
    solve,
)

from torch.utils.dlpack import from_dlpack, to_dlpack


class _TorchCompileInductorWrapper:
    compiler_name = "inductor"

    def __init__(self, mode, options, dynamic):
        self.config: Dict[str, Any] = dict()
        self.dynamic = dynamic
        self.apply_mode(mode)
        self.apply_options(options)

        # Stash the compiler_fn to be used for backend match guard.
        from torch._inductor.compile_fx import compile_fx

        self.compiler_fn = compile_fx
        if self.config.get("triton.cudagraphs", False):
            os.environ["DISABLE_CUPTI_LAZY_REINIT"] = "1"
            # FIXME: CUDA Graph does not work well with CUPTI teardown.
            #   1) crashes on 1st lazy CUPTI re-init after teardown (CUDA 11)
            #   2) crashes on 2nd non-lazy CUPTI re-init after teardown (CUDA 12)
            # Workaround: turn off CUPTI teardown when using CUDA Graphs.
            os.environ["TEARDOWN_CUPTI"] = "0"

    def __eq__(self, other):
        return (
            isinstance(other, _TorchCompileInductorWrapper)
            and self.config == other.config
            and self.dynamic == other.dynamic
        )

    def apply_mode(self, mode: Optional[str]):
        if mode is None or mode == "default":
            pass
        elif mode in {"reduce-overhead", "max-autotune", "max-autotune-no-cudagraphs"}:
            from torch._inductor import list_mode_options

            self.apply_options(list_mode_options(mode, self.dynamic))
        else:
            raise RuntimeError(
                f"Unrecognized mode={mode}, should be one of: default, reduce-overhead, max-autotune, max-autotune-no-cudagraphs"
            )

    def apply_options(self, options: Optional[Dict[str, Any]]):
        if not options:
            return

        from torch._inductor import config

        current_config: Dict[str, Any] = config.shallow_copy_dict()

        for key, val in options.items():
            attr_name = key.replace("-", "_")
            if attr_name not in current_config:
                raise RuntimeError(
                    f"Unexpected optimization option {key}, known options are {list(current_config.keys())}"
                )
            if type(val) is not type(current_config[attr_name]):
                val_type_str = type(val).__name__
                expected_type_str = type(current_config[attr_name]).__name__
                raise RuntimeError(
                    f"Unexpected type of attr {key}, got {val_type_str} should be {expected_type_str}"
                )
            self.config[attr_name] = val

    def __call__(self, model_, inputs_):
        from torch._inductor.compile_fx import compile_fx

        return compile_fx(model_, inputs_, config_patches=self.config)

    def get_compiler_config(self):
        from torch._inductor.compile_fx import get_patched_config_dict

        return get_patched_config_dict(config_patches=self.config)

    def reset(self):
        from torch._inductor import config

        if "triton.cudagraphs" in self.config or config.triton.cudagraphs:
            if self.config.get("triton.cudagraphs", True):
                from torch._inductor.cudagraph_trees import reset_cudagraph_trees

                reset_cudagraph_trees()


class _TorchCompileWrapper:
    def __init__(self, backend, mode, options, dynamic):
        from torch._dynamo.backends.registry import lookup_backend

        if isinstance(backend, str):
            self.compiler_name = backend
        elif hasattr(backend, "__name__"):
            self.compiler_name = backend.__name__
        else:
            self.compiler_name = str(backend)
        self.dynamic = dynamic
        self.compiler_fn = lookup_backend(backend)
        self.kwargs = {}
        # only pass the args if they non-empty
        if mode and mode != "default":
            self.kwargs["mode"] = mode
        if options:
            self.kwargs["options"] = options

    def __eq__(self, other):
        return (
            isinstance(other, _TorchCompileWrapper)
            and self.compiler_fn == other.compiler_fn
            and self.kwargs == other.kwargs
            and self.dynamic == other.dynamic
        )

    def __call__(self, model_, inputs_):
        return self.compiler_fn(model_, inputs_, **self.kwargs)

    def reset(self):
        if hasattr(self.compiler_fn, "reset"):
            self.compiler_fn.reset()


def compile(
    model: Optional[Callable] = None,
    *,
    fullgraph: builtins.bool = False,
    dynamic: Optional[builtins.bool] = None,
    backend: Union[str, Callable] = "inductor",
    mode: Union[str, None] = None,
    options: Optional[Dict[str, Union[str, builtins.int, builtins.bool]]] = None,
    disable: builtins.bool = False,
) -> Callable:
    """
    Optimizes given model/function using TorchDynamo and specified backend.
    If you are compiling an :class:`torch.nn.Module`, you can also use :meth:`torch.nn.Module.compile`
    to compile the module inplace without changing its structure.

    Concretely, for every frame executed within the compiled region, we will attempt
    to compile it and cache the compiled result on the code object for future
    use.  A single frame may be compiled multiple times if previous compiled
    results are not applicable for subsequent calls (this is called a "guard
    failure), you can use TORCH_LOGS=guards to debug these situations.
    Multiple compiled results can be associated with a frame up to
    ``torch._dynamo.config.cache_size_limit``, which defaults to 8; at which
    point we will fall back to eager.  Note that compile caches are per
    *code object*, not frame; if you dynamically create multiple copies of a
    function, they will all share the same code cache.

    Args:
       model (Callable): Module/function to optimize
       fullgraph (bool): If False (default), torch.compile attempts to discover compileable regions
        in the function that it will optimize. If True, then we require that the entire function be
        capturable into a single graph. If this is not possible (that is, if there are graph breaks),
        then this will raise an error.
       dynamic (bool or None): Use dynamic shape tracing.  When this is True, we will up-front attempt
        to generate a kernel that is as dynamic as possible to avoid recompilations when
        sizes change.  This may not always work as some operations/optimizations will
        force specialization; use TORCH_LOGS=dynamic to debug overspecialization.
        When this is False, we will NEVER generate dynamic kernels, we will always specialize.
        By default (None), we automatically detect if dynamism has occurred and compile a more
        dynamic kernel upon recompile.
       backend (str or Callable): backend to be used

        - "inductor" is the default backend, which is a good balance between performance and overhead

        - Non experimental in-tree backends can be seen with `torch._dynamo.list_backends()`

        - Experimental or debug in-tree backends can be seen with `torch._dynamo.list_backends(None)`

        - To register an out-of-tree custom backend:
       https://pytorch.org/docs/main/torch.compiler_custom_backends.html#registering-custom-backends
       mode (str): Can be either "default", "reduce-overhead", "max-autotune" or "max-autotune-no-cudagraphs"

        - "default" is the default mode, which is a good balance between performance and overhead

        - "reduce-overhead" is a mode that reduces the overhead of python with CUDA graphs,
          useful for small batches.  Reduction of overhead can come at the cost of more memory
          usage, as we will cache the workspace memory required for the invocation so that we
          do not have to reallocate it on subsequent runs.  Reduction of overhead is not guaranteed
          to work; today, we only reduce overhead for CUDA only graphs which do not mutate inputs.
          There are other circumstances where CUDA graphs are not applicable; use TORCH_LOG=perf_hints
          to debug.

        - "max-autotune" is a mode that leverages Triton based matrix multiplications and convolutions
          It enables CUDA graphs by default.

        - "max-autotune-no-cudagraphs" is a mode similar to "max-autotune" but without CUDA graphs

        - To see the exact configs that each mode sets you can call `torch._inductor.list_mode_options()`

       options (dict): A dictionary of options to pass to the backend. Some notable ones to try out are

        - `epilogue_fusion` which fuses pointwise ops into templates. Requires `max_autotune` to also be set

        - `max_autotune` which will profile to pick the best matmul configuration

        - `fallback_random` which is useful when debugging accuracy issues

        - `shape_padding` which pads matrix shapes to better align loads on GPUs especially for tensor cores

        - `triton.cudagraphs` which will reduce the overhead of python with CUDA graphs

        - `trace.enabled` which is the most useful debugging flag to turn on

        - `trace.graph_diagram` which will show you a picture of your graph after fusion

        - For inductor you can see the full list of configs that it supports by calling `torch._inductor.list_options()`
       disable (bool): Turn torch.compile() into a no-op for testing

    Example::

        @torch.compile(options={"triton.cudagraphs": True}, fullgraph=True)
        def foo(x):
            return torch.sin(x) + torch.cos(x)

    """
    _C._log_api_usage_once("torch.compile")
    if sys.version_info >= (3, 13):
        raise RuntimeError("Dynamo is not supported on Python 3.13+")

    # Decorator mode
    if model is None:

        def fn(model: Callable):
            if model is None:
                raise RuntimeError("Model can't be None")
            return compile(
                model,
                fullgraph=fullgraph,
                dynamic=dynamic,
                backend=backend,
                mode=mode,
                options=options,
                disable=disable,
            )

        return fn

    if mode is not None and options is not None:
        raise RuntimeError(
            "Either mode or options can be specified, but both can't be specified at the same time."
        )
    if mode is None and options is None:
        mode = "default"
    if backend == "inductor":
        backend = _TorchCompileInductorWrapper(mode, options, dynamic)
    else:
        backend = _TorchCompileWrapper(backend, mode, options, dynamic)

    return torch._dynamo.optimize(
        backend=backend,
        nopython=fullgraph,
        dynamic=dynamic,
        disable=disable,
    )(model)


from torch import export as export

from torch._higher_order_ops import cond as cond


def _register_device_module(device_type, module):
    r"""Register an external runtime module of the specific :attr:`device_type`
    supported by torch.

    After the :attr:`module` is registered correctly, the user can refer
    the external runtime module as part of torch with attribute torch.xxx.
    """
    # Make sure the device_type represent a supported device type for torch.
    device_type = torch.device(device_type).type
    m = sys.modules[__name__]
    if hasattr(m, device_type):
        raise RuntimeError(
            f"The runtime module of '{device_type}' has already "
            f"been registered with '{getattr(m, device_type)}'"
        )
    setattr(m, device_type, module)
    torch_module_name = ".".join([__name__, device_type])
    sys.modules[torch_module_name] = module


# expose return_types
from torch import library as library, return_types as return_types

if not TYPE_CHECKING:
    from torch import _meta_registrations

# Enable CUDA Sanitizer
if "TORCH_CUDA_SANITIZER" in os.environ:
    import torch.cuda._sanitizer as csan

    csan.enable_cuda_sanitizer()

# Populate magic methods on SymInt and SymFloat
import torch.fx.experimental.sym_node

from torch import func as func
from torch.func import vmap as vmap


# Register MPS specific decomps
torch.backends.mps._init()

if not _running_with_deploy():
    from torch import compiler as compiler

    class _TritonLibrary:
        lib = torch.library.Library("triton", "DEF")
        ops_table: Dict[Tuple[str, str], Callable] = {}

        @classmethod
        def registerOp(cls, op_key, full_schema, op_impl, dispatch_key):
            if (op_key, dispatch_key) not in cls.ops_table:
                cls.lib.define(full_schema)
                cls.lib.impl("triton::" + op_key, op_impl, dispatch_key)
                cls.ops_table[(op_key, dispatch_key)] = op_impl

            return cls.ops_table[(op_key, dispatch_key)]


# Deprecated attributes
_deprecated_attrs = {
    "has_mps": torch.backends.mps.is_built,
    "has_cuda": torch.backends.cuda.is_built,
    "has_cudnn": torch.backends.cudnn.is_available,
    "has_mkldnn": torch.backends.mkldnn.is_available,
}

if TYPE_CHECKING:
    # Import the following modules during type checking to enable code intelligence features,
    # such as auto-completion in tools like pylance, even when these modules are not explicitly
    # imported in user code.
    from torch import _dynamo as _dynamo, _inductor as _inductor, onnx as onnx

else:
    _lazy_modules = {
        "_dynamo",
        "_inductor",
        "_export",
        # ONNX must be imported after _dynamo, _ops, _subclasses, fx, func and jit
        "onnx",
    }

    def __getattr__(name):
        # Deprecated attrs
        replacement = _deprecated_attrs.get(name)
        if replacement is not None:
            import warnings

            warnings.warn(
                f"'{name}' is deprecated, please use '{replacement.__module__}.{replacement.__name__}()'",
                stacklevel=2,
            )
            return replacement()

        # Lazy modules
        if name in _lazy_modules:
            return importlib.import_module(f".{name}", __name__)

        raise AttributeError(f"module '{__name__}' has no attribute '{name}'")


def get_device_module(device: Optional[Union[torch.device, str]] = None):
    """
    Returns the module associated with a given device(e.g., torch.device('cuda'), "mtia:0", "xpu", ...).
    If no device is given, return the module for the current accelerator or CPU if none is present.
    """
    if isinstance(device, torch.device):
        device_module_name = device.type
    elif isinstance(device, str):
        device_module_name = torch.device(device).type
    elif device is None:
        # Using default accelerator type. If no accelerator is available, it automatically returns CPU device.
        device_module_name = torch._C._get_accelerator().type
    else:
        raise RuntimeError(
            f"Invalid value of device '{device}', expect torch.device, str, or None"
        )
    device_module = getattr(torch, device_module_name, None)
    if device_module is None:
        raise RuntimeError(
            f"Device '{device_module_name}' does not have a corresponding module registered as 'torch.{device_module_name}'."
        )
    return device_module


def _constrain_as_size(
    symbol,
    min: Optional[builtins.int] = None,
    max: Optional[builtins.int] = None,
):
    """
    This indicates that a given int is size-like, and can be used in any context where a size is expected.
    You will typically use this when reading out integers from Tensors, e.g., max.item() or lengths.tolist()
    which then need to be used as tensor constructors. Providing these assertions to PyTorch can help resolve
      GuardOnDataDependentSymNode errors upon export, since we cannot guard on unbacked SymInts.

    This function has unusual semantics in some circumstances in framework
    code, we will treat this int as >= 2 (when we do a size-oblivious guard).
    This makes it easier to use the unbacked int in size contexts,
    as we will often attempt to guard on a size being zero/one
    (e.g., when computing the contiguity of a tensor, or testing if
    broadcasting can occur), which will not work on unbacked SymInts.
    However, if we conservatively assume that the size is not zero/one, we will
    end up with a graph that will still work even if the size is zero/one.

    For more details, see https://docs.google.com/document/d/1HSuTTVvYH1pTew89Rtpeu84Ht3nQEFTYhAX3Ypa_xJs/edit
    ```
    """
    torch.sym_constrain_range_for_size(symbol, min=min, max=max)


from torch import _logging

_logging._init_logs()<|MERGE_RESOLUTION|>--- conflicted
+++ resolved
@@ -1,9 +1,4 @@
-<<<<<<< HEAD
-=======
-# mypy: allow-untyped-defs
-
->>>>>>> 75b0720a
-r"""
+"""
 The torch package contains data structures for multi-dimensional
 tensors and defines mathematical operations over these tensors.
 Additionally, it provides many utilities for efficient serialization of
@@ -12,6 +7,8 @@
 It has a CUDA counterpart, that enables you to run your tensor computations
 on an NVIDIA GPU with compute capability >= 3.0.
 """
+
+# mypy: allow-untyped-defs
 
 import builtins
 import ctypes
@@ -756,8 +753,7 @@
         return math.trunc(a)
     return py_int(a)  # type: ignore[operator]
 
-<<<<<<< HEAD
-=======
+
 def sym_max(a, b):
     """
     SymInt-aware utility for max which avoids branching on a < b.
@@ -765,11 +761,6 @@
     promotes to float if any argument is float (unlike builtins.max, which
     will faithfully preserve the type of the input argument).
     """
-    from .overrides import has_torch_function, handle_torch_function
->>>>>>> 75b0720a
-
-def sym_max(a, b):
-    """SymInt-aware utility for max()."""
     if overrides.has_torch_function((a, b)):
         return overrides.handle_torch_function(sym_max, (a, b), a, b)
     if isinstance(a, (SymInt, SymFloat)):
@@ -786,12 +777,6 @@
     else:
         return builtins.max(a, b)
 
-<<<<<<< HEAD
-=======
-def sym_min(a, b):
-    """ SymInt-aware utility for min()."""
-    from .overrides import has_torch_function, handle_torch_function
->>>>>>> 75b0720a
 
 def sym_min(a, b):
     """SymInt-aware utility for min()."""
