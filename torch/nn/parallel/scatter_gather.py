# mypy: allow-untyped-defs
<<<<<<< HEAD
import torch
from typing import Any, Dict, List, Optional, Sequence, Tuple, TypeVar, Union, overload
=======
from typing import Any, Dict, List, Optional, overload, Sequence, Tuple, TypeVar, Union
>>>>>>> d21f311a
from typing_extensions import deprecated

import torch

from ._functions import Gather, Scatter


__all__ = ["scatter", "scatter_kwargs", "gather"]


@deprecated(
    "`is_namedtuple` is deprecated, please use the python checks instead",
    category=FutureWarning,
)
def is_namedtuple(obj: Any) -> bool:
    # Check if type was created from collections.namedtuple or a typing.NamedTuple.
    return _is_namedtuple(obj)


def _is_namedtuple(obj: Any) -> bool:
    # Check if type was created from collections.namedtuple or a typing.NamedTuple.
    return (
        isinstance(obj, tuple) and hasattr(obj, "_asdict") and hasattr(obj, "_fields")
    )


T = TypeVar("T", dict, list, tuple)


# For some reason, 'scatter' returns a tuple when given a single Tensor input but a list otherwise.
@overload
def scatter(
    inputs: torch.Tensor,
    target_gpus: Sequence[Union[int, torch.device]],
    dim: int = ...,
) -> Tuple[torch.Tensor, ...]:
    ...


@overload
def scatter(
    inputs: T,
    target_gpus: Sequence[Union[int, torch.device]],
    dim: int = ...,
) -> List[T]:
    ...


def scatter(inputs, target_gpus, dim=0):
    r"""Slice tensors into approximately equal chunks and distributes them across given GPUs.

    Duplicates references to objects that are not tensors.
    """

    def scatter_map(obj):
        if isinstance(obj, torch.Tensor):
            return Scatter.apply(target_gpus, None, dim, obj)
        if _is_namedtuple(obj):
            return [type(obj)(*args) for args in zip(*map(scatter_map, obj))]
        if isinstance(obj, tuple) and len(obj) > 0:
            return list(zip(*map(scatter_map, obj)))
        if isinstance(obj, list) and len(obj) > 0:
            return [list(i) for i in zip(*map(scatter_map, obj))]
        if isinstance(obj, dict) and len(obj) > 0:
            return [type(obj)(i) for i in zip(*map(scatter_map, obj.items()))]
        return [obj for _ in target_gpus]

    # After scatter_map is called, a scatter_map cell will exist. This cell
    # has a reference to the actual function scatter_map, which has references
    # to a closure that has a reference to the scatter_map cell (because the
    # fn is recursive). To avoid this reference cycle, we set the function to
    # None, clearing the cell
    try:
        res = scatter_map(inputs)
    finally:
        scatter_map = None  # type: ignore[assignment]
    return res


def scatter_kwargs(
    inputs: Tuple[Any, ...],
    kwargs: Optional[Dict[str, Any]],
    target_gpus: Sequence[Union[int, torch.device]],
    dim: int = 0,
) -> Tuple[Tuple[Any, ...], Tuple[Dict[str, Any], ...]]:
    r"""Scatter with support for kwargs dictionary."""
    scattered_inputs = scatter(inputs, target_gpus, dim) if inputs else []
    scattered_kwargs = scatter(kwargs, target_gpus, dim) if kwargs else []
    if len(scattered_inputs) < len(scattered_kwargs):
        scattered_inputs.extend(
            () for _ in range(len(scattered_kwargs) - len(scattered_inputs))
        )
    elif len(scattered_kwargs) < len(inputs):
        scattered_kwargs.extend(
            {} for _ in range(len(scattered_inputs) - len(scattered_kwargs))
        )
    return tuple(scattered_inputs), tuple(scattered_kwargs)


def gather(outputs: Any, target_device: Union[int, torch.device], dim: int = 0) -> Any:
    r"""Gather tensors from different GPUs on a specified device.

    This function is useful for gathering the results of a distributed computation.
    It takes a sequence of objects, one for each GPU, and returns a single object
    on the specified device.

    Args:
        outputs (Any): A sequence of objects (potentially tensors) to gather.
        target_device (Union[int, torch.device]): The device to gather the tensors to.
            Use 'cpu' for CPU to avoid a deprecation warning.
        dim (int, optional): The dimension along which to gather. Default: 0.

    Returns:
        Any: A gathered object (potentially tensor) on the specified device.
    """

    def gather_map(outputs):
        out = outputs[0]
        if isinstance(out, torch.Tensor):
            return Gather.apply(target_device, dim, *outputs)
        if out is None:
            return None
        if isinstance(out, dict):
            if not all(len(out) == len(d) for d in outputs):
                raise ValueError("All dicts must have the same number of keys")
            return type(out)((k, gather_map([d[k] for d in outputs])) for k in out)
        if _is_namedtuple(out):
            return type(out)._make(map(gather_map, zip(*outputs)))
        return type(out)(map(gather_map, zip(*outputs)))

    # Recursive function calls like this create reference cycles.
    # Setting the function to None clears the refcycle.
    try:
        res = gather_map(outputs)
    finally:
        gather_map = None  # type: ignore[assignment]
    return res<|MERGE_RESOLUTION|>--- conflicted
+++ resolved
@@ -1,10 +1,5 @@
 # mypy: allow-untyped-defs
-<<<<<<< HEAD
-import torch
-from typing import Any, Dict, List, Optional, Sequence, Tuple, TypeVar, Union, overload
-=======
 from typing import Any, Dict, List, Optional, overload, Sequence, Tuple, TypeVar, Union
->>>>>>> d21f311a
 from typing_extensions import deprecated
 
 import torch
