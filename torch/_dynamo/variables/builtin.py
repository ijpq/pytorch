--- conflicted
+++ resolved
@@ -30,7 +30,6 @@
     extract_fake_example_value,
     get_fake_value,
     guard_if_dyn,
-    HashableTracker,
     is_utils_checkpoint,
     istype,
     numpy_operator_wrapper,
@@ -38,14 +37,9 @@
     specialize_args_kwargs,
 )
 from .base import MutableLocal, typestr, VariableTracker
-<<<<<<< HEAD
 from .constant import ConstantVariable
+from .ctx_manager import EventVariable, StreamVariable
 from .dicts import ConstDictVariable, SetVariable
-=======
-from .constant import ConstantVariable, EnumVariable
-from .ctx_manager import EventVariable, StreamVariable
-from .dicts import ConstDictVariable
->>>>>>> f6f81a59
 from .lists import (
     BaseListVariable,
     ListIteratorVariable,
@@ -875,7 +869,9 @@
             assert len(args) == 1
             arg = args[0]
             if isinstance(arg, dict):
-                return ConstDictVariable(arg, user_cls, mutable_local=MutableLocal())
+                return ConstDictVariable.create(
+                    arg, user_cls, mutable_local=MutableLocal()
+                )
             elif isinstance(arg, variables.ConstDictVariable):
                 return arg.clone(user_cls=user_cls, mutable_local=MutableLocal())
             elif isinstance(
@@ -886,19 +882,17 @@
                     ListIteratorVariable,
                 ),
             ):
-                items = user_cls()
+                items = {}
                 for x in arg.unpack_var_sequence(tx):
                     k, v = x.unpack_var_sequence(tx)
-                    k = HashableTracker(k)
                     items.update({k: v})
-                return ConstDictVariable(items, user_cls, mutable_local=MutableLocal())
+                return ConstDictVariable.create(
+                    items, user_cls, mutable_local=MutableLocal()
+                )
         elif not args and kwargs:
-            kwargs = {
-                HashableTracker(ConstantVariable.create(k)): v
-                for k, v in kwargs.items()
-            }
-            return variables.ConstDictVariable(
-                kwargs, user_cls=user_cls, mutable_local=MutableLocal()
+            items = {ConstantVariable.create(k): v for k, v in kwargs.items()}
+            return variables.ConstDictVariable.create(
+                items, user_cls=user_cls, mutable_local=MutableLocal()
             )
         unimplemented(f"dict(): {args} {kwargs}")
 
@@ -1417,9 +1411,7 @@
         if isinstance(left, SetVariable):
             if not type(left) == type(right):  # Mismatch in BaseListVariable subclasses
                 _unimplemented()
-            return ConstantVariable.create(
-                op(left.set_items, right._items)
-            )
+            return ConstantVariable.create(op(left.set_items, right._items))
 
         if isinstance(left, TensorVariable) or isinstance(right, TensorVariable):
             from .builder import wrap_fx_proxy_cls
