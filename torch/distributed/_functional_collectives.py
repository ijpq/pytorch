--- conflicted
+++ resolved
@@ -1068,12 +1068,9 @@
         t.size(0) == tensor.size(0) for t in tensor_list
     ), "Remapping variable size all_gather is not yet supported"
 
-<<<<<<< HEAD
-=======
     group = group or dist.group.WORLD
     assert group is not None
 
->>>>>>> eb5381da
     output = all_gather_tensor(tensor, 0, group, tag)
 
     # Use aten.slice instead of aten.split because the latter causes
