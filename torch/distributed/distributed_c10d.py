# mypy: allow-untyped-defs
"""Distributed Collective Communication (c10d)."""

import collections.abc
import contextlib
import hashlib
import io
import itertools
import logging
import os
import pickle
import sys
import time
import warnings
from collections import namedtuple
from datetime import timedelta
from typing import Any, Callable, Dict, List, Optional, Tuple, TYPE_CHECKING, Union
from typing_extensions import deprecated

import torch
from torch._C import _DistStoreError as DistStoreError
from torch._C._distributed_c10d import (
    _DistributedBackendOptions,
    _register_process_group,
    _resolve_process_group,
    _unregister_all_process_groups,
    _unregister_process_group,
    AllgatherOptions,
    AllreduceCoalescedOptions,
    AllreduceOptions,
    AllToAllOptions,
    BarrierOptions,
    BroadcastOptions,
    DebugLevel,
    GatherOptions,
    get_debug_level,
    PrefixStore,
    ProcessGroup,
    ReduceOp,
    ReduceOptions,
    ReduceScatterOptions,
    ScatterOptions,
    Store,
    Work,
)
from torch._utils_internal import set_pytorch_distributed_envs_from_justknobs
from torch.utils._typing_utils import not_none

from .c10d_logger import _exception_logger, _time_logger
from .constants import default_pg_nccl_timeout, default_pg_timeout
from .rendezvous import register_rendezvous_handler, rendezvous  # noqa: F401


__all__ = [
    "Backend",
    "BackendConfig",
    "GroupMember",
    "P2POp",
    "all_gather",
    "all_gather_coalesced",
    "all_gather_object",
    "all_reduce",
    "all_reduce_coalesced",
    "all_to_all",
    "all_to_all_single",
    "barrier",
    "batch_isend_irecv",
    "broadcast",
    "send_object_list",
    "recv_object_list",
    "broadcast_object_list",
    "destroy_process_group",
    "gather",
    "gather_object",
    "get_backend_config",
    "get_backend",
    "get_rank",
    "get_world_size",
    "get_pg_count",
    "group",
    "init_process_group",
    "irecv",
    "is_gloo_available",
    "is_initialized",
    "is_mpi_available",
    "is_backend_available",
    "is_nccl_available",
    "is_torchelastic_launched",
    "is_ucc_available",
    "isend",
    "monitored_barrier",
    "new_group",
    "new_subgroups",
    "new_subgroups_by_enumeration",
    "recv",
    "reduce",
    "reduce_scatter",
    "scatter",
    "scatter_object_list",
    "send",
    "supports_complex",
    "AllreduceCoalescedOptions",
    "AllreduceOptions",
    "AllToAllOptions",
    "BarrierOptions",
    "BroadcastOptions",
    "GatherOptions",
    "PrefixStore",
    "ProcessGroup",
    "ReduceOp",
    "ReduceOptions",
    "ReduceScatterOptions",
    "ScatterOptions",
    "Store",
    "DebugLevel",
    "get_debug_level",
    "Work",
    "default_pg_timeout",
    "get_group_rank",
    "get_global_rank",
    "get_process_group_ranks",
    "reduce_op",
    "all_gather_into_tensor",
    "reduce_scatter_tensor",
    "get_node_local_rank",
]

_MPI_AVAILABLE = True
_NCCL_AVAILABLE = True
_GLOO_AVAILABLE = True
_UCC_AVAILABLE = True

_pickler = pickle.Pickler
_unpickler = pickle.Unpickler


# Change __module__ of all imported types from torch._C._distributed_c10d that are public
def _export_c_types() -> None:
    _public_types_to_change_module = [
        AllreduceCoalescedOptions,
        AllreduceOptions,
        AllToAllOptions,
        BarrierOptions,
        BroadcastOptions,
        GatherOptions,
        PrefixStore,
        ProcessGroup,
        ReduceOp,
        ReduceOptions,
        ReduceScatterOptions,
        ScatterOptions,
        Store,
        DebugLevel,
        get_debug_level,
        Work,
    ]
    for type in _public_types_to_change_module:
        type.__module__ = "torch.distributed.distributed_c10d"


_export_c_types()

try:
    from torch._C._distributed_c10d import ProcessGroupMPI

    ProcessGroupMPI.__module__ = "torch.distributed.distributed_c10d"
    __all__ += ["ProcessGroupMPI"]
except ImportError:
    _MPI_AVAILABLE = False

try:
    from torch._C._distributed_c10d import ProcessGroupCudaP2P, ProcessGroupNCCL

    ProcessGroupNCCL.__module__ = "torch.distributed.distributed_c10d"
    ProcessGroupCudaP2P.__module__ = "torch.distributed.distributed_c10d"
    __all__ += ["ProcessGroupNCCL", "ProcessGroupCudaP2P"]
except ImportError:
    _NCCL_AVAILABLE = False

try:
    from torch._C._distributed_c10d import _ProcessGroupWrapper, ProcessGroupGloo

    ProcessGroupGloo.__module__ = "torch.distributed.distributed_c10d"
    __all__ += ["ProcessGroupGloo"]
except ImportError:
    _GLOO_AVAILABLE = False

try:
    from torch._C._distributed_c10d import ProcessGroupUCC

    ProcessGroupUCC.__module__ = "torch.distributed.distributed_c10d"
    __all__ += ["ProcessGroupUCC"]
except ImportError:
    _UCC_AVAILABLE = False

logger = logging.getLogger(__name__)

PG_WRAPPER_STORE_PREFIX = "pg_wrapper"


# Some reduce ops are not supported by complex numbers and will result in an error.
# We currently provide complex support to the distributed API by viewing
# complex tensors as real (torch.view_as_real), meaning that calling
# these unsupported ops will return garbage values rather than error out.
# (e.g. max(2+3i, 3+2i) = 3+3i)
# We'd like calls to unsupported ops to error out accordingly,
# rather than returning garbage values.
def supports_complex(reduceOp: ReduceOp) -> bool:
    """Return true if reduce ops is supported. False otherwise."""
    denyList = [
        ReduceOp.MAX,
        ReduceOp.MIN,
        ReduceOp.PRODUCT,
        ReduceOp.BAND,
        ReduceOp.BOR,
        ReduceOp.BXOR,
    ]
    return reduceOp not in denyList


class Backend(str):
    """
    An enum-like class for backends.

    Available backends: GLOO, NCCL, UCC, MPI, and other registered backends.

    The values of this class are lowercase strings, e.g., ``"gloo"``. They can
    be accessed as attributes, e.g., ``Backend.NCCL``.

    This class can be directly called to parse the string, e.g.,
    ``Backend(backend_str)`` will check if ``backend_str`` is valid, and
    return the parsed lowercase string if so. It also accepts uppercase strings,
    e.g., ``Backend("GLOO")`` returns ``"gloo"``.

    .. note:: The entry ``Backend.UNDEFINED`` is present but only used as
              initial value of some fields. Users should neither use it directly
              nor assume its existence.
    """

    UNDEFINED = "undefined"
    GLOO = "gloo"
    NCCL = "nccl"
    UCC = "ucc"
    MPI = "mpi"

    _BackendPlugin = namedtuple("_BackendPlugin", ["creator_fn", "extended_api"])

    _plugins: Dict[str, _BackendPlugin] = {}

    backend_list = [UNDEFINED, GLOO, NCCL, UCC, MPI]

    default_device_backend_map: Dict[str, str] = {
        "cpu": GLOO,
        "cuda": NCCL,
    }

    backend_capability: Dict[str, List[str]] = {
        GLOO: ["cpu", "cuda"],
        NCCL: ["cuda"],
        UCC: ["cpu", "cuda"],
        MPI: ["cpu", "cuda"],
    }

    backend_type_map: Dict[str, ProcessGroup.BackendType] = {
        UNDEFINED: ProcessGroup.BackendType.UNDEFINED,
        GLOO: ProcessGroup.BackendType.GLOO,
        NCCL: ProcessGroup.BackendType.NCCL,
        UCC: ProcessGroup.BackendType.UCC,
    }

    def __new__(cls, name: str):
        """Create and return a new instance of the class."""
        if not isinstance(name, str):
            raise ValueError("Backend constructor parameter must be string-ish")
        value = getattr(Backend, name.upper(), Backend.UNDEFINED)

        if value == Backend.UNDEFINED:
            value = name.lower()
        return value

    @classmethod
    def register_backend(
        cls,
        name,
        func,
        extended_api=False,
        devices: Optional[Union[str, List[str]]] = None,
    ) -> None:
        """
        Register a new backend with the given name and instantiating function.

        This class method is used by 3rd party ``ProcessGroup`` extension to
        register new backends.

        Args:
            name (str): Backend name of the ``ProcessGroup`` extension. It
                        should match the one in ``init_process_group()``.
            func (function): Function handler that instantiates the backend.
                             The function should be implemented in the backend
                             extension and takes four arguments, including
                             ``store``, ``rank``, ``world_size``, and ``timeout``.
            extended_api (bool, optional): Whether the backend supports extended argument structure.
                                           Default: ``False``. If set to ``True``, the backend
                                           will get an instance of ``c10d::DistributedBackendOptions``, and
                                           a process group options object as defined by the backend implementation.
            device (str or list of str, optional): device type this backend
                            supports, e.g. "cpu", "cuda", etc. If `None`,
                            assuming both "cpu" and "cuda"

        .. note:: This support of 3rd party backend is experimental and subject to change.

        """
        # Allow UCC plugin if Pytorch is not built with native support.
        # TODO: remove this exception once UCC plugin is fully deprecated.
        if name != Backend.UCC or (name == Backend.UCC and is_ucc_available()):
            assert not hasattr(
                Backend, name.upper()
            ), f"{name.upper()} c10d backend already exist"
        assert (
            name.upper() not in Backend._plugins
        ), f"{name.upper()} c10d backend creator function already exist"

        setattr(Backend, name.upper(), name.lower())
        Backend.backend_list.append(name.lower())
        if devices is not None:
            for device in devices:
                if device != "cpu" and device != "cuda":
                    Backend.default_device_backend_map[device] = name.lower()
        Backend.backend_type_map[name.lower()] = ProcessGroup.BackendType.CUSTOM

        # Update device capability matrix in Backend class
        if devices is None:
            # This is more of a backward support for groups like `threaded`:
            # assume default devices "cpu" and "cuda", but warn
            warnings.warn(
                f"Device capability of {name} unspecified, assuming `cpu` and "
                "`cuda`. Please specify it via the `devices` argument of "
                "`register_backend`."
            )
            Backend.backend_capability[name.lower()] = ["cpu", "cuda"]
        elif isinstance(devices, str):
            # Single device string specified. Simply convert to list.
            Backend.backend_capability[name.lower()] = [devices]
        else:
            Backend.backend_capability[name.lower()] = devices

        Backend._plugins[name.upper()] = Backend._BackendPlugin(func, extended_api)


class BackendConfig:
    """Backend configuration class."""

    def __init__(self, backend: Backend):
        """Init."""
        self.device_backend_map: Dict[str, Backend] = {}
        backend = str(backend)

        if backend == Backend.UNDEFINED:
            # default config when backend is not specified
            # supported since PyTorch 2.0
            for device, default_backend in Backend.default_device_backend_map.items():
                if is_backend_available(default_backend):
                    if (
                        default_backend == Backend.NCCL
                        and not torch.cuda.is_available()
                    ):
                        continue
                    self.device_backend_map[device] = Backend(default_backend)
        elif backend.lower() in Backend.backend_list:
            # Cases for when backend is a single string (without device types)
            # e.g. "nccl", "gloo", "ucc", "mpi"
            supported_devices = Backend.backend_capability[backend.lower()]
            backend_val = Backend(backend)
            self.device_backend_map = dict.fromkeys(supported_devices, backend_val)
        elif ":" in backend.lower():
            # Backend specified in "device:backend" format
            # make sure the backend string is in the correct format
            # "{device_type1}:{backend1},{device_type2}:{backend2}"
            # e.g. "cpu:gloo,cuda:nccl"
            backend_str_error_message = f"""The custom backend string argument is invalid: {backend}.
                Custom backend string is an experimental feature where the backend string must be in the format:
                "<device_type1>:<backend1>,<device_type2>:<backend2>...". e.g. 'cpu:gloo,cuda:nccl'"""

            # parse the backend string and populate the device_backend_map
            for device_backend_pair_str in backend.lower().split(","):
                device_backend_pair = device_backend_pair_str.split(":")
                if len(device_backend_pair) != 2:
                    raise ValueError(
                        f"Invalid device:backend pairing: \
                                     {device_backend_pair_str}. {backend_str_error_message}"
                    )
                device, backend = device_backend_pair
                if device in self.device_backend_map:
                    raise ValueError(
                        f"Duplicate device type {device} \
                                     in backend string: {backend}. {backend_str_error_message}"
                    )
                self.device_backend_map[device] = Backend(backend)
        else:
            # User specified a single backend name whose device capability is
            # unknown, assuming it can support the default devices of PyTorch
            # (cpu and cuda)
            warnings.warn(
                f"Device capability of {backend} unknown, assuming `cpu` and "
                "`cuda`. You can specify it in `device:backend` format in "
                "`init_process_group` call."
            )
            backend_val = Backend(backend)
            self.device_backend_map = {
                "cpu": backend_val,
                "cuda": backend_val,
                "xpu": backend_val,
            }

        logger.info("Using backend config: %s", self.device_backend_map)

    def __repr__(self):
        """Return all the device:backend pairs separated by commas."""
        return ",".join(
            f"{device}:{backend}" for device, backend in self.device_backend_map.items()
        )

    def get_device_backend_map(self) -> Dict[str, Backend]:
        """Return backend map of the device."""
        return self.device_backend_map


class _reduce_op:
    r"""
    Deprecated enum-like class.

    For reduction operations: ``SUM``, ``PRODUCT``, ``MIN``, and ``MAX``.

    :class:`~torch.distributed.ReduceOp` is recommended to use instead.
    """

    def __init__(self):
        # __members__ is a dict storing key-value pairs for enum classes
        for k, v in ReduceOp.RedOpType.__members__.items():
            setattr(self, k, v)
        self.__members__ = ReduceOp.RedOpType.__members__

    @deprecated(
        "`torch.distributed.reduce_op` is deprecated, "
        "please use `torch.distributed.ReduceOp` instead",
        category=FutureWarning,
    )
    def __getattribute__(self, key):
        return object.__getattribute__(self, key)


reduce_op = _reduce_op()


class P2POp:
    """
    A class to build point-to-point operations for ``batch_isend_irecv``.

    This class builds the type of P2P operation, communication buffer, peer rank,
    Process Group, and tag. Instances of this class will be passed to
    ``batch_isend_irecv`` for point-to-point communications.

    Args:
        op (Callable): A function to send data to or receive data from a peer process.
            The type of ``op`` is either ``torch.distributed.isend`` or
            ``torch.distributed.irecv``.
        tensor (Tensor): Tensor to send or receive.
        peer (int): Destination or source rank.
        group (ProcessGroup, optional): The process group to work on. If None,
            the default process group will be used.
        tag (int, optional): Tag to match send with recv.
    """

    def __init__(
        self,
        op: Callable,
        tensor: torch.Tensor,
        peer: int,
        group: Optional[ProcessGroup] = None,
        tag: int = 0,
    ):
        """Init."""
        self.op = op
        self.tensor = tensor
        self.peer = peer
        self.group = group
        self.tag = tag

    def __new__(
        cls,
        op: Callable,
        tensor: torch.Tensor,
        peer: int,
        group: Optional[ProcessGroup] = None,
        tag: int = 0,
    ):
        """Create and return a new instance of the class."""
        _check_op(op)
        _check_single_tensor(tensor, "tensor")
        return object.__new__(cls)

    def __repr__(self):
        my_group_rank = get_rank(self.group)
        peer_group_rank = (
            get_group_rank(self.group, self.peer) if self.group else self.peer
        )
        op_name = self.op.__name__
        group_name = self.group.group_name if self.group else "default_pg"
        if "send" in op_name:
            s = my_group_rank
            d = peer_group_rank
        elif "recv" in op_name:
            s = peer_group_rank
            d = my_group_rank
        else:
            return super().__repr__()

        return f"P2POp({op_name} pg={group_name}, s={s}, d={d},  {self.tensor.shape}, {self.tensor.dtype})"


class _CollOp:
    """
    A class to capture collective operations.

    Args:
        op (Callable): A collective function, e.g. ``torch.distributed.all_reduce``.
        tensor (Tensor): Tensor to operate on.
        dst_tensor (Tensor, optional): Provided when source and destinaton tensors are not the same.
        redop (ReduceOp, optional): reduce operation.
        root (int, optional): root of broadcast or reduce.
    """

    def __init__(
        self,
        op: Callable,
        tensor: torch.Tensor,
        dst_tensor: Optional[torch.Tensor] = None,
        redop: Optional[ReduceOp] = None,
        root: Optional[int] = None,
    ):
        self.op = op
        self.tensor = tensor
        self.dst_tensor = dst_tensor
        self.redop = redop
        self.root = root


# DO NOT USE THESE FIELDS DIRECTLY.
# Use them through the _world object to make sure the _world override mechanism
_pg_map: Dict[ProcessGroup, Tuple[str, Store]] = {}
_pg_names: Dict[ProcessGroup, str] = {}
_pg_group_ranks: Dict[ProcessGroup, Dict[int, int]] = {}
# For a pg, it is a map from ProcessGroup to BackendConfig
_pg_backend_config: Dict[ProcessGroup, str] = {}
_group_count = 0
_tags_to_pg: Dict[str, List[ProcessGroup]] = {}
_pg_to_tag: Dict[ProcessGroup, str] = {}
_backend: Optional[str] = None


class _World:
    """
    Container class for c10d process group state.

    This is used during registration and lookup of PG state.

    .. warning:: This is an experimental API intended to expose the inner workings
       of c10d and is subject to change..
    """

    def __init__(self):
        self._default_pg = None
        self._pg_coalesce_state: Dict[ProcessGroup, List[_CollOp]] = {}
        self._pg_default_device: Dict[ProcessGroup, torch.device] = {}

    @property
    def default_pg(self) -> Optional[ProcessGroup]:
        """
        Process group that includes all ranks of the cluster.

        This default ProcessGroup is used by c10d APIs when a ProcessGroup is needed
        but None is provided.
        """
        return self._default_pg

    @default_pg.setter
    def default_pg(self, value) -> None:
        self._default_pg = value

    @property
    def pg_map(self) -> Dict[ProcessGroup, Tuple[str, Store]]:
        """
        Provide Mapping from ProcessGroup to backend name and store.

        For NCCL and GLOO pg, it is a map from ProcessGroup to (Backend, Store)
        For MPI pg, it is a map from ProcessGroup to (Backend, None)

        TODO don't expose the map, expose fine grained ops
        """
        global _pg_map
        return _pg_map

    @property
    def pg_names(self) -> Dict[ProcessGroup, str]:
        """
        Process group's names, map from ProcessGroup to str.

        TODO don't expose the map, expose fine grained ops
        """
        global _pg_names
        return _pg_names

    @property
    def pg_group_ranks(self) -> Dict[ProcessGroup, Dict[int, int]]:
        """
        Process group's global rank to local rank mapping.

        TODO don't expose the map, expose fine grained ops
        """
        global _pg_group_ranks
        return _pg_group_ranks

    @property
    def pg_backend_config(self) -> Dict[ProcessGroup, str]:
        """
        Process group's backend config.

        TODO don't expose the map, expose fine grained ops
        """
        global _pg_backend_config
        return _pg_backend_config

    @property
    def group_count(self) -> int:
        """
        Process group count for default naming.

        TODO don't expose group_count, use something else instead
        """
        global _group_count
        return _group_count

    @group_count.setter
    def group_count(self, value: int) -> None:
        """Use to compute the name of ProcessGroups when using global synchronization."""
        global _group_count
        _group_count = value

    @property
    def tags_to_pg(self) -> Dict[str, List[ProcessGroup]]:
        global _tags_to_pg
        return _tags_to_pg

    @property
    def pg_to_tag(self) -> Dict[ProcessGroup, str]:
        global _pg_to_tag
        return _pg_to_tag

    @property
    def pg_coalesce_state(self) -> Dict[ProcessGroup, List[_CollOp]]:
        return self._pg_coalesce_state

    @property
    def pg_default_device(self) -> Dict[ProcessGroup, torch.device]:
        return self._pg_default_device

    @property
    def pg_config_info(self) -> List[Dict[str, Any]]:
        """
        Return a list of dict with process groups and backends.

        Along with their unique IDs and configurations (types and ranks).
        """
        config_info: List[Dict[str, Any]] = []
        default_pg_size = _get_group_size(None)
        for pg in self.pg_map.keys():
            ranks = self.pg_group_ranks[pg]
            config_info.append(
                {
                    "pg_name": self.pg_names[pg],
                    "pg_desc": pg.group_desc,
                    "backend_config": self.pg_backend_config[pg],
                    "ranks": list(ranks.keys())
                    if len(ranks) != default_pg_size
                    else [],  # 'ranks' is an empty list when all ranks are involved in a pg
                    "group_size": len(ranks),
                    "group_count": self.group_count,
                }
            )
        return config_info


_world = _World()
"""Holds the singleton instance of ``_World`` used by c10. Experimental extension point to override it"""


class _WorldMeta(type):
    """
    Meta class of ``group`` and ``GroupMember``.

    Allows them to have the class property ``WORLD``.
    """

    # Points to the default PG once initialized.
    @property
    def WORLD(cls) -> Optional[ProcessGroup]:
        return _world.default_pg

    @WORLD.setter
    def WORLD(cls, pg: Optional[ProcessGroup]):
        _world.default_pg = pg


class group(metaclass=_WorldMeta):
    """Group class. Placeholder."""

    pass


class GroupMember(metaclass=_WorldMeta):
    """Group member class."""

    NON_GROUP_MEMBER = -100


def _get_default_timeout(backend: Backend) -> timedelta:
    # see note on nccl vs other backend timeout (constants.py)
    if backend == Backend.NCCL:
        if not isinstance(default_pg_nccl_timeout, timedelta):
            # TODO moco benchmark on CPU initializes pgnccl backend today, triggered this assert in CI before it was
            # changed to be a warning.  We should fix the moco model.
            warnings.warn(
                "Attempted to get default timeout for nccl backend, but NCCL support is not compiled"
            )
            return default_pg_timeout
        return default_pg_nccl_timeout
    else:
        return default_pg_timeout


def _check_valid_timeout(timeout: Any) -> None:
    if not isinstance(timeout, timedelta):
        raise TypeError(
            f"Expected timeout argument to be of type datetime.timedelta, got {timeout}"
        )


# Default process group state
_default_pg_init_method: Optional[str] = None

STORE_BASED_BARRIER_PREFIX = "store_based_barrier_key"


def _get_pg_default_device(group: Optional[ProcessGroup] = None) -> torch.device:
    """
    Return the device to use with ``group`` for control flow usage (object collectives, barrier).

    There are selection rules:
        1. If user specifies exactly one backend in ``init_process_group`` call:
            use that backend
        2. Else if user specifies multiple "device:backend" pairs in init_process_group:
            If "cpu" is among those pairs, use "cpu" (because the object is in cpu memory);
            Otherwise, use the first backend (sort of a random pick).

    Args:
        group (ProcessGroup, optional): The process group to work on. If None,
            the default process group will be used.

    Returns:
        torch.device: The device to use with ``group``.

    """
    group = group or _get_default_group()
    if group in _world.pg_default_device:
        # Previously searched and cached; just return
        return _world.pg_default_device[group]

    if not isinstance(group, ProcessGroup):
        # Provide backward compatibility to cases where `group` passed in is
        # actually a Backend (like `ProcessGroupGloo`) rather than a
        # `ProcessGroup` in PT 2.0 sense
        warnings.warn(
            f"You are using a Backend {type(group)} as a ProcessGroup. "
            "This usage is deprecated since PyTorch 2.0. Please use a public API "
            "of PyTorch Distributed instead.",
            FutureWarning,
            stacklevel=3,
        )
        # Most users create Gloo with private API for object collectives
        _world.pg_default_device[group] = torch.device("cpu")
        return _world.pg_default_device[group]

    """
    ``group._device_types`` is a property pybind that returns the devices
    ("cpu", "cuda", etc) supported by ``group``. Can be multiple if the
    ``group`` supports multiple devices.
    """
    devices = group._device_types

    if len(devices) == 1:
        # User fixed exactly one backend in `init_process_group`
        _world.pg_default_device[group] = devices[0]
    elif len(devices) == 0:
        # No backend has been registered with this PG (maybe because no
        # collective has been run?) We pick cpu as the default and hopefully
        # this would lazily init Gloo or other available cpu backend.
        _world.pg_default_device[group] = torch.device("cpu")
    elif torch.device("cpu") in devices:
        # There are multiple backends in this PG and cpu is among them.
        # cpu is preferred as the object is in cpu memory. No need for device
        # copy.
        _world.pg_default_device[group] = torch.device("cpu")
    else:
        # No cpu in the backend list. Randomly pick the first backend
        _world.pg_default_device[group] = devices[0]

    logger.info(
        "Using device %s for object " "collectives.", _world.pg_default_device[group]
    )
    return _world.pg_default_device[group]


@_time_logger
def _store_based_barrier(
    rank,
    store,
    group_name,
    rendezvous_count,
    timeout,
    logging_interval=timedelta(seconds=10),
) -> None:
    """
    Store based barrier for synchronizing processes.

    Barrier based on store which is used for synchronizing processes after
    ``init_process_group`` or ``new_group``. Intended to be used only with
    those two methods and is not a generic alternative to ``barrier()``.
    """
    store_key = f"{STORE_BASED_BARRIER_PREFIX}:{group_name}"
    store.add(store_key, 1)
    logger.debug("Added key: %s to store for rank: %s", store_key, rank)

    # Now wait for all workers to check in with the store.
    world_size = rendezvous_count
    worker_count = store.add(store_key, 0)

    last_worker_key = f"{store_key}:last_worker"
    if worker_count == world_size:
        store.set(last_worker_key, "1")

    # adjust the timeout to be at least 10secs + 1sec per thousand ranks to reduce the odds of timeout
    # this value was empirically found while scale testing.
    logging_interval = max(logging_interval, timedelta(seconds=10 + world_size / 1000))

    start = time.time()
    while True:
        try:
            # This will throw an exception after the logging_interval in which we print out
            # the status of the group or time out officially, throwing runtime error
            store.wait([last_worker_key], logging_interval)
            break
        except RuntimeError as e:
            worker_count = store.add(store_key, 0)
            # Print status periodically to keep track.
            logger.debug(
                "Waiting in store based barrier to initialize process group for "
                "rank: %s, key: %s (world_size=%s, num_workers_joined=%s, timeout=%s error=%s)",
                rank,
                store_key,
                world_size,
                worker_count,
                timeout,
                e,
            )

            if timedelta(seconds=(time.time() - start)) > timeout:
                raise DistStoreError(  # noqa: B904
                    "Timed out initializing process group in store based barrier on "
                    f"rank {rank}, for key: {store_key} (world_size={world_size}, "
                    f"num_workers_joined={worker_count}, timeout={timeout} error={e})"
                )

    logger.info(
        "Rank %s: Completed store-based barrier for key:%s with %s nodes.",
        rank,
        store_key,
        world_size,
    )


def _rank_not_in_group(group: Optional[ProcessGroup]) -> bool:
    """Check if the current process's rank is not in a given group."""
    if group is None:
        return False
    return group == GroupMember.NON_GROUP_MEMBER


def _warn_not_in_group(op_name) -> None:
    global_rank = -1 if GroupMember.WORLD is None else GroupMember.WORLD.rank()
    warnings.warn(
        f"Running {op_name} on global rank {global_rank} which does not "
        "belong to the given group."
    )


def get_group_rank(group: ProcessGroup, global_rank: int) -> int:
    """
    Translate a global rank into a group rank.

    ``global_rank`` must be part of ``group`` otherwise this raises RuntimeError.

    Args:
        group (ProcessGroup): ProcessGroup to find the relative rank.
        global_rank (int): Global rank to query.

    Returns:
        Group rank of ``global_rank`` relative to ``group``

    N.B. calling this function on the default process group returns identity
    """
    if group is GroupMember.WORLD:
        return global_rank
    if group not in _world.pg_group_ranks:
        raise ValueError(
            f"Group {group} is not registered, please create group with torch.distributed.new_group API"
        )
    group_ranks = _world.pg_group_ranks[group]
    if global_rank not in group_ranks:
        raise ValueError(f"Global rank {global_rank} is not part of group {group}")

    return group_ranks[global_rank]


def get_global_rank(group: ProcessGroup, group_rank: int) -> int:
    """
    Translate a group rank into a global rank.

    ``group_rank`` must be part of `group` otherwise this raises RuntimeError.

    Args:
        group (ProcessGroup): ProcessGroup to find the global rank from.
        group_rank (int): Group rank to query.

    Returns:
        Global rank of ``group_rank`` relative to ``group``

    N.B. calling this function on the default process group returns identity
    """
    if group is GroupMember.WORLD:
        return group_rank
    if group not in _world.pg_group_ranks:
        raise ValueError(
            f"Group {group} is not registered, please create group with torch.distributed.new_group API"
        )
    for rank, grp_rank in _world.pg_group_ranks[group].items():
        if grp_rank == group_rank:
            return rank
    raise ValueError(f"Group rank {group_rank} is not part of group {group}")


# TODO: remove this once the ecosystem moves away from it.
@deprecated(
    "`torch.distributed.distributed_c10d._get_global_rank` is deprecated, "
    "please use `torch.distributed.distributed_c10d.get_global_rank` instead",
    category=FutureWarning,
)
def _get_global_rank(group, rank) -> int:
    """Use get_global_rank as this method is deprecated."""
    return get_global_rank(group, rank)


def get_process_group_ranks(group: ProcessGroup) -> List[int]:
    """
    Get all ranks associated with ``group``.

    Args:
        group (ProcessGroup): ProcessGroup to get all ranks from.

    Returns:
        List of global ranks ordered by group rank.
    """
    return list(_world.pg_group_ranks[group].keys())


def _get_group_size(group) -> int:
    """Get a given group's world size."""
    if group is GroupMember.WORLD or group is None:
        default_pg = _get_default_group()
        return default_pg.size()
    return group.size()


def _get_group_size_by_name(group_name: str) -> int:
    group = _resolve_process_group(group_name)
    return group.size()


def _resolve_group_name_by_ranks_and_tag(ranks: List[int], tag: str) -> str:
    # TODO(yifu): remove this function once ranks + tag is not a supported
    # identifier for process group for functional collectives.
    group = _find_pg_by_ranks_and_tag(tag, ranks)
    if group is None:
        raise ValueError("")
    return group.group_name


def _check_single_tensor(param, param_name) -> None:
    """Check that the parameter ``param_name`` is a single tensor."""
    if not isinstance(param, torch.Tensor):
        raise TypeError(
            f"""Invalid function argument. Expected parameter `{param_name}` of type torch.Tensor
             but got {type(param)} instead."""
        )


def _check_tensor_list(param, param_name) -> None:
    """Check that the parameter ``param_name`` is a list of tensors."""
    if not isinstance(param, list):
        raise TypeError(
            f"""Invalid function argument. Expected parameter `{param_name}` of type List[torch.Tensor]
             but got {type(param)} instead."""
        )
    elif not all(isinstance(p, torch.Tensor) for p in param):
        raise TypeError(
            f"""Invalid function argument. Expected parameter `{param_name}` of type List[torch.Tensor]
             but got {type(param)} with elements of type {[type(p) for p in param]}."""
        )


def _as_iterable(obj) -> collections.abc.Iterable:
    return obj if isinstance(obj, list) else (obj,)


def _ensure_all_tensors_same_dtype(*tensors) -> None:
    last_dtype = None
    for tensor in itertools.chain.from_iterable(map(_as_iterable, tensors)):
        tensor_dtype = tensor.dtype
        # Mixing complex and its element type is allowed
        if tensor_dtype.is_complex:
            tensor_dtype = (
                torch.float32 if tensor_dtype == torch.complex64 else torch.complex128
            )

        if last_dtype is None:
            last_dtype = tensor_dtype
        else:
            if last_dtype != tensor_dtype:
                raise ValueError(
                    "Invalid usage of tensors with different dtypes"
                    f"Found {last_dtype} and  {tensor.dtype}"
                )


def _check_op(op) -> None:
    """Check that the ``op`` is either isend or irecv."""
    if op not in [isend, irecv]:
        raise ValueError(
            "Invalid ``op``. Expected ``op`` "
            "to be of type ``torch.distributed.isend`` or "
            "``torch.distributed.irecv``."
        )


def _check_p2p_op_list(p2p_op_list) -> None:
    """
    Check that the ``p2p_op_list`` is a list of P2POp instances.

    Also, check that all ops use the same group.
    """
    if not isinstance(p2p_op_list, list) or not all(
        isinstance(p2p_op, P2POp) for p2p_op in p2p_op_list
    ):
        raise ValueError(
            "Invalid ``p2p_op_list``. Each op is expected to "
            "to be of type ``torch.distributed.P2POp``."
        )

    group = p2p_op_list[0].group
    if not all(group == p2p_op.group for p2p_op in p2p_op_list):
        raise ValueError("All ops need to use the same group.")


def is_mpi_available() -> bool:
    """Check if the MPI backend is available."""
    return _MPI_AVAILABLE


def is_nccl_available() -> bool:
    """Check if the NCCL backend is available."""
    return _NCCL_AVAILABLE


def is_gloo_available() -> bool:
    """Check if the Gloo backend is available."""
    return _GLOO_AVAILABLE


def is_ucc_available() -> bool:
    """Check if the UCC backend is available."""
    return _UCC_AVAILABLE


def is_backend_available(backend: str) -> bool:
    """
    Check backend availability.

    Checks if the given backend is available and supports the built-in backends or
    third-party backends through function ``Backend.register_backend``.

    Args:
        backend (str): Backend name.
    Returns:
        bool: Returns true if the backend is available otherwise false.
    """
    # If the backend has an ``is_backend_available`` function, return the result of that function directly
    available_func = getattr(torch.distributed, f"is_{backend.lower()}_available", None)
    if available_func:
        return available_func()

    return backend.lower() in Backend.backend_list


def is_initialized() -> bool:
    """Check if the default process group has been initialized."""
    return GroupMember.WORLD is not None


def is_torchelastic_launched() -> bool:
    """
    Check whether this process was launched with ``torch.distributed.elastic`` (aka torchelastic).

    The existence of ``TORCHELASTIC_RUN_ID`` environment
    variable is used as a proxy to determine whether the current process
    was launched with torchelastic. This is a reasonable proxy since
    ``TORCHELASTIC_RUN_ID`` maps to the rendezvous id which is always a
    non-null value indicating the job id for peer discovery purposes..
    """
    return os.getenv("TORCHELASTIC_RUN_ID") is not None


def _is_barrier_after_init() -> int:
    # Environment variable to control whether process group should perform a
    # barrier after its init. Default value is 0, i.e. no barrier. If you
    # experience issue with this setting, you may set
    # `TORCH_DIST_INIT_BARRIER=1` to add the barrier.
    return int(os.getenv("TORCH_DIST_INIT_BARRIER", "0"))


def _get_default_group() -> ProcessGroup:
    """Get the default process group created by init_process_group."""
    if not is_initialized():
        raise ValueError(
            "Default process group has not been initialized, "
            "please make sure to call init_process_group."
        )
    if TYPE_CHECKING:
        return not_none(GroupMember.WORLD)
    else:
        return GroupMember.WORLD


def _get_default_store() -> Store:
    """Get the default store created by init_process_group."""
    if not is_initialized():
        raise ValueError(
            "Default process group has not been initialized, "
            "please make sure to call init_process_group."
        )
    default_pg = _get_default_group()
    _, default_store = _world.pg_map[default_pg]
    return default_store


def _update_default_pg(pg) -> None:
    _world.default_pg = pg
    rank = pg.rank() if pg is not None and pg != GroupMember.NON_GROUP_MEMBER else -1
    torch._C._distributed_c10d._set_global_rank(rank)


def get_backend_config(group: Optional[ProcessGroup] = None) -> str:
    """
    Return the backend configuration of the given process group.

    Args:
        group (ProcessGroup, optional): The process group to work on. The
            default is the general main process group. If another specific group
            is specified, the calling process must be part of :attr:`group`.

    Returns:
        The backend configuration of the given process group as a lower case string.

    """
    if group is None:
        pg = _get_default_group()
    else:
        pg = group
    if _rank_not_in_group(pg):
        raise ValueError("Invalid process group specified")
    backend_config = _world.pg_backend_config.get(pg)
    return str(not_none(backend_config))


def get_backend(group: Optional[ProcessGroup] = None) -> Backend:
    """
    Return the backend of the given process group.

    Args:
        group (ProcessGroup, optional): The process group to work on. The
            default is the general main process group. If another specific group
            is specified, the calling process must be part of :attr:`group`.

    Returns:
        The backend of the given process group as a lower case string.

    """
    if group is None:
        pg = _get_default_group()
    else:
        pg = group
    if _rank_not_in_group(pg):
        raise ValueError("Invalid process group specified")
    pg_store = _world.pg_map[pg] if pg in _world.pg_map else None
    return Backend(not_none(pg_store)[0])


def _get_process_group_uid(pg: ProcessGroup) -> int:
    backend = None
    try:
        backend = pg._get_backend(torch.device("cuda"))
    except RuntimeError:
        pass
    if is_nccl_available() and isinstance(backend, ProcessGroupNCCL):
        return backend.uid
    return -1


def _get_pg_config(group: Optional[ProcessGroup] = None) -> Dict[str, Any]:
    """
    Return the pg configuration of the given process group.

    """
    if group is None:
        pg = _get_default_group()
    else:
        pg = group
    return {
        "pg_name": _get_process_group_name(pg),
        "pg_desc": pg.group_desc,
        "backend_config": get_backend_config(pg),
        "pg_size": _get_group_size(pg),
        "ranks": get_process_group_ranks(pg),
    }


def _get_all_pg_configs() -> List[Dict[str, Any]]:
    """
    Return the pg configuration of all the process groups.

    """
    config_info: List[Dict[str, Any]] = []
    for pg in _world.pg_map.keys():
        config_info.append(_get_pg_config(pg))
    return config_info


def get_pg_count() -> int:
    """
    Return the number of process groups.

    """
    return _world.group_count


def get_node_local_rank(fallback_rank: Optional[int] = None) -> int:
    """
    Return the local rank of the current process relative to the node.

    Semantically, this is a useful concept for mapping processes to devices.
    For example, on a node with 8 accelerator you could use the node local rank to decide
    which accelerator device to bind the process to.

    In practice, the actual assignment of node local ranks is handled by the process launcher outside of pytorch,
    and communicated via the `LOCAL_RANK` environment variable.

    Torchrun will automatically populate `LOCAL_RANK`, but other launchers may not.  If `LOCAL_RANK` is unspecified,
    this API will fall back to the provided kwarg 'fallback_rank' if specified, otherwise it will raise an error. The
    intent is to allow writing an application that runs either in single or multi device contexts without error.

    """
    if "LOCAL_RANK" in os.environ:
        return int(os.environ["LOCAL_RANK"])
    elif fallback_rank is not None:
        return int(fallback_rank)
    raise RuntimeError(
        "LOCAL_RANK is not in the environment. Consider passing fallback_rank to allow `get_node_local_rank` to work, "
        "assuming you are not running in a multi-device context and want the code to run locally instead."
    )


def _set_pg_timeout(timeout: timedelta, group: Optional[ProcessGroup] = None) -> None:
    """
    Set the timeout for the given process group when users want to use a different timeout instead of
    default values.

    Args:
        timeout (timedelta): Timeout for operations executed against the process group which
            users want to set. Default value is 10 minutes for NCCL and 30 minutes for other backends.
            This is the duration after which collectives will be aborted asynchronously and the process will crash.
            This is done since CUDA execution is async and it is no longer safe to continue executing user code since
            failed async NCCL operations might result in subsequent CUDA operations running on corrupted data.
            When TORCH_NCCL_BLOCKING_WAIT is set, the process will block and wait for this timeout.

        group (ProcessGroup, optional): The process group to work on. The
            default is the general main process group. If another specific group
            is specified, the calling process must be part of :attr:`group`.

    Returns:
        None
    """
    if group is None:
        group = _get_default_group()
    if _rank_not_in_group(group):
        raise ValueError("Invalid process group specified")
    assert isinstance(group, ProcessGroup)
    devices = group._device_types
    backends = set()
    if torch.device("cpu") in devices and is_gloo_available():
        backend = group._get_backend(torch.device("cpu"))
        if isinstance(backend, ProcessGroupGloo):
            backends.add(backend)
    if torch.device("cuda") in devices:
        backend = group._get_backend(torch.device("cuda"))
        if is_nccl_available() and isinstance(backend, ProcessGroupNCCL):
            backends.add(backend)  # type: ignore[arg-type]
        elif is_gloo_available() and isinstance(backend, ProcessGroupGloo):
            backends.add(backend)  # type: ignore[arg-type]
    if len(backends) == 0:
        warnings.warn("Set timeout is now only supported for either nccl or gloo.")
    for backend in backends:
        backend._set_default_timeout(timeout)


@_exception_logger
@_time_logger
def init_process_group(
    backend: Optional[str] = None,
    init_method: Optional[str] = None,
    timeout: Optional[timedelta] = None,
    world_size: int = -1,
    rank: int = -1,
    store: Optional[Store] = None,
    group_name: str = "",
    pg_options: Optional[Any] = None,
    device_id: Optional[torch.device] = None,
) -> None:
    """
    Initialize the default distributed process group.

    This will also initialize the distributed package.

    There are 2 main ways to initialize a process group:
        1. Specify ``store``, ``rank``, and ``world_size`` explicitly.
        2. Specify ``init_method`` (a URL string) which indicates where/how
           to discover peers. Optionally specify ``rank`` and ``world_size``,
           or encode all required parameters in the URL and omit them.

    If neither is specified, ``init_method`` is assumed to be "env://".


    Args:
        backend (str or Backend, optional): The backend to use. Depending on
            build-time configurations, valid values include ``mpi``, ``gloo``,
            ``nccl``, and ``ucc``. If the backend is not provided, then both a ``gloo``
            and ``nccl`` backend will be created, see notes below for how multiple
            backends are managed. This field can be given as a lowercase string
            (e.g., ``"gloo"``), which can also be accessed via
            :class:`Backend` attributes (e.g., ``Backend.GLOO``). If using
            multiple processes per machine with ``nccl`` backend, each process
            must have exclusive access to every GPU it uses, as sharing GPUs
            between processes can result in deadlocks. ``ucc`` backend is
            experimental.
        init_method (str, optional): URL specifying how to initialize the
                                     process group. Default is "env://" if no
                                     ``init_method`` or ``store`` is specified.
                                     Mutually exclusive with ``store``.
        world_size (int, optional): Number of processes participating in
                                    the job. Required if ``store`` is specified.
        rank (int, optional): Rank of the current process (it should be a
                              number between 0 and ``world_size``-1).
                              Required if ``store`` is specified.
        store(Store, optional): Key/value store accessible to all workers, used
                                to exchange connection/address information.
                                Mutually exclusive with ``init_method``.
        timeout (timedelta, optional): Timeout for operations executed against
            the process group. Default value is 10 minutes for NCCL and 30 minutes for other backends.
            This is the duration after which collectives will be aborted asynchronously and the process will crash.
            This is done since CUDA execution is async and it is no longer safe to continue executing user code since
            failed async NCCL operations might result in subsequent CUDA operations running on corrupted data.
            When TORCH_NCCL_BLOCKING_WAIT is set, the process will block and wait for this timeout.

        group_name (str, optional, deprecated): Group name. This argument is ignored
        pg_options (ProcessGroupOptions, optional): process group options
            specifying what additional options need to be passed in during
            the construction of specific process groups. As of now, the only
            options we support is ``ProcessGroupNCCL.Options`` for the ``nccl``
            backend, ``is_high_priority_stream`` can be specified so that
            the nccl backend can pick up high priority cuda streams when
            there're compute kernels waiting.
        device_id (torch.device, optional): a single, specific device
            to "bind" this process to, allowing for backend-specific
            optimizations.  Currently this has two effects, only under
            NCCL: the communicator is immediately formed (calling
            ``ncclCommInit*`` immediately rather than the normal lazy
            call) and sub-groups will use ``ncclCommSplit`` when
            possible to avoid unnecessary overhead of group creation. If you
            want to know NCCL initialization error early, you can also use this
            field.

    .. note:: To enable ``backend == Backend.MPI``, PyTorch needs to be built from source
        on a system that supports MPI.

    .. note:: Support for multiple backends is experimental. Currently when no backend is
        specified, both ``gloo`` and ``nccl`` backends will be created. The ``gloo`` backend
        will be used for collectives with CPU tensors and the ``nccl`` backend will be used
        for collectives with CUDA tensors. A custom backend can be specified by passing in
        a string with format "<device_type>:<backend_name>,<device_type>:<backend_name>", e.g.
        "cpu:gloo,cuda:custom_backend".

    """

    global _world

    global _backend
    global _default_pg_init_method

    if GroupMember.WORLD is not None:
        raise ValueError("trying to initialize the default process group twice!")

    set_pytorch_distributed_envs_from_justknobs()

    # Depending on the import order, some trace_rules functions may be evaluated
    # during the import phase. In such a case, these functions may not correctly
    # add the distributed related rules due to import circular dependency.
    # We need to clear the lru_cache during the runtime to ensure the correctness
    # of these trace_rules.
    #
    # Since this API must be called before all distributed code being compiled,
    # clearing the cache here should be safe.
    if "torch._dynamo" in sys.modules:
        torch._dynamo.trace_rules.clear_lru_cache()

    assert (store is None) or (
        init_method is None
    ), "Cannot specify both init_method and store."

    if store is not None:
        assert world_size > 0, "world_size must be positive if using store"
        assert rank >= 0, "rank must be non-negative if using store"
    elif init_method is None:
        init_method = "env://"

    if backend:
        backend = Backend(backend)
    else:
        backend = Backend("undefined")

    if timeout is None:
        timeout = _get_default_timeout(backend)

    _check_valid_timeout(timeout)

    """
    Group name is not visible to users unless they access
    internals of c10d. This means we can ignore the value
    they provide as it not exposed in a public way.
    """
    group_name = _process_group_name([], use_hashed_name=False)
    if backend == Backend.MPI:
        if world_size != -1 or rank != -1:
            warnings.warn(
                f"For MPI backend, world_size ({world_size}) and rank ({rank}) "
                "are ignored since they are assigned by the "
                "MPI runtime."
            )

        default_pg, _ = _new_process_group_helper(
            -1,
            -1,
            [],
            backend,
            None,
            group_name,
            timeout=timeout,
            group_desc="default_pg",
        )
        _update_default_pg(default_pg)
    else:
        # backward compatible API
        if store is None:
            rendezvous_iterator = rendezvous(
                not_none(init_method), rank, world_size, timeout=timeout
            )
            store, rank, world_size = next(rendezvous_iterator)
            store.set_timeout(timeout)

            # Use a PrefixStore to avoid accidental overrides of keys used by
            # different systems (e.g. RPC) in case the store is multi-tenant.
            store = PrefixStore("default_pg", store)

        default_pg, _ = _new_process_group_helper(
            world_size,
            rank,
            [],
            backend,
            store,
            group_name,
            pg_options=pg_options,
            timeout=timeout,
            device_id=device_id,
            group_desc="default_pg",
        )
        _update_default_pg(default_pg)

    _world.pg_group_ranks[GroupMember.WORLD] = {i: i for i in range(GroupMember.WORLD.size())}  # type: ignore[attr-defined, index]
    _backend = _world.pg_map[not_none(GroupMember.WORLD)][0]
    _default_pg_init_method = init_method

    old_hook = sys.excepthook
    excepthook_prefix = f"[rank{get_rank()}]"

    def _distributed_excepthook(*args):
        old_stderr = sys.stderr
        sys.stderr = buf = io.StringIO()
        try:
            old_hook(*args)
        finally:
            sys.stderr = old_stderr
        msg = buf.getvalue()
        msg = "\n".join(
            f"{excepthook_prefix}: {s}" if s != "" else "" for s in msg.split("\n")
        )
        sys.stderr.write(msg)
        sys.stderr.flush()

    sys.excepthook = _distributed_excepthook

    if _is_barrier_after_init() == 1:
        # barrier at the end to ensure that once we return from this method, all
        # process groups including global variables (if any) are updated
        # correctly on all ranks.
        # Update 04/2023: for large-scale runs, this barrier (esp. store-based
        # barrier) may be costly and/or unscalable. Also, in a lot of cases,
        # these barriers may be unnecessary, as proven by a green CI after
        # removal. An environment variable `TORCH_DIST_INIT_BARRIER` has been
        # added which enables this barrier only when set to 1.
        logger.debug(
            "Performing barrier after ProcessGroup initialization since "
            "TORCH_DIST_INIT_BARRIER = 1"
        )
        if backend == Backend.MPI:
            # MPI backend doesn't use store.
            barrier()
        else:
            # Use store based barrier here since barrier() used a bunch of
            # default devices and messes up NCCL internal state.
            _store_based_barrier(rank, store, group_name, world_size, timeout)


def _get_split_source(pg):
    split_from = None
    if pg.bound_device_id:
        split_from = pg._get_backend(pg.bound_device_id)
    elif pg is _world.default_pg:
        try:
            split_from = pg._get_backend(torch.device("cuda"))
        except RuntimeError:
            # no cuda device associated with this backend
            pass

    if not split_from or not split_from.supports_splitting:
        return None

    # If necessary, find a backend to split from by peeling process
    # group wrappers from our potentially wrapped process group.
    while _GLOO_AVAILABLE and isinstance(split_from, _ProcessGroupWrapper):
        split_from = split_from.wrapped_pg

    return split_from


def _shutdown_backend(pg):
    """
    Try to shut down the backend of a process group.
    Currently, only ProcessGroupNCCL backend is supported.
    No op for other backends.
    """
    backend = None
    try:
        backend = pg._get_backend(torch.device("cuda"))
    except RuntimeError:
        pass
    if is_nccl_available() and isinstance(
        backend, (ProcessGroupNCCL, ProcessGroupCudaP2P)
    ):
        # explictly call shutdown to ensure that NCCL resources are released
        backend._shutdown()


def _new_process_group_helper(
    group_size,
    group_rank,
    global_ranks_in_group,
    backend,
    store,
    group_name,
    pg_options=None,
    timeout=None,
    pg_tag=None,
    device_id=None,
    group_desc=None,
):
    """
    Create a new distributed process group.

    This function must be called by ALL processes in the global group, even if
    the calling process is not part of the newly created group. In that case,
    this function returns GroupMember.NON_GROUP_MEMBER.

    This function is called with ``global_ranks_in_group == []`` for the default group.
    """
    global _world

    if group_name in _world.pg_names.values():
        raise ValueError(
            "The specified group name has already been "
            "created, please use a different group name"
        )

    if device_id is not None and (device_id.index is None or device_id.type != "cuda"):
        raise ValueError(
            "init_process_group device_id parameter must be a cuda device with an "
            "id, e.g. cuda:0, not just cuda or cpu"
        )

    # Note: _new_process_group_helper is only called from init_process_group, which always provides a timeout value
    _check_valid_timeout(timeout)

    if pg_tag not in [None, ""]:
        # creating with the same tag and rank set results in the same underlying PG
        existing_group = _find_pg_by_ranks_and_tag(pg_tag, global_ranks_in_group)
        if existing_group:
            _, prefix_store = _world.pg_map[existing_group]
            return existing_group, prefix_store

    group_desc = "undefined" if group_desc is None else group_desc

    # The list of group ranks is empty if we're creating the default group.
    is_default_group = len(global_ranks_in_group) == 0

    # nccl and potentially other backends allow creation of
    # communicators based on pre-existing ones, which can save
    # initialization time.  Due to lazy initialization of
    # communicators in some backends, we have to be careful and only
    # split when we *know* the backends already are connected _on all
    # ranks_.  We can only know this if the group we are making is the
    # entire world or if we have bound a device id to the world (which
    # causes early connection initialization).
    if is_initialized() and (
        len(global_ranks_in_group) == _get_default_group().size()
        or _get_default_group().bound_device_id
    ):
        split_from = _get_split_source(_get_default_group())
    else:
        split_from = None

    # If this is a subgroup (which means group_ranks is specified),
    # we check if the current process is a member of the new group.
    if not is_default_group:
        global_rank = _get_default_group().rank()
        if global_rank not in global_ranks_in_group:
            # If we are using `ncclCommSplit` (or similar split from
            # other APIs) to create the communicator, we will need to
            # call `ncclCommSplit` on *all* ranks in this new group's
            # parent group, even those not in the new group.  This is
            # a requirement of the NCCL API as otherwise we would get
            # out of sync.
            if split_from:
                split_from.perform_nocolor_split(_get_default_group().bound_device_id)
            return GroupMember.NON_GROUP_MEMBER, None

    prefix_store = PrefixStore(f"{group_name}/", store)
    base_pg_options = ProcessGroup.Options(backend=str(backend))
    base_pg_options._timeout = timeout
    pg: ProcessGroup = ProcessGroup(
        prefix_store, group_rank, group_size, base_pg_options
    )
    if device_id:
        pg.bound_device_id = device_id
    backend_config = BackendConfig(backend)
    backend_class: torch._C._distributed_c10d.Backend
    for device, backend_str in backend_config.get_device_backend_map().items():
        # Use the group name as prefix in the default store, such that
        # a single store can be reused by multiple groups.
        backend_prefix_store = PrefixStore(f"{device}/", prefix_store)

        if backend_str == Backend.MPI:
            if not is_mpi_available():
                raise RuntimeError(
                    "Distributed package doesn't have MPI built in."
                    " MPI is only included if you build PyTorch from"
                    " source on a host that has MPI installed."
                )
            backend_class = ProcessGroupMPI.create(global_ranks_in_group)
            backend_type = ProcessGroup.BackendType.MPI
            if not backend_class:
                return GroupMember.NON_GROUP_MEMBER, None
            # create new process group with accurate rank and size
            if pg.rank() == -1 and pg.size() == -1:
                pg = ProcessGroup(
                    backend_prefix_store,
                    backend_class.rank(),
                    backend_class.size(),
                    base_pg_options,
                )
        elif backend_str == Backend.GLOO:
            # TODO: remove this check after lazy initialization is supported
            # if pg_options is not None:
            #     raise RuntimeError("GLOO options not supported")
            backend_class = ProcessGroupGloo(
                backend_prefix_store, group_rank, group_size, timeout=timeout
            )
            backend_type = ProcessGroup.BackendType.GLOO
        elif backend_str == Backend.NCCL:
            if not is_nccl_available():
                raise RuntimeError("Distributed package doesn't have NCCL built in")
            if pg_options is not None:
                assert isinstance(
                    pg_options, ProcessGroupNCCL.Options
                ), "Expected pg_options argument to be of type ProcessGroupNCCL.Options"
                if pg_options._timeout != timeout:
                    warnings.warn(
                        "pg_options._timeout was specified, "
                        "but timeout kwarg has a default value that will always override it. "
                    )
            else:
                # default pg_options for NCCL
                pg_options = ProcessGroupNCCL.Options()
                pg_options.is_high_priority_stream = False
            pg_options._timeout = timeout

            if split_from:
                pg_options.split_from = split_from
                pg_options.split_color = _process_group_color(global_ranks_in_group)
            pg_options.global_ranks_in_group = global_ranks_in_group
            pg_options.group_name = group_name
            backend_class = ProcessGroupNCCL(
                backend_prefix_store, group_rank, group_size, pg_options
            )
            backend_type = ProcessGroup.BackendType.NCCL
        elif backend_str == Backend.UCC and is_ucc_available():
            # TODO: once UCC plugin is fully deprecated, remove
            # is_ucc_available() from above elif-condition and raise
            # RuntimeError if is_ucc_available() returns false.

            backend_class = ProcessGroupUCC(
                backend_prefix_store, group_rank, group_size, timeout=timeout
            )
            backend_type = ProcessGroup.BackendType.UCC
        else:
            assert (
                backend_str.upper() in Backend._plugins
            ), f"Unknown c10d backend type {backend_str.upper()}"

            backend_plugin = Backend._plugins[backend_str.upper()]
            creator_fn = backend_plugin.creator_fn
            extended_api = backend_plugin.extended_api
            backend_type = ProcessGroup.BackendType.CUSTOM

            if not extended_api:
                backend_class = creator_fn(
                    backend_prefix_store, group_rank, group_size, timeout
                )
            else:
                dist_backend_opts = _DistributedBackendOptions()
                dist_backend_opts.store = backend_prefix_store
                dist_backend_opts.group_rank = group_rank
                dist_backend_opts.group_size = group_size
                dist_backend_opts.timeout = timeout
                dist_backend_opts.group_id = group_name
                dist_backend_opts.global_ranks_in_group = global_ranks_in_group

                backend_class = creator_fn(dist_backend_opts, pg_options)

        # Set sequence numbers for gloo and nccl backends.
        if backend_str == Backend.GLOO:
            assert isinstance(backend_class, ProcessGroupGloo)
            backend_class._set_sequence_number_for_group()
        elif backend_str == Backend.NCCL:
            assert isinstance(backend_class, ProcessGroupNCCL)
            backend_class._set_sequence_number_for_group()

        # If the type is a subclass of ProcessGroup then return this process group immediately
        # TODO: This defaults to the old behavior for PythonProcessGroups which overwrites the
        # ProcessGroup instance
        if issubclass(type(backend_class), ProcessGroup):
            pg = backend_class  # type: ignore[assignment]
            break

        # Process group wrapper initialization for supported PGs when TORCH_DISTRIBUTED_DEBUG is set
        if (
            backend_str in [Backend.GLOO, Backend.NCCL, Backend.UCC]
            or backend_str.upper() in Backend._plugins
        ):
            # In debug mode and if GLOO is available, wrap in a wrapper PG that
            # enables enhanced collective checking for debuggability.
            if get_debug_level() == DebugLevel.DETAIL:
                if not _GLOO_AVAILABLE:
                    logger.info(
                        """TORCH_DISTRIBUTED_DEBUG was set to DETAIL, but
                                GLOO is not available. Build with Gloo to
                                create a wrapper process group in debug mode
                                to aid collective desynchronization debugging."""
                    )
                else:
                    backend_class = _create_process_group_wrapper(
                        wrapped_pg=backend_class,
                        store_prefix=group_name,
                        store=backend_prefix_store,
                        rank=group_rank,
                        world_size=group_size,
                        timeout=timeout,
                    )

        # register only a single backend when all get_device_backend_map values are the same
        if len(set(backend_config.get_device_backend_map().values())) == 1:
            for device in backend_config.get_device_backend_map().keys():
                pg._register_backend(torch.device(device), backend_type, backend_class)

            # break out of outer loop to not create any more backends
            break

        pg._register_backend(torch.device(device), backend_type, backend_class)

    # set group_name and group_dsec to backend
    assert group_name is not None
    assert group_desc is not None
    pg._set_group_name(group_name)
    pg._set_group_desc(group_desc)

    if device_id and pg._get_backend(device_id).supports_splitting:
        eager_backend = pg._get_backend(device_id)
        eager_backend.eager_connect_single_device(device_id)

    # update global state
    _world.pg_map[pg] = (backend, prefix_store)
    _world.pg_names[pg] = group_name
    _register_process_group(group_name, pg)

    _world.pg_backend_config[pg] = str(backend_config)
    # "" is the default tag for user PGs
    if pg_tag in [None, ""]:
        pg_tag = f"ptd:{group_name}"
        _world.tags_to_pg.setdefault("", []).append(pg)
    else:
        pg_tag = f"user:{pg_tag}"

    _world.tags_to_pg.setdefault(pg_tag, []).append(pg)
    _world.pg_to_tag[pg] = pg_tag
    return pg, prefix_store


def destroy_process_group(group: Optional[ProcessGroup] = None):
    """
    Destroy a given process group, and deinitialize the distributed package.

    Args:
        group (ProcessGroup, optional): The process group to be destroyed, if
                                        group.WORLD is given, all process
                                        groups including the default one will
                                        be destroyed.
    """
    global _world

    if group == GroupMember.NON_GROUP_MEMBER:
        return

    if group is None:
        pg = GroupMember.WORLD
    else:
        pg = group

    assert pg is not None
    if _world.pg_map.get(pg, None) is None:
        raise ValueError("Invalid process group specified")

    # When users register Python onCompletion hooks, those hooks will run on a
    # different thread than the main thread. Today, the ProcessGroup dtor does
    # wait for that thread. However, the dtor might finish after the Python
    # Interpreter exits. After that grabbing the GIL for the Python hook will crash.
    # We can either revive the interpreter when running hooks or keep the main one
    # alive until all works and hooks are done. The current implementation does the
    # latter. Therefore, we explicitly call _wait_for_pending_works() here to wait
    # for the pending hooks to finish.
    if pg.name().lower() == "nccl" and pg._has_hooks():
        pg._wait_for_pending_works()

    if group is None or group == GroupMember.WORLD:
        # shutdown all backends in the order of pg names. shutting down in order because
        # ncclCommAbort() was a 'collective' call in some versions of NCCL.
        for pg_to_shutdown in sorted(
            _world.pg_names, key=lambda x: _world.pg_names[x], reverse=True
        ):
            _shutdown_backend(pg_to_shutdown)

        _update_default_pg(None)
        _world.pg_map.clear()
        _world.pg_names.clear()
        _world.pg_group_ranks.clear()
        _world.pg_backend_config.clear()
        _world.pg_to_tag.clear()
        _world.tags_to_pg.clear()
        _world.pg_coalesce_state.clear()
        _world.pg_default_device.clear()
        _unregister_all_process_groups()

        # when process group doesn't have an explicit name (only WORLD (default)
        # process group can have an explicit name), we use global _world.group_count
        # to generate the name. We need to reset the counter on destruction to
        # allow consistent value to be generated when we re-create process
        # groups after some trainers recover from failure
        #
        # We only reset this when WORLD is being destroyed because if this
        # process group is in good state, we aren't dealing with failures.
        _world.group_count = 0
    else:
        _shutdown_backend(pg)
        del _world.pg_map[pg]
        del _world.pg_names[pg]
        del _world.pg_group_ranks[pg]
        del _world.pg_backend_config[pg]
        if pg in _world.pg_default_device:
            del _world.pg_default_device[pg]
        if pg in _world.pg_coalesce_state.keys():
            warnings.warn(
                "Some coalesced collectives haven't been launched when "
                "ProcessGroup is destroyed. They will be cleaned."
            )
            del _world.pg_coalesce_state[pg]

        tag = _world.pg_to_tag.get(pg)
        del _world.pg_to_tag[pg]
        if tag is not None:
            try:
                _world.tags_to_pg[tag].remove(pg)
                if tag.startswith("ptd:"):
                    _world.tags_to_pg[""].remove(pg)
            except Exception:
                pass
        _unregister_process_group(pg.group_name)


def get_rank(group: Optional[ProcessGroup] = None) -> int:
    """
    Return the rank of the current process in the provided ``group``, default otherwise.

    Rank is a unique identifier assigned to each process within a distributed
    process group. They are always consecutive integers ranging from 0 to
    ``world_size``.

    Args:
        group (ProcessGroup, optional): The process group to work on. If None,
            the default process group will be used.

    Returns:
        The rank of the process group
        -1, if not part of the group

    """
    if _rank_not_in_group(group):
        return -1

    default_pg = _get_default_group()
    if group is None or group is GroupMember.WORLD:
        return default_pg.rank()

    return get_group_rank(group, default_pg.rank())


def get_world_size(group: Optional[ProcessGroup] = None) -> int:
    """
    Return the number of processes in the current process group.

    Args:
        group (ProcessGroup, optional): The process group to work on. If None,
            the default process group will be used.

    Returns:
        The world size of the process group
        -1, if not part of the group

    """
    if _rank_not_in_group(group):
        return -1

    return _get_group_size(group)


def isend(
    tensor: torch.Tensor, dst: int, group: Optional[ProcessGroup] = None, tag: int = 0
) -> Optional[Work]:
    """
    Send a tensor asynchronously.

    .. warning::
        Modifying ``tensor`` before the request completes causes undefined
        behavior.

    .. warning::
        ``tag`` is not supported with the NCCL backend.

    Args:
        tensor (Tensor): Tensor to send.
        dst (int): Destination rank on global process group (regardless of ``group`` argument)
        group (ProcessGroup, optional): The process group to work on. If None,
            the default process group will be used.
        tag (int, optional): Tag to match send with remote recv

    Returns:
        A distributed request object.
        None, if not part of the group

    """
    _check_single_tensor(tensor, "tensor")
    if _rank_not_in_group(group):
        _warn_not_in_group("isend")
        return None

    if tensor.is_complex():
        tensor = torch.view_as_real(tensor)

    if group is None or group is GroupMember.WORLD:
        pg = _get_default_group()
    else:
        pg = group
        dst = get_group_rank(pg, dst)

    return pg.send([tensor], dst, tag)


def irecv(
    tensor: torch.Tensor,
    src: Optional[int] = None,
    group: Optional[ProcessGroup] = None,
    tag: int = 0,
) -> Optional[Work]:
    """
    Receives a tensor asynchronously.

    .. warning::
        ``tag`` is not supported with the NCCL backend.

    Args:
        tensor (Tensor): Tensor to fill with received data.
        src (int, optional): Source rank on global process group (regardless of ``group`` argument).
            Will receive from any process if unspecified.
        group (ProcessGroup, optional): The process group to work on. If None,
            the default process group will be used.
        tag (int, optional): Tag to match recv with remote send

    Returns:
        A distributed request object.
        None, if not part of the group

    """
    _check_single_tensor(tensor, "tensor")
    if _rank_not_in_group(group):
        _warn_not_in_group("irecv")
        return None

    if tensor.is_complex():
        tensor = torch.view_as_real(tensor)

    if group is None or group is GroupMember.WORLD:
        pg = _get_default_group()
    else:
        pg = group

    if src is None:
        return pg.recv_anysource([tensor], tag)
    else:
        if pg is GroupMember.WORLD:
            return pg.recv([tensor], src, tag)
        else:
            group_src_rank = get_group_rank(pg, src)
            return pg.recv([tensor], group_src_rank, tag)


@_exception_logger
def send(
    tensor: torch.Tensor, dst: int, group: Optional[ProcessGroup] = None, tag: int = 0
) -> None:
    """
    Send a tensor synchronously.

    .. warning::
        ``tag`` is not supported with the NCCL backend.

    Args:
        tensor (Tensor): Tensor to send.
        dst (int): Destination rank on global process group (regardless of ``group`` argument).
            Destination rank should not be the same as the rank of the current process.
        group (ProcessGroup, optional): The process group to work on. If None,
            the default process group will be used.
        tag (int, optional): Tag to match send with remote recv

    """
    if get_rank() == dst:
        raise ValueError(
            "Invalid destination rank: destination rank should not be the same as "
            "the rank of the current process."
        )

    _check_single_tensor(tensor, "tensor")
    if _rank_not_in_group(group):
        _warn_not_in_group("send")
        return None

    if tensor.is_complex():
        tensor = torch.view_as_real(tensor)

    if group is None or group is GroupMember.WORLD:
        default_pg = _get_default_group()
        default_pg.send([tensor], dst, tag).wait()
    else:
        group_dst_rank = get_group_rank(group, dst)
        group.send([tensor], group_dst_rank, tag).wait()


@_exception_logger
def recv(
    tensor: torch.Tensor,
    src: Optional[int] = None,
    group: Optional[ProcessGroup] = None,
    tag: int = 0,
) -> int:
    """
    Receives a tensor synchronously.

    .. warning::
        ``tag`` is not supported with the NCCL backend.

    Args:
        tensor (Tensor): Tensor to fill with received data.
        src (int, optional): Source rank on global process group (regardless of ``group`` argument).
            Will receive from any process if unspecified.
        group (ProcessGroup, optional): The process group to work on. If None,
            the default process group will be used.
        tag (int, optional): Tag to match recv with remote send

    Returns:
        Sender rank
        -1, if not part of the group

    """
    _check_single_tensor(tensor, "tensor")
    if _rank_not_in_group(group):
        _warn_not_in_group("recv")
        return -1

    if tensor.is_complex():
        tensor = torch.view_as_real(tensor)

    if group is None:
        pg = _get_default_group()
    else:
        pg = group

    if src is None:
        work = pg.recv_anysource([tensor], tag)
        work.wait()
        src_rank = work._source_rank()
        if group is None or group is GroupMember.WORLD:
            return src_rank
        else:
            return get_global_rank(pg, src_rank)
    else:
        if group is None or group is GroupMember.WORLD:
            pg.recv([tensor], src, tag).wait()
        else:
            group_src_rank = get_group_rank(pg, src)
            pg.recv([tensor], group_src_rank, tag).wait()
        return src


class _IllegalWork(Work):
    def __getattribute__(self, name):
        if name in [
            "is_success",
            "exception",
            "wait",
            "source_rank",
            "_source_rank",
            "result",
            "synchronize",
        ]:
            raise ValueError(f"Illegal to call {name} on IllegalWork object")


class _CoalescingManager:
    def __init__(self):
        self.works: List[Work] = []

    def append(self, work: Work):
        if work:
            self.works.append(work)

    def wait(self):
        for work in self.works:
            work.wait()


@contextlib.contextmanager
def _coalescing_manager(
    group: Optional[ProcessGroup] = None,
    device: Optional[torch.device] = None,
    async_ops: Optional[bool] = False,
):
    """
    Context manager used to coalesce collectives or P2P operations when possible.

    Args:
        group (`ProcessGroup`, optional): The process group to work on. If None,
            the default process group will be used.
        device (`torch.device`, optional): Default is None, set to a device if
            there isn't a `**_coalesced` implementation by the backend.
        async_ops (`bool`, optional): whether the coalesced ops are async ops.

    Examples:
        >>> # xdoctest: +SKIP("no rank")
        >>> # Synchronous ops
        >>> with _coalescing_manager():
        >>>     for i in range(num_colls):
        >>>         dist.all_reduce(tensors[i])
        >>> # Asynchronous ops
        >>> with _coalescing_manager(async_ops=True) as cm:
        >>>     for i in range(num_colls):
        >>>         dist.all_reduce(tensors[i])
        >>> cm.wait()

    .. warning::
       :func:`_coalescing_manager` currently do not support coalescing
       all-reduces with different reduce operators, e.g.  `ReduceOp.SUM` mixed
       with `ReduceOp.PRODUCT`.
    """
    group = group or _get_default_group()
    op_list = _world.pg_coalesce_state.setdefault(group, [])
    if op_list:
        raise ValueError(
            "ProcessGroup has non-empty op list at the start of coalescing"
        )
    if device:
        group._start_coalescing(device)
    cm = _CoalescingManager()
    yield cm
    op_list = _world.pg_coalesce_state.pop(group)
    if op_list:
        # Collectives supporting "Fast Path" coalescing are captured.
        # See implementation in corresponding collective APIs.
        # Currently supported:
        # - coalesced `all_reduce`
        # - coalesced `all_gather_into_tensor`
        # - coalesced `reduce_scatter_tensor`
        op0 = op_list[0].op
        if op0 == all_reduce:
            tensors = []
            for op in op_list:
                tensors.append(op.tensor)
            all_reduce_opts = AllreduceCoalescedOptions()
            all_reduce_opts.reduceOp = not_none(op_list[0].redop)
            work = group.allreduce_coalesced(tensors, all_reduce_opts)
        elif op0 == all_gather_into_tensor:
            inputs = []
            outputs = []
            for op in op_list:
                inputs.append(op.tensor)
                outputs.append(not_none(op.dst_tensor))
            work = group.allgather_into_tensor_coalesced(outputs, inputs)
        elif op0 == reduce_scatter_tensor:
            inputs = []
            outputs = []
            for op in op_list:
                inputs.append(op.tensor)
                outputs.append(not_none(op.dst_tensor))
            reduce_opts = ReduceScatterOptions()
            reduce_opts.reduceOp = not_none(op_list[0].redop)
            work = group.reduce_scatter_tensor_coalesced(outputs, inputs, reduce_opts)
        else:
            raise AssertionError(
                f"Coalescing manager does not support fast-path coalescing of {op0}, "
                f"yet {op0} is still recorded in op list. This is an internal error of c10d."
            )

    if device:
        # Old style of letting each coll inside the context manager to call into C++ counterpart via python binding
        work = group._end_coalescing(device)

    if async_ops:
        cm.append(work)  # type: ignore[possibly-undefined]
    else:
        work.wait()  # type: ignore[possibly-undefined]


def batch_isend_irecv(p2p_op_list):
    """
    Send or Receive a batch of tensors asynchronously and return a list of requests.

    Process each of the operations in ``p2p_op_list`` and return the corresponding
    requests. NCCL, Gloo, and UCC backend are currently supported.

    Args:
        p2p_op_list: A list of point-to-point operations(type of each operator is
            ``torch.distributed.P2POp``). The order of the isend/irecv in the list
            matters and it needs to match with corresponding isend/irecv on the
            remote end.

    Returns:
        A list of distributed request objects returned by calling the corresponding
        op in the op_list.

    Examples:
        >>> # xdoctest: +SKIP("no rank")
        >>> send_tensor = torch.arange(2, dtype=torch.float32) + 2 * rank
        >>> recv_tensor = torch.randn(2, dtype=torch.float32)
        >>> send_op = dist.P2POp(dist.isend, send_tensor, (rank + 1)%world_size)
        >>> recv_op = dist.P2POp(dist.irecv, recv_tensor, (rank - 1 + world_size)%world_size)
        >>> reqs = batch_isend_irecv([send_op, recv_op])
        >>> for req in reqs:
        >>>     req.wait()
        >>> recv_tensor
        tensor([2, 3])     # Rank 0
        tensor([0, 1])     # Rank 1

    .. note:: Note that when this API is used with the NCCL PG backend, users must set
        the current GPU device with `torch.cuda.set_device`, otherwise it will
        lead to unexpected hang issues.

        In addition, if this API is the first collective call in the ``group``
        passed to ``dist.P2POp``, all ranks of the ``group`` must participate in
        this API call; otherwise, the behavior is undefined. If this API call is
        not the first collective call in the ``group``, batched P2P operations
        involving only a subset of ranks of the ``group`` are allowed.
    """
    _check_p2p_op_list(p2p_op_list)
    group = p2p_op_list[0].group
    device = p2p_op_list[0].tensor.device
    if device.type == "cuda":
        # NCCL style coalescing
        with _coalescing_manager(group, device, async_ops=True) as cm:
            for p2p_op in p2p_op_list:
                p2p_op.op(p2p_op.tensor, p2p_op.peer, p2p_op.group, p2p_op.tag)
        return cm.works
    else:
        # Backward support for Gloo
        reqs = []
        for p2p_op in p2p_op_list:
            work = p2p_op.op(p2p_op.tensor, p2p_op.peer, p2p_op.group, p2p_op.tag)
            if work:
                reqs.append(work)
        return reqs


@_exception_logger
def broadcast(tensor, src, group=None, async_op=False):
    """
    Broadcasts the tensor to the whole group.

    ``tensor`` must have the same number of elements in all processes
    participating in the collective.

    Args:
        tensor (Tensor): Data to be sent if ``src`` is the rank of current
            process, and tensor to be used to save received data otherwise.
        src (int): Source rank on global process group (regardless of ``group`` argument).
        group (ProcessGroup, optional): The process group to work on. If None,
            the default process group will be used.
        async_op (bool, optional): Whether this op should be an async op

    Returns:
        Async work handle, if async_op is set to True.
        None, if not async_op or if not part of the group

    """
    _check_single_tensor(tensor, "tensor")
    if _rank_not_in_group(group):
        _warn_not_in_group("broadcast")
        return

    opts = BroadcastOptions()
    opts.rootRank = src
    opts.rootTensor = 0
    opts.asyncOp = async_op

    if group is None or group is GroupMember.WORLD:
        default_pg = _get_default_group()
        work = default_pg.broadcast([tensor], opts)
    else:
        group_src_rank = get_group_rank(group, src)
        opts.rootRank = group_src_rank
        work = group.broadcast([tensor], opts)
    if async_op:
        return work
    else:
        work.wait()


@_exception_logger
def all_reduce(tensor, op=ReduceOp.SUM, group=None, async_op=False):
    """
    Reduces the tensor data across all machines in a way that all get the final result.

    After the call ``tensor`` is going to be bitwise identical in all processes.

    Complex tensors are supported.

    Args:
        tensor (Tensor): Input and output of the collective. The function
            operates in-place.
        op (optional): One of the values from
            ``torch.distributed.ReduceOp``
            enum.  Specifies an operation used for element-wise reductions.
        group (ProcessGroup, optional): The process group to work on. If None,
            the default process group will be used.
        async_op (bool, optional): Whether this op should be an async op

    Returns:
        Async work handle, if async_op is set to True.
        None, if not async_op or if not part of the group

    Examples:
        >>> # xdoctest: +SKIP("no rank")
        >>> # All tensors below are of torch.int64 type.
        >>> # We have 2 process groups, 2 ranks.
        >>> device = torch.device(f'cuda:{rank}')
        >>> tensor = torch.arange(2, dtype=torch.int64, device=device) + 1 + 2 * rank
        >>> tensor
        tensor([1, 2], device='cuda:0') # Rank 0
        tensor([3, 4], device='cuda:1') # Rank 1
        >>> dist.all_reduce(tensor, op=ReduceOp.SUM)
        >>> tensor
        tensor([4, 6], device='cuda:0') # Rank 0
        tensor([4, 6], device='cuda:1') # Rank 1

        >>> # All tensors below are of torch.cfloat type.
        >>> # We have 2 process groups, 2 ranks.
        >>> tensor = torch.tensor([1+1j, 2+2j], dtype=torch.cfloat, device=device) + 2 * rank * (1+1j)
        >>> tensor
        tensor([1.+1.j, 2.+2.j], device='cuda:0') # Rank 0
        tensor([3.+3.j, 4.+4.j], device='cuda:1') # Rank 1
        >>> dist.all_reduce(tensor, op=ReduceOp.SUM)
        >>> tensor
        tensor([4.+4.j, 6.+6.j], device='cuda:0') # Rank 0
        tensor([4.+4.j, 6.+6.j], device='cuda:1') # Rank 1

    """
    _check_single_tensor(tensor, "tensor")
    if _rank_not_in_group(group):
        _warn_not_in_group("all_reduce")
        return

    if tensor.is_complex():
        if not supports_complex(op):
            raise ValueError(f"all_reduce does not support {op} on complex tensors")
        tensor = torch.view_as_real(tensor)

    opts = AllreduceOptions()
    opts.reduceOp = op
    if group is None:
        group = _get_default_group()

    if group in _world.pg_coalesce_state.keys():
        # We are in coalescing context, do not issue single operation, just append a collective representation
        coll = _CollOp(all_reduce, tensor, None, op, None)
        _world.pg_coalesce_state[group].append(coll)
        if async_op:
            return _IllegalWork()
        else:
            return None

    work = group.allreduce([tensor], opts)

    if async_op:
        return work
    else:
        work.wait()


@_exception_logger
@deprecated(
    "`torch.distributed.all_reduce_coalesced` will be deprecated. If you must "
    "use it, please revisit our documentation later at "
    "https://pytorch.org/docs/main/distributed.html#collective-functions",
    category=FutureWarning,
)
def all_reduce_coalesced(tensors, op=ReduceOp.SUM, group=None, async_op=False):
    """
    WARNING: at this time individual shape checking is not implemented across nodes.

    For example, if the rank 0 node passes [torch.rand(4), torch.rand(2)] and the
    rank 1 node passes [torch.rand(2), torch.rand(2), torch.rand(2)], the allreduce
    operation will proceed without complaint and return erroneous outputs. This lack
    of shape checking results in significant performance improvements but users of this
    function should take extra care to ensure that each node passes in tensors whose
    shapes match across nodes.

    Reduces each tensor in tensors (residing on the same device) across all machines
    in such a way that all get the final result.

    After the call each tensor in tensors is going to bitwise identical
    in all processes.

    Complex tensors are supported.

    Args:
        tensors (Union[List[Tensor], Tensor]): Input and output of the collective.
            The function operates in-place.
        op (Optional[ReduceOp]): One of the values from
            ``torch.distributed.ReduceOp`` enum. Specifies an operation used for
            element-wise reductions.
        group (ProcessGroup, optional): The process group to work on. If None,
            the default process group will be used.
        async_op (Optional[bool]): Whether this op should be an async op.

    Returns:
        Async work handle, if async_op is set to True.
        None, if not async_op or if not part of the group.

    """
    if isinstance(tensors, torch.Tensor):
        tensors = [tensors]
    _check_tensor_list(tensors, "tensor")
    _ensure_all_tensors_same_dtype(tensors)
    if _rank_not_in_group(group):
        _warn_not_in_group("all_reduce_coalesced")
        return

    if any(t.is_complex() for t in tensors) and not supports_complex(op):
        raise ValueError(f"all_reduce does not support {op} on complex tensors")

    tensors = [t if not t.is_complex() else torch.view_as_real(t) for t in tensors]

    opts = AllreduceCoalescedOptions()
    opts.reduceOp = op
    if group is None:
        default_pg = _get_default_group()
        work = default_pg.allreduce_coalesced(tensors, opts)
    else:
        work = group.allreduce_coalesced(tensors, opts)

    if async_op:
        return work.get_future()
    else:
        work.wait()


@_exception_logger
def reduce(tensor, dst, op=ReduceOp.SUM, group=None, async_op=False):
    """
    Reduces the tensor data across all machines.

    Only the process with rank ``dst`` is going to receive the final result.

    Args:
        tensor (Tensor): Input and output of the collective. The function
            operates in-place.
        dst (int): Destination rank on global process group (regardless of ``group`` argument)
        op (optional): One of the values from
            ``torch.distributed.ReduceOp``
            enum.  Specifies an operation used for element-wise reductions.
        group (ProcessGroup, optional): The process group to work on. If None,
            the default process group will be used.
        async_op (bool, optional): Whether this op should be an async op

    Returns:
        Async work handle, if async_op is set to True.
        None, if not async_op or if not part of the group

    """
    _check_single_tensor(tensor, "tensor")
    if _rank_not_in_group(group):
        _warn_not_in_group("reduce")
        return

    opts = ReduceOptions()
    opts.reduceOp = op
    opts.rootRank = dst

    if group is None or group is GroupMember.WORLD:
        default_pg = _get_default_group()
        work = default_pg.reduce([tensor], opts)
    else:
        group_dst_rank = get_group_rank(group, dst)
        opts.rootRank = group_dst_rank
        work = group.reduce([tensor], opts)

    if async_op:
        return work
    else:
        work.wait()


def _object_to_tensor(obj, device, group):
    f = io.BytesIO()
    _pickler(f).dump(obj)
    byte_storage = torch.ByteStorage._from_buffer(f.getvalue())  # type: ignore[attr-defined]
    # Do not replace `torch.ByteTensor` or `torch.LongTensor` with torch.tensor and specifying dtype.
    # Otherwise, it will casue 100X slowdown.
    # See: https://github.com/pytorch/pytorch/issues/65696
    byte_tensor = torch.ByteTensor(byte_storage).to(device)
    if get_debug_level() == DebugLevel.DETAIL and is_nccl_available():
        backend = get_backend(group)
        if backend == Backend.NCCL:
            hash = torch._C._distributed_c10d._hash_tensors([byte_tensor])
            logger.warning(
                "_object_to_tensor size: %s hash value: %s", byte_tensor.numel(), hash
            )
    local_size = torch.LongTensor([byte_tensor.numel()]).to(device)
    return byte_tensor, local_size


def _tensor_to_object(tensor, tensor_size, group):
    if get_debug_level() == DebugLevel.DETAIL and is_nccl_available():
        backend = get_backend(group)
        if backend == Backend.NCCL:
            hash = torch._C._distributed_c10d._hash_tensors([tensor])
            logger.warning(
                "_tensor_to_object size: %s hash value: %s", tensor.numel(), hash
            )
    tensor = tensor.cpu()
    buf = tensor.numpy().tobytes()[:tensor_size]
    return _unpickler(io.BytesIO(buf)).load()


@_exception_logger
def all_gather_object(object_list, obj, group=None):
    """
    Gathers picklable objects from the whole group into a list.

    Similar to :func:`all_gather`, but Python objects can be passed in.
    Note that the object must be picklable in order to be gathered.

    Args:
        object_list (list[Any]): Output list. It should be correctly sized as the
            size of the group for this collective and will contain the output.
        obj (Any): Pickable Python object to be broadcast from current process.
        group (ProcessGroup, optional): The process group to work on. If None,
            the default process group will be used. Default is ``None``.

    Returns:
        None. If the calling rank is part of this group, the output of the
        collective will be populated into the input ``object_list``. If the
        calling rank is not part of the group, the passed in ``object_list`` will
        be unmodified.

    .. note:: Note that this API differs slightly from the :func:`all_gather`
        collective since it does not provide an ``async_op`` handle and thus
        will be a blocking call.

    .. note:: For NCCL-based processed groups, internal tensor representations
        of objects must be moved to the GPU device before communication takes
        place. In this case, the device used is given by
        ``torch.cuda.current_device()`` and it is the user's responsiblity to
        ensure that this is set so that each rank has an individual GPU, via
        ``torch.cuda.set_device()``.

    .. warning::
        :func:`all_gather_object` uses ``pickle`` module implicitly, which is
        known to be insecure. It is possible to construct malicious pickle data
        which will execute arbitrary code during unpickling. Only call this
        function with data you trust.

    .. warning::
        Calling :func:`all_gather_object` with GPU tensors is not well supported
        and inefficient as it incurs GPU -> CPU transfer since tensors would be
        pickled. Please consider using :func:`all_gather` instead.

    Example::
        >>> # xdoctest: +SKIP("need process group init")
        >>> # Note: Process group initialization omitted on each rank.
        >>> import torch.distributed as dist
        >>> # Assumes world_size of 3.
        >>> gather_objects = ["foo", 12, {1: 2}] # any picklable object
        >>> output = [None for _ in gather_objects]
        >>> dist.all_gather_object(output, gather_objects[dist.get_rank()])
        >>> output
        ['foo', 12, {1: 2}]
    """
    if _rank_not_in_group(group):
        _warn_not_in_group("all_gather_object")
        return

    current_device = _get_pg_default_device(group)
    input_tensor, local_size = _object_to_tensor(obj, current_device, group)

    # Gather all local sizes. This is so that we can find the max size, and index
    # until the correct size when deserializing the tensors.
    group_size = get_world_size(group=group)
    object_sizes_tensor = torch.zeros(
        group_size, dtype=torch.long, device=current_device
    )
    object_size_list = [
        object_sizes_tensor[i].unsqueeze(dim=0) for i in range(group_size)
    ]
    # Allgather tensor sizes
    all_gather(object_size_list, local_size, group=group)
    max_object_size = int(max(object_size_list).item())  # type: ignore[type-var]
    # Resize tensor to max size across all ranks.
    input_tensor.resize_(max_object_size)
    coalesced_output_tensor = torch.empty(
        max_object_size * group_size, dtype=torch.uint8, device=current_device
    )
    # Output tensors are nonoverlapping views of coalesced_output_tensor
    output_tensors = [
        coalesced_output_tensor[max_object_size * i : max_object_size * (i + 1)]
        for i in range(group_size)
    ]
    all_gather(output_tensors, input_tensor, group=group)
    # Deserialize outputs back to object.
    for i, tensor in enumerate(output_tensors):
        tensor = tensor.type(torch.uint8)
        tensor_size = object_size_list[i]
        object_list[i] = _tensor_to_object(tensor, tensor_size, group)


@_exception_logger
def gather_object(obj, object_gather_list=None, dst=0, group=None):
    """
    Gathers picklable objects from the whole group in a single process.

    Similar to :func:`gather`, but Python objects can be passed in. Note that the
    object must be picklable in order to be gathered.

    Args:
        obj (Any): Input object. Must be picklable.
        object_gather_list (list[Any]): Output list. On the ``dst`` rank, it
            should be correctly sized as the size of the group for this
            collective and will contain the output. Must be ``None`` on non-dst
            ranks. (default is ``None``)
        dst (int, optional): Destination rank on global process group (regardless of ``group`` argument). (default is 0)
        group: (ProcessGroup, optional): The process group to work on. If None,
            the default process group will be used. Default is ``None``.

    Returns:
        None. On the ``dst`` rank, ``object_gather_list`` will contain the
        output of the collective.

    .. note:: Note that this API differs slightly from the gather collective
        since it does not provide an async_op handle and thus will be a blocking
        call.

    .. note:: For NCCL-based processed groups, internal tensor representations
        of objects must be moved to the GPU device before communication takes
        place. In this case, the device used is given by
        ``torch.cuda.current_device()`` and it is the user's responsiblity to
        ensure that this is set so that each rank has an individual GPU, via
        ``torch.cuda.set_device()``.

    .. warning::
        :func:`gather_object` uses ``pickle`` module implicitly, which is
        known to be insecure. It is possible to construct malicious pickle data
        which will execute arbitrary code during unpickling. Only call this
        function with data you trust.

    .. warning::
        Calling :func:`gather_object` with GPU tensors is not well supported
        and inefficient as it incurs GPU -> CPU transfer since tensors would be
        pickled. Please consider using :func:`gather` instead.

    Example::
        >>> # xdoctest: +SKIP("need process group init")
        >>> # Note: Process group initialization omitted on each rank.
        >>> import torch.distributed as dist
        >>> # Assumes world_size of 3.
        >>> gather_objects = ["foo", 12, {1: 2}] # any picklable object
        >>> output = [None for _ in gather_objects]
        >>> dist.gather_object(
        ...     gather_objects[dist.get_rank()],
        ...     output if dist.get_rank() == 0 else None,
        ...     dst=0
        ... )
        >>> # On rank 0
        >>> output
        ['foo', 12, {1: 2}]
    """
    if _rank_not_in_group(group):
        _warn_not_in_group("gather_object")
        return

    # Ensure object_gather_list is specified appropriately.
    my_rank = get_rank()
    _validate_output_list_for_rank(my_rank, dst, object_gather_list)
    current_device = _get_pg_default_device(group)
    input_tensor, local_size = _object_to_tensor(obj, current_device, group)

    # Gather all local sizes. This is so that we can find the max size, and index
    # until the correct size when deserializing the tensors.
    group_size = get_world_size(group=group)
    object_sizes_tensor = torch.zeros(
        group_size, dtype=torch.long, device=current_device
    )
    object_size_list = [
        object_sizes_tensor[i].unsqueeze(dim=0) for i in range(group_size)
    ]
    # Allgather tensor sizes. An all-gather is needed here despite this being a
    # gather, since each rank needs to broadcast a tensor of the same (maximal)
    # size.
    all_gather(object_size_list, local_size, group=group)
    max_object_size = int(max(object_size_list).item())  # type: ignore[type-var]
    # Resize tensor to max size across all ranks.
    input_tensor.resize_(max_object_size)
    # Avoid populating output tensors if the result won't be gathered on this rank.
    if my_rank == dst:
        coalesced_output_tensor = torch.empty(
            max_object_size * group_size, dtype=torch.uint8, device=current_device
        )
        # Output tensors are nonoverlapping views of coalesced_output_tensor
        output_tensors = [
            coalesced_output_tensor[max_object_size * i : max_object_size * (i + 1)]
            for i in range(group_size)
        ]
    # All ranks call gather with equal-sized tensors.
    gather(
        input_tensor,
        gather_list=output_tensors if my_rank == dst else None,  # type: ignore[possibly-undefined]
        dst=dst,
        group=group,
    )
    if my_rank != dst:
        return
    for i, tensor in enumerate(output_tensors):
        tensor = tensor.type(torch.uint8)
        tensor_size = object_size_list[i]
        object_gather_list[i] = _tensor_to_object(tensor, tensor_size, group)


@_exception_logger
def send_object_list(object_list, dst, group=None, device=None):
    """
    Sends picklable objects in ``object_list`` synchronously.

    Similar to :func:`send`, but Python objects can be passed in.
    Note that all objects in ``object_list`` must be picklable in order to be
    sent.

    Args:
        object_list (List[Any]): List of input objects to sent.
            Each object must be picklable. Receiver must provide lists of equal sizes.
        dst (int): Destination rank to send ``object_list`` to.
            Destination rank is based on global process group (regardless of ``group`` argument)
        group: (ProcessGroup, optional): The process group to work on. If None,
            the default process group will be used. Default is ``None``.
        device (``torch.device``, optional): If not None, the objects are
            serialized and converted to tensors which are moved to the
            ``device`` before sending. Default is ``None``.

    Returns:
        ``None``.

    .. note:: For NCCL-based process groups, internal tensor representations
        of objects must be moved to the GPU device before communication takes
        place. In this case, the device used is given by
        ``torch.cuda.current_device()`` and it is the user's responsibility to
        ensure that this is set so that each rank has an individual GPU, via
        ``torch.cuda.set_device()``.

    .. warning::
        :func:`send_object_list` uses ``pickle`` module implicitly, which
        is known to be insecure. It is possible to construct malicious pickle
        data which will execute arbitrary code during unpickling. Only call this
        function with data you trust.

    .. warning::
        Calling :func:`send_object_list` with GPU tensors is not well supported
        and inefficient as it incurs GPU -> CPU transfer since tensors would be
        pickled. Please consider using :func:`send` instead.

    Example::
        >>> # xdoctest: +SKIP("need process group init")
        >>> # Note: Process group initialization omitted on each rank.
        >>> import torch.distributed as dist
        >>> # Assumes backend is not NCCL
        >>> device = torch.device("cpu")
        >>> if dist.get_rank() == 0:
        >>>     # Assumes world_size of 2.
        >>>     objects = ["foo", 12, {1: 2}] # any picklable object
        >>>     dist.send_object_list(objects, dst=1, device=device)
        >>> else:
        >>>     objects = [None, None, None]
        >>>     dist.recv_object_list(objects, src=0, device=device)
        >>> objects
        ['foo', 12, {1: 2}]
    """
    if get_rank() == dst:
        raise ValueError(
            "Invalid destination rank: destination rank should not be the same as "
            "the rank of the current process."
        )

    if _rank_not_in_group(group):
        _warn_not_in_group("send_object_list")
        return

    # Current device selection.
    # To preserve backwards compatibility, ``device`` is default to ``None``
    # in which case we run current logic of device selection, i.e.
    # ``current_device`` is CUDA if backend is NCCL otherwise CPU device. In the
    # case it is not ``None`` we move the size and object tensors to be
    # sent to this device.
    current_device = device or _get_pg_default_device(group)
    # Serialize object_list elements to tensors on src rank.
    tensor_list, size_list = zip(
        *[_object_to_tensor(obj, current_device, group) for obj in object_list]
    )
    object_sizes_tensor = torch.cat(size_list)

    # Send object sizes
    send(object_sizes_tensor, dst=dst, group=group)

    # Concatenate and send serialized object tensors
    # Note: torch.cat will do an extra memory copy to the current device, if the tensor_list
    # has only one element, we can skip the copy.
    if len(tensor_list) == 1:  # type: ignore[possibly-undefined]
        object_tensor = tensor_list[0]
    else:
        object_tensor = torch.cat(tensor_list)

    send(object_tensor, dst=dst, group=group)


@_exception_logger
def recv_object_list(object_list, src=None, group=None, device=None):
    """
    Receives picklable objects in ``object_list`` synchronously.

    Similar to :func:`recv`, but can receive Python objects.

    Args:
        object_list (List[Any]): List of objects to receive into.
            Must provide a list of sizes equal to the size of the list being sent.
        src (int, optional): Source rank from which to recv ``object_list``.
            Source rank is based on global process group (regardless of ``group`` argument)
            Will receive from any rank if set to None. Default is ``None``.
        group: (ProcessGroup, optional): The process group to work on. If None,
            the default process group will be used. Default is ``None``.
        device (``torch.device``, optional): If not None, receives on this device.
            Default is ``None``.

    Returns:
        Sender rank. -1 if rank is not part of the group. If rank is part of the group,
        ``object_list`` will contain the sent objects from ``src`` rank.

    .. note:: For NCCL-based process groups, internal tensor representations
        of objects must be moved to the GPU device before communication takes
        place. In this case, the device used is given by
        ``torch.cuda.current_device()`` and it is the user's responsibility to
        ensure that this is set so that each rank has an individual GPU, via
        ``torch.cuda.set_device()``.

    .. warning::
        :func:`recv_object_list` uses ``pickle`` module implicitly, which
        is known to be insecure. It is possible to construct malicious pickle
        data which will execute arbitrary code during unpickling. Only call this
        function with data you trust.

    .. warning::
        Calling :func:`recv_object_list` with GPU tensors is not well supported
        and inefficient as it incurs GPU -> CPU transfer since tensors would be
        pickled. Please consider using :func:`recv` instead.

    Example::
        >>> # xdoctest: +SKIP("need process group init")
        >>> # Note: Process group initialization omitted on each rank.
        >>> import torch.distributed as dist
        >>> # Assumes backend is not NCCL
        >>> device = torch.device("cpu")
        >>> if dist.get_rank() == 0:
        >>>     # Assumes world_size of 2.
        >>>     objects = ["foo", 12, {1: 2}] # any picklable object
        >>>     dist.send_object_list(objects, dst=1, device=device)
        >>> else:
        >>>     objects = [None, None, None]
        >>>     dist.recv_object_list(objects, src=0, device=device)
        >>> objects
        ['foo', 12, {1: 2}]
    """
    if _rank_not_in_group(group):
        _warn_not_in_group("recv_object_list")
        return -1

    # Current device selection.
    # To preserve backwards compatibility, ``device`` is default to ``None``
    # in which case we run current logic of device selection, i.e.
    # ``current_device`` is CUDA if backend is NCCL otherwise CPU device. In the
    # case it is not ``None`` we move the size and object tensors to be
    # received to this device.
    current_device = device or _get_pg_default_device(group)
    object_sizes_tensor = torch.empty(
        len(object_list), dtype=torch.long, device=current_device
    )

    # Receive object sizes
    rank_sizes = recv(object_sizes_tensor, src=src, group=group)

    # Tensor to receive serialized objects into.
    object_tensor = torch.empty(  # type: ignore[call-overload]
        torch.sum(object_sizes_tensor).item(),  # type: ignore[arg-type]
        dtype=torch.uint8,
        device=current_device,
    )

    rank_objects = recv(object_tensor, src=src, group=group)
    assert (
        rank_sizes == rank_objects
    ), "Mismatch in return ranks for object sizes and objects."
    # Deserialize objects using their stored sizes.
    offset = 0
    for i, obj_size in enumerate(object_sizes_tensor):
        obj_view = object_tensor[offset : offset + obj_size]
        obj_view = obj_view.type(torch.uint8)
        offset += obj_size
        object_list[i] = _tensor_to_object(obj_view, obj_size, group)
    return rank_objects


@_exception_logger
def broadcast_object_list(object_list, src=0, group=None, device=None):
    """
    Broadcasts picklable objects in ``object_list`` to the whole group.

    Similar to :func:`broadcast`, but Python objects can be passed in.
    Note that all objects in ``object_list`` must be picklable in order to be
    broadcasted.

    Args:
        object_list (List[Any]): List of input objects to broadcast.
            Each object must be picklable. Only objects on the ``src`` rank will
            be broadcast, but each rank must provide lists of equal sizes.
        src (int): Source rank from which to broadcast ``object_list``.
            Source rank is based on global process group (regardless of ``group`` argument)
        group: (ProcessGroup, optional): The process group to work on. If None,
            the default process group will be used. Default is ``None``.
        device (``torch.device``, optional): If not None, the objects are
            serialized and converted to tensors which are moved to the
            ``device`` before broadcasting. Default is ``None``.

    Returns:
        ``None``. If rank is part of the group, ``object_list`` will contain the
        broadcasted objects from ``src`` rank.

    .. note:: For NCCL-based process groups, internal tensor representations
        of objects must be moved to the GPU device before communication takes
        place. In this case, the device used is given by
        ``torch.cuda.current_device()`` and it is the user's responsibility to
        ensure that this is set so that each rank has an individual GPU, via
        ``torch.cuda.set_device()``.

    .. note:: Note that this API differs slightly from the :func:`broadcast`
        collective since it does not provide an ``async_op`` handle and thus
        will be a blocking call.

    .. warning::
        :func:`broadcast_object_list` uses ``pickle`` module implicitly, which
        is known to be insecure. It is possible to construct malicious pickle
        data which will execute arbitrary code during unpickling. Only call this
        function with data you trust.

    .. warning::
        Calling :func:`broadcast_object_list` with GPU tensors is not well supported
        and inefficient as it incurs GPU -> CPU transfer since tensors would be
        pickled. Please consider using :func:`broadcast` instead.

    Example::
        >>> # xdoctest: +SKIP("need process group init")
        >>> # Note: Process group initialization omitted on each rank.
        >>> import torch.distributed as dist
        >>> if dist.get_rank() == 0:
        >>>     # Assumes world_size of 3.
        >>>     objects = ["foo", 12, {1: 2}] # any picklable object
        >>> else:
        >>>     objects = [None, None, None]
        >>> # Assumes backend is not NCCL
        >>> device = torch.device("cpu")
        >>> dist.broadcast_object_list(objects, src=0, device=device)
        >>> objects
        ['foo', 12, {1: 2}]
    """
    if _rank_not_in_group(group):
        _warn_not_in_group("broadcast_object_list")
        return

    # Current device selection.
    # To preserve backwards compatibility, ``device`` is default to ``None``
    # in which case we run current logic of device selection, i.e.
    # ``current_device`` is CUDA if backend is NCCL otherwise CPU device. In the
    # case it is not ``None`` we move the size and object tensors to be
    # broadcasted to this device.
    current_device = device or _get_pg_default_device(group)
    my_rank = get_rank()
    # Serialize object_list elements to tensors on src rank.
    if my_rank == src:
        tensor_list, size_list = zip(
            *[_object_to_tensor(obj, current_device, group) for obj in object_list]
        )
        object_sizes_tensor = torch.cat(size_list)
    else:
        object_sizes_tensor = torch.empty(
            len(object_list), dtype=torch.long, device=current_device
        )

    # Broadcast object sizes
    broadcast(object_sizes_tensor, src=src, group=group)

    # Concatenate and broadcast serialized object tensors
    # Note: torch.cat will do an extra memory copy to the current device, if the tensor_list
    # has only one element, we can skip the copy.
    if my_rank == src:
        if len(tensor_list) == 1:  # type: ignore[possibly-undefined]
            object_tensor = tensor_list[0]
        else:
            object_tensor = torch.cat(tensor_list)
    else:
        object_tensor = torch.empty(  # type: ignore[call-overload]
            torch.sum(object_sizes_tensor).item(),  # type: ignore[arg-type]
            dtype=torch.uint8,
            device=current_device,
        )

    broadcast(object_tensor, src=src, group=group)
    # Deserialize objects using their stored sizes.
    offset = 0
    if my_rank != src:
        for i, obj_size in enumerate(object_sizes_tensor):
            obj_view = object_tensor[offset : offset + obj_size]
            obj_view = obj_view.type(torch.uint8)
            offset += obj_size
            object_list[i] = _tensor_to_object(obj_view, obj_size, group)


@_exception_logger
def scatter_object_list(
    scatter_object_output_list, scatter_object_input_list, src=0, group=None
):
    """
    Scatters picklable objects in ``scatter_object_input_list`` to the whole group.

    Similar to :func:`scatter`, but Python objects can be passed in. On
    each rank, the scattered object will be stored as the first element of
    ``scatter_object_output_list``. Note that all objects in
    ``scatter_object_input_list`` must be picklable in order to be scattered.

    Args:
        scatter_object_output_list (List[Any]): Non-empty list whose first
            element will store the object scattered to this rank.
        scatter_object_input_list (List[Any]): List of input objects to scatter.
            Each object must be picklable. Only objects on the ``src`` rank will
            be scattered, and the argument can be ``None`` for non-src ranks.
        src (int): Source rank from which to scatter ``scatter_object_input_list``.
            Source rank is based on global process group (regardless of ``group`` argument).
        group: (ProcessGroup, optional): The process group to work on. If None,
            the default process group will be used. Default is ``None``.

    Returns:
        ``None``. If rank is part of the group, ``scatter_object_output_list``
        will have its first element set to the scattered object for this rank.

    .. note:: Note that this API differs slightly from the scatter collective
        since it does not provide an ``async_op`` handle and thus will be a
        blocking call.

    .. warning::
        :func:`scatter_object_list` uses ``pickle`` module implicitly, which
        is known to be insecure. It is possible to construct malicious pickle
        data which will execute arbitrary code during unpickling. Only call this
        function with data you trust.

    .. warning::
        Calling :func:`scatter_object_list` with GPU tensors is not well supported
        and inefficient as it incurs GPU -> CPU transfer since tensors would be
        pickled. Please consider using :func:`scatter` instead.

    Example::
        >>> # xdoctest: +SKIP("need process group init")
        >>> # Note: Process group initialization omitted on each rank.
        >>> import torch.distributed as dist
        >>> if dist.get_rank() == 0:
        >>>     # Assumes world_size of 3.
        >>>     objects = ["foo", 12, {1: 2}] # any picklable object
        >>> else:
        >>>     # Can be any list on non-src ranks, elements are not used.
        >>>     objects = [None, None, None]
        >>> output_list = [None]
        >>> dist.scatter_object_list(output_list, objects, src=0)
        >>> # Rank i gets objects[i]. For example, on rank 2:
        >>> output_list
        [{1: 2}]
    """
    if _rank_not_in_group(group):
        _warn_not_in_group("scatter_object_list")
        return

    if (
        not isinstance(scatter_object_output_list, list)
        or len(scatter_object_output_list) < 1
    ):
        raise ValueError(
            "Expected argument scatter_object_output_list to be a list of size at least 1."
        )

    my_rank = get_rank()
    pg_device = _get_pg_default_device(group)
    if my_rank == src:
        tensor_list, tensor_sizes = zip(
            *[
                _object_to_tensor(obj, pg_device, group)
                for obj in scatter_object_input_list
            ]
        )
        tensor_list, tensor_sizes = list(tensor_list), list(tensor_sizes)

    # Src rank broadcasts the maximum tensor size. This is because all ranks are
    # expected to call into scatter() with equal-sized tensors.
    if my_rank == src:
        max_tensor_size = max(tensor_sizes)  # type: ignore[possibly-undefined]
        for tensor in tensor_list:  # type: ignore[possibly-undefined]
            tensor.resize_(max_tensor_size)
    else:
        max_tensor_size = torch.tensor([0], dtype=torch.long, device=pg_device)
    broadcast(max_tensor_size, src=src, group=group)

    # Scatter actual serialized objects
    output_tensor = torch.empty(
        max_tensor_size.item(), dtype=torch.uint8, device=pg_device
    )
    scatter(
        output_tensor,
        scatter_list=None if my_rank != src else tensor_list,  # type: ignore[possibly-undefined]
        src=src,
        group=group,
    )

    # Scatter per-object sizes to trim tensors when deserializing back to object
    obj_tensor_size = torch.tensor([0], dtype=torch.long, device=pg_device)
    scatter(
        obj_tensor_size,
        scatter_list=None if my_rank != src else tensor_sizes,  # type: ignore[possibly-undefined]
        src=src,
        group=group,
    )

    # Deserialize back to object
    scatter_object_output_list[0] = _tensor_to_object(
        output_tensor, obj_tensor_size, group
    )


@_exception_logger
def all_gather(tensor_list, tensor, group=None, async_op=False):
    """
    Gathers tensors from the whole group in a list.

    Complex and uneven sized tensors are supported.

    Args:
        tensor_list (list[Tensor]): Output list. It should contain
            correctly-sized tensors to be used for output of the collective.
            Uneven sized tensors are supported.
        tensor (Tensor): Tensor to be broadcast from current process.
        group (ProcessGroup, optional): The process group to work on. If None,
            the default process group will be used.
        async_op (bool, optional): Whether this op should be an async op

    Returns:
        Async work handle, if async_op is set to True.
        None, if not async_op or if not part of the group

    Examples:
        >>> # xdoctest: +SKIP("need process group init")
        >>> # All tensors below are of torch.int64 dtype.
        >>> # We have 2 process groups, 2 ranks.
        >>> device = torch.device(f'cuda:{rank}')
        >>> tensor_list = [torch.zeros(2, dtype=torch.int64, device=device) for _ in range(2)]
        >>> tensor_list
        [tensor([0, 0], device='cuda:0'), tensor([0, 0], device='cuda:0')] # Rank 0
        [tensor([0, 0], device='cuda:0'), tensor([0, 0], device='cuda:1')] # Rank 1
        >>> tensor = torch.arange(2, dtype=torch.int64, device=device) + 1 + 2 * rank
        >>> tensor
        tensor([1, 2], device='cuda:0') # Rank 0
        tensor([3, 4], device='cuda:1') # Rank 1
        >>> dist.all_gather(tensor_list, tensor)
        >>> tensor_list
        [tensor([1, 2], device='cuda:0'), tensor([3, 4], device='cuda:0')] # Rank 0
        [tensor([1, 2], device='cuda:1'), tensor([3, 4], device='cuda:1')] # Rank 1

        >>> # All tensors below are of torch.cfloat dtype.
        >>> # We have 2 process groups, 2 ranks.
        >>> tensor_list = [torch.zeros(2, dtype=torch.cfloat, device=device) for _ in range(2)]
        >>> tensor_list
        [tensor([0.+0.j, 0.+0.j], device='cuda:0'), tensor([0.+0.j, 0.+0.j], device='cuda:0')] # Rank 0
        [tensor([0.+0.j, 0.+0.j], device='cuda:1'), tensor([0.+0.j, 0.+0.j], device='cuda:1')] # Rank 1
        >>> tensor = torch.tensor([1+1j, 2+2j], dtype=torch.cfloat, device=device) + 2 * rank * (1+1j)
        >>> tensor
        tensor([1.+1.j, 2.+2.j], device='cuda:0') # Rank 0
        tensor([3.+3.j, 4.+4.j], device='cuda:1') # Rank 1
        >>> dist.all_gather(tensor_list, tensor)
        >>> tensor_list
        [tensor([1.+1.j, 2.+2.j], device='cuda:0'), tensor([3.+3.j, 4.+4.j], device='cuda:0')] # Rank 0
        [tensor([1.+1.j, 2.+2.j], device='cuda:1'), tensor([3.+3.j, 4.+4.j], device='cuda:1')] # Rank 1

    """
    _check_tensor_list(tensor_list, "tensor_list")
    _check_single_tensor(tensor, "tensor")
    _ensure_all_tensors_same_dtype(tensor_list, tensor)
    if _rank_not_in_group(group):
        _warn_not_in_group("all_gather")
        return

    tensor_list = [
        t if not t.is_complex() else torch.view_as_real(t) for t in tensor_list
    ]
    tensor = tensor if not tensor.is_complex() else torch.view_as_real(tensor)

    if group is None:
        default_pg = _get_default_group()
        work = default_pg.allgather([tensor_list], [tensor])
    else:
        work = group.allgather([tensor_list], [tensor])

    if async_op:
        return work
    else:
        work.wait()


@_exception_logger
def all_gather_into_tensor(output_tensor, input_tensor, group=None, async_op=False):
    """
    Gather tensors from all ranks and put them in a single output tensor.

    This function requires all tensors to be the same size on each process.

    Args:
        output_tensor (Tensor): Output tensor to accommodate tensor elements
            from all ranks. It must be correctly sized to have one of the
            following forms:
            (i) a concatenation of all the input tensors along the primary
            dimension; for definition of "concatenation", see ``torch.cat()``;
            (ii) a stack of all the input tensors along the primary dimension;
            for definition of "stack", see ``torch.stack()``.
            Examples below may better explain the supported output forms.
        input_tensor (Tensor): Tensor to be gathered from current rank.
            Different from the ``all_gather`` API, the input tensors in this
            API must have the same size across all ranks.
        group (ProcessGroup, optional): The process group to work on. If None,
            the default process group will be used.
        async_op (bool, optional): Whether this op should be an async op

    Returns:
        Async work handle, if async_op is set to True.
        None, if not async_op or if not part of the group

    Examples:
        >>> # xdoctest: +SKIP("need process group init")
        >>> # All tensors below are of torch.int64 dtype and on CUDA devices.
        >>> # We have two ranks.
        >>> device = torch.device(f'cuda:{rank}')
        >>> tensor_in = torch.arange(2, dtype=torch.int64, device=device) + 1 + 2 * rank
        >>> tensor_in
        tensor([1, 2], device='cuda:0') # Rank 0
        tensor([3, 4], device='cuda:1') # Rank 1
        >>> # Output in concatenation form
        >>> tensor_out = torch.zeros(world_size * 2, dtype=torch.int64, device=device)
        >>> dist.all_gather_into_tensor(tensor_out, tensor_in)
        >>> tensor_out
        tensor([1, 2, 3, 4], device='cuda:0') # Rank 0
        tensor([1, 2, 3, 4], device='cuda:1') # Rank 1
        >>> # Output in stack form
        >>> tensor_out2 = torch.zeros(world_size, 2, dtype=torch.int64, device=device)
        >>> dist.all_gather_into_tensor(tensor_out2, tensor_in)
        >>> tensor_out2
        tensor([[1, 2],
                [3, 4]], device='cuda:0') # Rank 0
        tensor([[1, 2],
                [3, 4]], device='cuda:1') # Rank 1

    .. warning::
        The Gloo backend does not support this API.

    """
    _check_single_tensor(input_tensor, "input_tensor")
    _check_single_tensor(output_tensor, "output_tensor")
    if _rank_not_in_group(group):
        _warn_not_in_group("all_gather_into_tensor")
        return

    output_tensor = (
        output_tensor
        if not output_tensor.is_complex()
        else torch.view_as_real(output_tensor)
    )
    input_tensor = (
        input_tensor
        if not input_tensor.is_complex()
        else torch.view_as_real(input_tensor)
    )

    opts = AllgatherOptions()
    opts.asyncOp = async_op

    group = group or _get_default_group()

    if group in _world.pg_coalesce_state.keys():
        # We are in coalescing context, do not issue single operation, just append a collective representation
        coll = _CollOp(all_gather_into_tensor, input_tensor, output_tensor)
        _world.pg_coalesce_state[group].append(coll)
        if async_op:
            return _IllegalWork()
        else:
            return None

    work = group._allgather_base(output_tensor, input_tensor, opts)

    if async_op:
        return work
    else:
        work.wait()


@_exception_logger
@deprecated(
    "`torch.distributed._all_gather_base` is a private function and will be deprecated. "
    "Please use `torch.distributed.all_gather_into_tensor` instead.",
    category=FutureWarning,
)
def _all_gather_base(output_tensor, input_tensor, group=None, async_op=False):
    """
    Single tensor all gather. Gathers a single tensor from all ranks, and puts them in a single output tensor.

    Args:
        output_tensor (Tensor): Output tensor. It should contain
            correctly-sized tensors to be used for output of the collective.
        input_tensor (Tensor): Tensor to be broadcast from current process.
        group (ProcessGroup, optional): The process group to work on. If None,
            the default process group will be used.
        async_op (bool, optional): Whether this op should be an async op

    Returns:
        Async work handle, if async_op is set to True.
        None, if not async_op or if not part of the group

    .. warning::
        `_all_gather_base` is a private function. Users should use
        `all_gather_into_tensor` instead.

    """
    return all_gather_into_tensor(output_tensor, input_tensor, group, async_op)


@_exception_logger
@deprecated(
    "`torch.distributed.all_gather_coalesced` will be deprecated. If you must use it, "
    "please revisit our documentation later at "
    "https://pytorch.org/docs/main/distributed.html#collective-functions",
    category=FutureWarning,
)
def all_gather_coalesced(
    output_tensor_lists, input_tensor_list, group=None, async_op=False
):
    """
    Gathers input tensors from the whole group in a list in a coalesced manner.

    Complex tensors are supported.

    Args:
        output_tensor_lists (list[list[Tensor]]): Output list. It should contain
            correctly-sized tensors to be used for output of the collective.
        input_tensor_list (list[Tensor]): Tensors to be broadcast from
            current process. At least one tensor has to be non empty.
        group (ProcessGroup, optional): The process group to work on. If None,
            the default process group will be used.
        async_op (bool, optional): Whether this op should be an async op.

    Returns:
        Async work handle, if async_op is set to True.
        None, if not async_op or if not part of the group

    Example:
        we have 2 process groups, 2 ranks.
        rank 0 passes:
            input_tensor_list = [[[1, 1], [1, 1]], [2], [3, 3]]
            output_tensor_lists =
               [[[[-1, -1], [-1, -1]], [-1], [-1, -1]],
                [[[-1, -1], [-1, -1]], [-1], [-1, -1]]]
        rank 1 passes:
            input_tensor_list = [[[3, 3], [3, 3]], [5], [1, 1]]
            output_tensor_lists =
               [[[[-1, -1], [-1, -1]], [-1], [-1, -1]],
                [[[-1, -1], [-1, -1]], [-1], [-1, -1]]]
        both rank 0 and 1 get:
            output_tensor_lists =
               [[[1, 1], [1, 1]], [2], [3, 3]],
                [[3, 3], [3, 3]], [5], [1, 1]]].

    WARNING: at this time individual shape checking is not implemented across nodes.
    For example, if the rank 0 node passes [torch.rand(4), torch.rand(2)] and the
    rank 1 node passes [torch.rand(2), torch.rand(2), torch.rand(2)], the
    all_gather_coalesced operation will proceed without complaint and return
    erroneous outputs. This lack of shape checking results in significant
    performance improvements but users of this function should take extra care
    to ensure that each node passes in tensors whose shapes match across nodes.
    """
    # We only check basic compatibility with C++ params here, C++ code will
    # do shape and type checking.
    if _rank_not_in_group(group):
        _warn_not_in_group("all_gather_coalesced")
        return
    _check_tensor_list(input_tensor_list, "input_tensor_list")
    _ensure_all_tensors_same_dtype(input_tensor_list)
    if not isinstance(output_tensor_lists, list):
        raise TypeError(
            "Invalid function argument: output_tensor_lists should be a list"
        )
    for output_tensor_list in output_tensor_lists:
        _check_tensor_list(output_tensor_list, "output_tensor_lists")
        _ensure_all_tensors_same_dtype(output_tensor_list)

    output_tensor_lists = [
        [t if not t.is_complex() else torch.view_as_real(t) for t in l]
        for l in output_tensor_lists
    ]
    input_tensor_list = [
        t if not t.is_complex() else torch.view_as_real(t) for t in input_tensor_list
    ]

    if group is None:
        default_pg = _get_default_group()
        work = default_pg.allgather_coalesced(output_tensor_lists, input_tensor_list)
    else:
        work = group.allgather_coalesced(output_tensor_lists, input_tensor_list)

    if async_op:
        return work.get_future()
    else:
        work.wait()


def _validate_output_list_for_rank(my_rank, dst, gather_list):
    if dst == my_rank:
        if not gather_list:
            raise ValueError(
                "Argument ``gather_list`` must be specified on destination rank."
            )
    elif gather_list:
        raise ValueError(
            "Argument ``gather_list`` must NOT be specified "
            "on non-destination ranks."
        )


@_exception_logger
def gather(tensor, gather_list=None, dst=0, group=None, async_op=False):
    """
    Gathers a list of tensors in a single process.

    This function requires all tensors to be the same size on each process.

    Args:
        tensor (Tensor): Input tensor.
        gather_list (list[Tensor], optional): List of appropriately,
            same-sized tensors to use for gathered data
            (default is None, must be specified on the destination rank)
        dst (int, optional): Destination rank on global process group (regardless of ``group`` argument). (default is 0)
        group (ProcessGroup, optional): The process group to work on. If None,
            the default process group will be used.
        async_op (bool, optional): Whether this op should be an async op

    Returns:
        Async work handle, if async_op is set to True.
        None, if not async_op or if not part of the group

    """
    _check_single_tensor(tensor, "tensor")

    # Parameter ``gather_list`` may be left unspecified on non-dst ranks.
    if gather_list:
        _check_tensor_list(gather_list, "gather_list")
    else:
        gather_list = []
    _ensure_all_tensors_same_dtype(tensor, gather_list)

    if _rank_not_in_group(group):
        _warn_not_in_group("gather")
        return

    my_rank = get_rank()
    _validate_output_list_for_rank(my_rank, dst, gather_list)
    output_tensors = [gather_list] if dst == my_rank else []
    input_tensors = [tensor]

    opts = GatherOptions()
    opts.rootRank = dst

    if group is None or group is GroupMember.WORLD:
        default_pg = _get_default_group()
        work = default_pg.gather(output_tensors, input_tensors, opts)
    else:
        group_dst_rank = get_group_rank(group, dst)
        opts.rootRank = group_dst_rank
        work = group.gather(output_tensors, input_tensors, opts)

    if async_op:
        return work
    else:
        work.wait()


@_exception_logger
def scatter(tensor, scatter_list=None, src=0, group=None, async_op=False):
    """
    Scatters a list of tensors to all processes in a group.

    Each process will receive exactly one tensor and store its data in the
    ``tensor`` argument.

    Complex tensors are supported.

    Args:
        tensor (Tensor): Output tensor.
        scatter_list (list[Tensor]): List of tensors to scatter (default is
            None, must be specified on the source rank)
        src (int): Source rank on global process group (regardless of ``group`` argument).
            Default is 0
        group (ProcessGroup, optional): The process group to work on. If None,
            the default process group will be used.
        async_op (bool, optional): Whether this op should be an async op

    Returns:
        Async work handle, if async_op is set to True.
        None, if not async_op or if not part of the group

    .. note:: Note that all Tensors in scatter_list must have the same size.

    Example::
        >>> # xdoctest: +SKIP("need process group init")
        >>> # Note: Process group initialization omitted on each rank.
        >>> import torch.distributed as dist
        >>> tensor_size = 2
        >>> t_ones = torch.ones(tensor_size)
        >>> t_fives = torch.ones(tensor_size) * 5
        >>> output_tensor = torch.zeros(tensor_size)
        >>> if dist.get_rank() == 0:
        >>>     # Assumes world_size of 2.
        >>>     # Only tensors, all of which must be the same size.
        >>>     scatter_list = [t_ones, t_fives]
        >>> else:
        >>>     scatter_list = None
        >>> dist.scatter(output_tensor, scatter_list, src=0)
        >>> # Rank i gets scatter_list[i]. For example, on rank 1:
        >>> output_tensor
        tensor([5., 5.])

    """
    _check_single_tensor(tensor, "tensor")

    # Parameter ``scatter_list`` may be left unspecified on non-src ranks.
    if scatter_list:
        _check_tensor_list(scatter_list, "scatter_list")
    else:
        scatter_list = []
    _ensure_all_tensors_same_dtype(tensor, scatter_list)

    if _rank_not_in_group(group):
        _warn_not_in_group("scatter")
        return
    scatter_list = [
        t if not t.is_complex() else torch.view_as_real(t) for t in scatter_list
    ]
    tensor = tensor if not tensor.is_complex() else torch.view_as_real(tensor)

    my_rank = get_rank()
    if src == my_rank:
        if not scatter_list:
            raise ValueError(
                "Argument ``scatter_list`` must be specified on source rank."
            )
        input_tensors = [scatter_list]
        output_tensors = [tensor]
    else:
        if scatter_list:
            raise ValueError(
                "Argument ``scatter_list`` must NOT be specified "
                "on non-source ranks."
            )
        input_tensors = []
        output_tensors = [tensor]

    opts = ScatterOptions()
    opts.rootRank = src
    opts.asyncOp = async_op

    if group is None or group is GroupMember.WORLD:
        default_pg = _get_default_group()
        work = default_pg.scatter(output_tensors, input_tensors, opts)
    else:
        group_src_rank = get_group_rank(group, src)
        opts.rootRank = group_src_rank
        work = group.scatter(output_tensors, input_tensors, opts)

    if async_op:
        return work
    else:
        work.wait()


@_exception_logger
def reduce_scatter(output, input_list, op=ReduceOp.SUM, group=None, async_op=False):
    """
    Reduces, then scatters a list of tensors to all processes in a group.

    Args:
        output (Tensor): Output tensor.
        input_list (list[Tensor]): List of tensors to reduce and scatter.
        op (optional): One of the values from
            ``torch.distributed.ReduceOp``
            enum.  Specifies an operation used for element-wise reductions.
        group (ProcessGroup, optional): The process group to work on. If None,
            the default process group will be used.
        async_op (bool, optional): Whether this op should be an async op.

    Returns:
        Async work handle, if async_op is set to True.
        None, if not async_op or if not part of the group.

    """
    _check_single_tensor(output, "output")
    _check_tensor_list(input_list, "input_list")
    _ensure_all_tensors_same_dtype(output, input_list)
    if _rank_not_in_group(group):
        _warn_not_in_group("reduce_scatter")
        return

    opts = ReduceScatterOptions()
    opts.reduceOp = op

    if group is None:
        default_pg = _get_default_group()
        work = default_pg.reduce_scatter([output], [input_list], opts)
    else:
        work = group.reduce_scatter([output], [input_list], opts)

    if async_op:
        return work
    else:
        work.wait()


@_exception_logger
def reduce_scatter_tensor(output, input, op=ReduceOp.SUM, group=None, async_op=False):
    """
    Reduces, then scatters a tensor to all ranks in a group.

    Args:
        output (Tensor): Output tensor. It should have the same size across all
            ranks.
        input (Tensor): Input tensor to be reduced and scattered. Its size
            should be output tensor size times the world size. The input tensor
            can have one of the following shapes:
            (i) a concatenation of the output tensors along the primary
            dimension, or
            (ii) a stack of the output tensors along the primary dimension.
            For definition of "concatenation", see ``torch.cat()``.
            For definition of "stack", see ``torch.stack()``.
        group (ProcessGroup, optional): The process group to work on. If None,
            the default process group will be used.
        async_op (bool, optional): Whether this op should be an async op.

    Returns:
        Async work handle, if async_op is set to True.
        None, if not async_op or if not part of the group.

    Examples:
        >>> # xdoctest: +SKIP("need process group init")
        >>> # All tensors below are of torch.int64 dtype and on CUDA devices.
        >>> # We have two ranks.
        >>> device = torch.device(f'cuda:{rank}')
        >>> tensor_out = torch.zeros(2, dtype=torch.int64, device=device)
        >>> # Input in concatenation form
        >>> tensor_in = torch.arange(world_size * 2, dtype=torch.int64, device=device)
        >>> tensor_in
        tensor([0, 1, 2, 3], device='cuda:0') # Rank 0
        tensor([0, 1, 2, 3], device='cuda:1') # Rank 1
        >>> dist.reduce_scatter_tensor(tensor_out, tensor_in)
        >>> tensor_out
        tensor([0, 2], device='cuda:0') # Rank 0
        tensor([4, 6], device='cuda:1') # Rank 1
        >>> # Input in stack form
        >>> tensor_in = torch.reshape(tensor_in, (world_size, 2))
        >>> tensor_in
        tensor([[0, 1],
                [2, 3]], device='cuda:0') # Rank 0
        tensor([[0, 1],
                [2, 3]], device='cuda:1') # Rank 1
        >>> dist.reduce_scatter_tensor(tensor_out, tensor_in)
        >>> tensor_out
        tensor([0, 2], device='cuda:0') # Rank 0
        tensor([4, 6], device='cuda:1') # Rank 1

    .. warning::
        The Gloo backend does not support this API.

    """
    _check_single_tensor(output, "output")
    _check_single_tensor(input, "input")

    if _rank_not_in_group(group):
        _warn_not_in_group("reduce_scatter_tensor")
        return

    opts = ReduceScatterOptions()
    opts.reduceOp = op
    opts.asyncOp = async_op

    group = group or _get_default_group()

    # Check if we are in coalescing context
    # If we are, do not issue single operation, just append a collective representation
    if group in _world.pg_coalesce_state.keys():
        coll = _CollOp(reduce_scatter_tensor, input, output, op, None)
        _world.pg_coalesce_state[group].append(coll)
        if async_op:
            return _IllegalWork()
        else:
            return None

    work = group._reduce_scatter_base(output, input, opts)

    if async_op:
        return work
    else:
        work.wait()


@deprecated(
    "`torch.distributed._reduce_scatter_base` is a private function and will be deprecated. "
    "Please use `torch.distributed.reduce_scatter_tensor` instead.",
    category=FutureWarning,
)
def _reduce_scatter_base(output, input, op=ReduceOp.SUM, group=None, async_op=False):
    """
    Reduces, then scatters a flattened tensor to all processes in a group.

    Args:
        output (Tensor): Output tensor.
        input (Tensor): Input tensor that is of size output tensor size times world size
        group (ProcessGroup, optional): The process group to work on. If None,
            the default process group will be used.
        async_op (bool, optional): Whether this op should be an async op.

    Returns:
        Async work handle, if async_op is set to True.
        None, if not async_op or if not part of the group.

    .. warning::
        `_reduce_scatter_base` is a private function. Users should use
        `reduce_scatter_tensor` instead.

    """
    return reduce_scatter_tensor(output, input, op, group, async_op)


@_exception_logger
def all_to_all_single(
    output,
    input,
    output_split_sizes=None,
    input_split_sizes=None,
    group=None,
    async_op=False,
):
    """
    Split input tensor and then scatter the split list to all processes in a group.

    Later the received tensors are concatenated from all the processes in the group
    and returned as a single output tensor.

    Complex tensors are supported.

    Args:
        output (Tensor): Gathered concatenated output tensor.
        input (Tensor): Input tensor to scatter.
        output_split_sizes: (list[Int], optional): Output split sizes for dim 0
            if specified None or empty, dim 0 of ``output`` tensor must divide
            equally by ``world_size``.
        input_split_sizes: (list[Int], optional): Input split sizes for dim 0
            if specified None or empty, dim 0 of ``input`` tensor must divide
            equally by ``world_size``.
        group (ProcessGroup, optional): The process group to work on. If None,
            the default process group will be used.
        async_op (bool, optional): Whether this op should be an async op.

    Returns:
        Async work handle, if async_op is set to True.
        None, if not async_op or if not part of the group.

    .. warning::
        `all_to_all_single` is experimental and subject to change.

    Examples:
        >>> # xdoctest: +SKIP("Undefined rank")
        >>> input = torch.arange(4) + rank * 4
        >>> input
        tensor([0, 1, 2, 3])     # Rank 0
        tensor([4, 5, 6, 7])     # Rank 1
        tensor([8, 9, 10, 11])   # Rank 2
        tensor([12, 13, 14, 15]) # Rank 3
        >>> output = torch.empty([4], dtype=torch.int64)
        >>> dist.all_to_all_single(output, input)
        >>> output
        tensor([0, 4, 8, 12])    # Rank 0
        tensor([1, 5, 9, 13])    # Rank 1
        tensor([2, 6, 10, 14])   # Rank 2
        tensor([3, 7, 11, 15])   # Rank 3

        >>> # Essentially, it is similar to following operation:
        >>> scatter_list = list(input.chunk(world_size))
        >>> gather_list  = list(output.chunk(world_size))
        >>> for i in range(world_size):
        >>>     dist.scatter(gather_list[i], scatter_list if i == rank else [], src = i)

        >>> # Another example with uneven split
        >>> input
        tensor([0, 1, 2, 3, 4, 5])                                       # Rank 0
        tensor([10, 11, 12, 13, 14, 15, 16, 17, 18])                     # Rank 1
        tensor([20, 21, 22, 23, 24])                                     # Rank 2
        tensor([30, 31, 32, 33, 34, 35, 36])                             # Rank 3
        >>> input_splits
        [2, 2, 1, 1]                                                     # Rank 0
        [3, 2, 2, 2]                                                     # Rank 1
        [2, 1, 1, 1]                                                     # Rank 2
        [2, 2, 2, 1]                                                     # Rank 3
        >>> output_splits
        [2, 3, 2, 2]                                                     # Rank 0
        [2, 2, 1, 2]                                                     # Rank 1
        [1, 2, 1, 2]                                                     # Rank 2
        [1, 2, 1, 1]                                                     # Rank 3
        >>> output = ...
        >>> dist.all_to_all_single(output, input, output_splits, input_splits)
        >>> output
        tensor([ 0,  1, 10, 11, 12, 20, 21, 30, 31])                     # Rank 0
        tensor([ 2,  3, 13, 14, 22, 32, 33])                             # Rank 1
        tensor([ 4, 15, 16, 23, 34, 35])                                 # Rank 2
        tensor([ 5, 17, 18, 24, 36])                                     # Rank 3


        >>> # Another example with tensors of torch.cfloat type.
        >>> input = torch.tensor([1+1j, 2+2j, 3+3j, 4+4j], dtype=torch.cfloat) + 4 * rank * (1+1j)
        >>> input
        tensor([1+1j, 2+2j, 3+3j, 4+4j])                                # Rank 0
        tensor([5+5j, 6+6j, 7+7j, 8+8j])                                # Rank 1
        tensor([9+9j, 10+10j, 11+11j, 12+12j])                          # Rank 2
        tensor([13+13j, 14+14j, 15+15j, 16+16j])                        # Rank 3
        >>> output = torch.empty([4], dtype=torch.int64)
        >>> dist.all_to_all_single(output, input)
        >>> output
        tensor([1+1j, 5+5j, 9+9j, 13+13j])                              # Rank 0
        tensor([2+2j, 6+6j, 10+10j, 14+14j])                            # Rank 1
        tensor([3+3j, 7+7j, 11+11j, 15+15j])                            # Rank 2
        tensor([4+4j, 8+8j, 12+12j, 16+16j])                            # Rank 3
    """
    if _rank_not_in_group(group):
        _warn_not_in_group("all_to_all_single")
        return

    opts = AllToAllOptions()
    _check_single_tensor(output, "output")
    _check_single_tensor(input, "input")
    _ensure_all_tensors_same_dtype(output, input)

    if input.is_complex():
        input = torch.view_as_real(input)
    if output.is_complex():
        output = torch.view_as_real(output)

    output_split_sizes = [] if output_split_sizes is None else output_split_sizes
    input_split_sizes = [] if input_split_sizes is None else input_split_sizes

    if group is None:
        default_pg = _get_default_group()
        work = default_pg.alltoall_base(
            output, input, output_split_sizes, input_split_sizes, opts
        )
    else:
        work = group.alltoall_base(
            output, input, output_split_sizes, input_split_sizes, opts
        )

    if async_op:
        return work
    else:
        work.wait()


@_exception_logger
def all_to_all(output_tensor_list, input_tensor_list, group=None, async_op=False):
    """
    Scatters list of input tensors to all processes in a group and return gathered list of tensors in output list.

    Complex tensors are supported.

    Args:
        output_tensor_list (list[Tensor]): List of tensors to be gathered one
            per rank.
        input_tensor_list (list[Tensor]): List of tensors to scatter one per rank.
        group (ProcessGroup, optional): The process group to work on. If None,
            the default process group will be used.
        async_op (bool, optional): Whether this op should be an async op.

    Returns:
        Async work handle, if async_op is set to True.
        None, if not async_op or if not part of the group.

    .. warning::
        `all_to_all` is experimental and subject to change.

    Examples:
        >>> # xdoctest: +SKIP("Undefined rank")
        >>> input = torch.arange(4) + rank * 4
        >>> input = list(input.chunk(4))
        >>> input
        [tensor([0]), tensor([1]), tensor([2]), tensor([3])]     # Rank 0
        [tensor([4]), tensor([5]), tensor([6]), tensor([7])]     # Rank 1
        [tensor([8]), tensor([9]), tensor([10]), tensor([11])]   # Rank 2
        [tensor([12]), tensor([13]), tensor([14]), tensor([15])] # Rank 3
        >>> output = list(torch.empty([4], dtype=torch.int64).chunk(4))
        >>> dist.all_to_all(output, input)
        >>> output
        [tensor([0]), tensor([4]), tensor([8]), tensor([12])]    # Rank 0
        [tensor([1]), tensor([5]), tensor([9]), tensor([13])]    # Rank 1
        [tensor([2]), tensor([6]), tensor([10]), tensor([14])]   # Rank 2
        [tensor([3]), tensor([7]), tensor([11]), tensor([15])]   # Rank 3

        >>> # Essentially, it is similar to following operation:
        >>> scatter_list = input
        >>> gather_list  = output
        >>> for i in range(world_size):
        >>>     dist.scatter(gather_list[i], scatter_list if i == rank else [], src=i)

        >>> input
        tensor([0, 1, 2, 3, 4, 5])                                       # Rank 0
        tensor([10, 11, 12, 13, 14, 15, 16, 17, 18])                     # Rank 1
        tensor([20, 21, 22, 23, 24])                                     # Rank 2
        tensor([30, 31, 32, 33, 34, 35, 36])                             # Rank 3
        >>> input_splits
        [2, 2, 1, 1]                                                     # Rank 0
        [3, 2, 2, 2]                                                     # Rank 1
        [2, 1, 1, 1]                                                     # Rank 2
        [2, 2, 2, 1]                                                     # Rank 3
        >>> output_splits
        [2, 3, 2, 2]                                                     # Rank 0
        [2, 2, 1, 2]                                                     # Rank 1
        [1, 2, 1, 2]                                                     # Rank 2
        [1, 2, 1, 1]                                                     # Rank 3
        >>> input = list(input.split(input_splits))
        >>> input
        [tensor([0, 1]), tensor([2, 3]), tensor([4]), tensor([5])]                   # Rank 0
        [tensor([10, 11, 12]), tensor([13, 14]), tensor([15, 16]), tensor([17, 18])] # Rank 1
        [tensor([20, 21]), tensor([22]), tensor([23]), tensor([24])]                 # Rank 2
        [tensor([30, 31]), tensor([32, 33]), tensor([34, 35]), tensor([36])]         # Rank 3
        >>> output = ...
        >>> dist.all_to_all(output, input)
        >>> output
        [tensor([0, 1]), tensor([10, 11, 12]), tensor([20, 21]), tensor([30, 31])]   # Rank 0
        [tensor([2, 3]), tensor([13, 14]), tensor([22]), tensor([32, 33])]           # Rank 1
        [tensor([4]), tensor([15, 16]), tensor([23]), tensor([34, 35])]              # Rank 2
        [tensor([5]), tensor([17, 18]), tensor([24]), tensor([36])]                  # Rank 3

        >>> # Another example with tensors of torch.cfloat type.
        >>> input = torch.tensor([1+1j, 2+2j, 3+3j, 4+4j], dtype=torch.cfloat) + 4 * rank * (1+1j)
        >>> input = list(input.chunk(4))
        >>> input
        [tensor([1+1j]), tensor([2+2j]), tensor([3+3j]), tensor([4+4j])]            # Rank 0
        [tensor([5+5j]), tensor([6+6j]), tensor([7+7j]), tensor([8+8j])]            # Rank 1
        [tensor([9+9j]), tensor([10+10j]), tensor([11+11j]), tensor([12+12j])]      # Rank 2
        [tensor([13+13j]), tensor([14+14j]), tensor([15+15j]), tensor([16+16j])]    # Rank 3
        >>> output = list(torch.empty([4], dtype=torch.int64).chunk(4))
        >>> dist.all_to_all(output, input)
        >>> output
        [tensor([1+1j]), tensor([5+5j]), tensor([9+9j]), tensor([13+13j])]          # Rank 0
        [tensor([2+2j]), tensor([6+6j]), tensor([10+10j]), tensor([14+14j])]        # Rank 1
        [tensor([3+3j]), tensor([7+7j]), tensor([11+11j]), tensor([15+15j])]        # Rank 2
        [tensor([4+4j]), tensor([8+8j]), tensor([12+12j]), tensor([16+16j])]        # Rank 3

    """
    if _rank_not_in_group(group):
        _warn_not_in_group("all_to_all")
        return

    opts = AllToAllOptions()
    _check_tensor_list(output_tensor_list, "output_tensor_list")
    _check_tensor_list(input_tensor_list, "input_tensor_list")
    _ensure_all_tensors_same_dtype(output_tensor_list, input_tensor_list)

    input_tensor_list = [
        t if not t.is_complex() else torch.view_as_real(t) for t in input_tensor_list
    ]
    output_tensor_list = [
        t if not t.is_complex() else torch.view_as_real(t) for t in output_tensor_list
    ]

    if group is None:
        default_pg = _get_default_group()
        work = default_pg.alltoall(output_tensor_list, input_tensor_list, opts)
    else:
        work = group.alltoall(output_tensor_list, input_tensor_list, opts)

    if async_op:
        return work
    else:
        work.wait()


@_exception_logger
def barrier(group=GroupMember.WORLD, async_op=False, device_ids=None):
    """
    Synchronize all processes.

    This collective blocks processes until the whole group enters this function,
    if async_op is False, or if async work handle is called on wait().

    Args:
        group (ProcessGroup, optional): The process group to work on. If None,
            the default process group will be used.
        async_op (bool, optional): Whether this op should be an async op
        device_ids ([int], optional): List of device/GPU ids.

    Returns:
        Async work handle, if async_op is set to True.
        None, if not async_op or if not part of the group

    .. note:: `ProcessGroupNCCL` now relies on stream synchronization instead of
              device synchronization to block the CPU. Thus, please do not assume that
              `barrier()` would perform a device synchronization.
    """
    if _rank_not_in_group(group):
        _warn_not_in_group("barrier")
        return

    opts = BarrierOptions()
    opts.device = _get_pg_default_device(group)
    if device_ids is not None:
        if isinstance(device_ids, list):
            opts.device_ids = device_ids
        else:
            raise TypeError(
                "Invalid function argument: device_ids type should be List[int]"
            )

    if group is None:
        default_pg = _get_default_group()
        work = default_pg.barrier(opts=opts)
    else:
        work = group.barrier(opts=opts)

    if async_op:
        return work
    else:
        work.wait()


def monitored_barrier(group=GroupMember.WORLD, timeout=None, wait_all_ranks=False):
    """
    Synchronize processes similar to ``torch.distributed.barrier``, but consider a configurable timeout.

    It is able to report ranks that did not pass this barrier within the provided timeout.
    Specifically, for non-zero ranks, will block until a send/recv is processed from rank 0.
    Rank 0 will block until all send /recv from other ranks are processed, and will report
    failures for ranks that failed to respond in time. Note that if one rank does not reach the
    monitored_barrier (for example due to a hang), all other ranks would fail in monitored_barrier.

    This collective will block all processes/ranks in the group, until the
    whole group exits the function successfully, making it useful for debugging
    and synchronizing. However, it can have a performance impact and should only
    be used for debugging or scenarios that require full synchronization points
    on the host-side. For debugging purposes, this barrier can be inserted
    before the application's collective calls to check if any ranks are
    desynchronized.

    .. note:: Note that this collective is only supported with the GLOO backend.

    Args:
        group (ProcessGroup, optional): The process group to work on. If
            ``None``, the default process group will be used.
        timeout (datetime.timedelta, optional): Timeout for monitored_barrier.
            If ``None``, the default process group timeout will be used.
        wait_all_ranks (bool, optional): Whether to collect all failed ranks or
            not. By default, this is ``False`` and ``monitored_barrier`` on rank 0
            will throw on the first failed rank it encounters in order to fail
            fast. By setting ``wait_all_ranks=True`` ``monitored_barrier`` will
            collect all failed ranks and throw an error containing information
            about all failed ranks.

    Returns:
        ``None``.

    Example::
        >>> # xdoctest: +SKIP("need process group init")
        >>> # Note: Process group initialization omitted on each rank.
        >>> import torch.distributed as dist
        >>> if dist.get_rank() != 1:
        >>>     dist.monitored_barrier() # Raises exception indicating that
        >>> # rank 1 did not call into monitored_barrier.
        >>> # Example with wait_all_ranks=True
        >>> if dist.get_rank() == 0:
        >>>     dist.monitored_barrier(wait_all_ranks=True) # Raises exception
        >>> # indicating that ranks 1, 2, ... world_size - 1 did not call into
        >>> # monitored_barrier.
    """
    # Need to call rank not in group before using the group, otherwise
    # "Invalid process group" error is raised.
    if _rank_not_in_group(group):
        _warn_not_in_group("monitored_barrier")
        return

    if get_backend(group) != Backend.GLOO:
        raise ValueError("monitored_barrier is only implemented for GLOO backend.")

    if timeout is None:
        timeout = _get_default_timeout(get_backend(group))
    elif isinstance(timeout, float):
        # TODO(whc) aparently some existing test case for monitored_barrier passes in a timeout in float format?
        warnings.warn(
            "Please specify timeout arg as a timedelta. "
            f"Converting current value of {timeout} assuming it represents seconds",
        )
        timeout = timedelta(seconds=timeout)

    _check_valid_timeout(timeout)

    group_to_use = _get_default_group() if group is None else group
    return group_to_use.monitored_barrier(timeout, wait_all_ranks=wait_all_ranks)


def _create_process_group_wrapper(
    wrapped_pg: torch._C._distributed_c10d.Backend,
    store_prefix: str,
    store: Store,
    rank: int,
    world_size: int,
    timeout: timedelta = default_pg_timeout,
):
    assert _GLOO_AVAILABLE, "ProcessGroupWrapper unsupported without GLOO backend."

    # (whc) this appears to be just for the gloo backend? if so, `default_pg_timeout` is appropriate...

    # Create a separate prefix store for the helper process group.
    prefix = f"{PG_WRAPPER_STORE_PREFIX}:{store_prefix}"
    store = PrefixStore(prefix, store)
    helper_pg = ProcessGroupGloo(store, rank, world_size, timeout=timeout)
    # Wrap the underlying pg with ProcessGroupWrapper.
    wrapped_pg = _ProcessGroupWrapper(wrapped_pg, helper_pg)
    return wrapped_pg


# helper function for deterministically hashing a list of ranks
def _hash_ranks(ranks: List[int]):
    return hashlib.sha1(bytes("_".join(map(str, ranks)), "utf-8")).hexdigest()


# Takes a list of ranks and computes an integer color
def _process_group_color(ranks: List[int]) -> int:
    # Convert our hash to an int, but avoid negative numbers by shifting a bit.
    return int(_hash_ranks(ranks), 16) % (sys.maxsize >> 1)


def _process_group_name(ranks, use_hashed_name):
    global _world
    if use_hashed_name:
        pg_name = _hash_ranks(ranks)
        while pg_name in _world.pg_names.values():
            pg_name = hashlib.sha1(bytes(pg_name + "_", "utf-8")).hexdigest()
    else:
        pg_name = str(_world.group_count)
        _world.group_count += 1
    return pg_name


def _get_backend_from_str(backend: Optional[str] = None) -> Backend:
    # Default to the same backend as the global process group
    #  if backend is not specified.
    if not backend:
        backend = get_backend(_get_default_group())
    return Backend(backend)


@_time_logger
def new_group(
    ranks=None,
    timeout=None,
    backend=None,
    pg_options=None,
    use_local_synchronization=False,
    group_desc=None,
):
    """
    Create a new distributed group.

    This function requires that all processes in the main group (i.e. all
    processes that are part of the distributed job) enter this function, even
    if they are not going to be members of the group. Additionally, groups
    should be created in the same order in all processes.

    .. warning::
        Using multiple process groups with the ``NCCL`` backend concurrently
        is not safe and the user should perform explicit synchronization in
        their application to ensure only one process group is used at a time.
        This means collectives from one process group should have completed
        execution on the device (not just enqueued since CUDA execution is
        async) before collectives from another process group are enqueued.
        See `Using multiple NCCL communicators concurrently <https://docs.nvid
        ia.com/deeplearning/nccl/user-guide/docs/usage/communicators.html#using
        -multiple-nccl-communicators-concurrently>`_ for more details.

    Args:
        ranks (list[int]): List of ranks of group members. If ``None``, will be
            set to all ranks. Default is ``None``.
        timeout (timedelta, optional): see `init_process_group` for details and default value.
        backend (str or Backend, optional): The backend to use. Depending on
            build-time configurations, valid values are ``gloo`` and ``nccl``.
            By default uses the same backend as the global group. This field
            should be given as a lowercase string (e.g., ``"gloo"``), which can
            also be accessed via :class:`Backend` attributes (e.g.,
            ``Backend.GLOO``). If ``None`` is passed in, the backend
            corresponding to the default process group will be used. Default is
            ``None``.
        pg_options (ProcessGroupOptions, optional): process group options
            specifying what additional options need to be passed in during
            the construction of specific process groups. i.e. for the ``nccl``
            backend, ``is_high_priority_stream`` can be specified so that
            process group can pick up high priority cuda streams.
        use_local_synchronization (bool, optional): perform a group-local
            barrier at the end of the process group creation. This is different
            in that non-member ranks don't need to call into API and don't
            join the barrier.
        group_desc (str, optional): a string to describe the process group.

    Returns:
        A handle of distributed group that can be given to collective calls or
        GroupMember.NON_GROUP_MEMBER if the rank is not part of ``ranks``.

    N.B. use_local_synchronization doesn't work with MPI.

    N.B. While use_local_synchronization=True can be significantly faster with larger
    clusters and small process groups, care must be taken since it changes cluster behavior
    as non-member ranks don't join the group barrier().

    N.B. use_local_synchronization=True can lead to deadlocks when each rank creates
    multiple overlaping process groups. To avoid that, make sure all ranks follow the
    same global creation order.
    """
    return _new_group_with_tag(
        ranks,
        timeout,
        backend,
        pg_options,
        None,
        use_local_synchronization=use_local_synchronization,
        group_desc=group_desc,
    )


def _new_group_with_tag(
    ranks=None,
    timeout=None,
    backend=None,
    pg_options=None,
    pg_tag=None,
    use_local_synchronization=False,
    group_desc=None,
):
    """
    Variant of ``new_group`` that exposes tag creation.

    :: N.B. The mechanism is experimental and tied to the functional collectives effort, see
    ``torch.distributed._functional_collectives`` for reference on how to use it.
    """
    global _world

    default_pg = _get_default_group()
    device_id = default_pg.bound_device_id or None
    default_backend, default_store = _world.pg_map[default_pg]
    global_rank = default_pg.rank()
    global_world_size = default_pg.size()

    # Default to the same backend as the global process group
    # if the backend is not specified.
    if not backend:
        backend = default_backend
    backend = Backend(backend)

    # this timeout defaulting/validation is used for all the new_groups/new_subgroups variants,
    # which may just pass their timeout value (or None)
    if timeout is None:
        timeout = _get_default_timeout(backend)
    _check_valid_timeout(timeout)

    if use_local_synchronization:
        # MPI backend doesn't have have a way for us to perform a partial sync
        if backend == Backend.MPI:
            raise ValueError(
                "MPI backend doesn't support use_local_synchronization=True"
            )
        if ranks is not None and get_rank() not in ranks:
            return None

    # checks the input ranks
    if ranks is not None:
        ranks = sorted(ranks)
        group_world_size = len(ranks)
        if group_world_size > global_world_size:
            raise ValueError(
                "the new group's world size should be less or "
                "equal to the world size set by "
                "init_process_group"
            )
        # check ranks' sanity
        for rank in ranks:
            if rank < 0 or rank >= global_world_size:
                raise ValueError(
                    "The new group's rank should be within "
                    "the world_size set by init_process_group"
                )
        if global_rank in ranks:
            group_rank = ranks.index(global_rank)
        else:
            group_rank = None
    else:
        ranks = list(range(global_world_size))
        group_world_size = global_world_size
        group_rank = global_rank

    group_name = _process_group_name(ranks, use_hashed_name=use_local_synchronization)

    pg, pg_store = _new_process_group_helper(
        group_world_size,
        group_rank,
        ranks,
        backend,
        default_store,
        group_name,
        pg_options=pg_options,
        timeout=timeout,
        pg_tag=pg_tag,
<<<<<<< HEAD
        device_id=device_id,
        group_desc=group_desc
=======
        group_desc=group_desc,
>>>>>>> 81c28611
    )

    # Create the global rank to group rank mapping
    _world.pg_group_ranks[pg] = {
        global_rank: group_rank for group_rank, global_rank in enumerate(ranks)
    }

    if _is_barrier_after_init() == 1:
        # barrier at the end to ensure that once we return from this method, all
        # process groups including global variables (if any) are updated
        # correctly on all ranks.
        # Update 04/2023: for large-scale runs, this barrier (esp. store-based
        # barrier) may be costly and/or unscalable. Also, in a lot of cases,
        # these barriers may be unnecessary, as proven by a green CI after
        # removal. An environment variable `TORCH_DIST_INIT_BARRIER` has been
        # added which enables this barrier only when set to 1.
        logger.info(
            "Performing barrier after ProcessGroup initialization since "
            "TORCH_DIST_INIT_BARRIER = 1"
        )
        if backend == Backend.MPI:
            # MPI doesn't have store.
            barrier()
        else:
            barrier_store = pg_store if use_local_synchronization else default_store
            world_size = len(ranks) if use_local_synchronization else get_world_size()
            # Use store based barrier here since barrier() used a bunch of
            # default devices and messes up NCCL internal state.
            _store_based_barrier(
                global_rank, barrier_store, group_name, world_size, timeout
            )

    return pg


def new_subgroups(
    group_size=None,
    group=None,
    timeout=None,
    backend=None,
    pg_options=None,
    group_desc=None,
):
    """
    Create subgroups of equal size.

    By default, it creates intra-machine subgroups,
    where each of which contains all the ranks of a machine, based on the assumption
    that each machine has the same number of devices.

    This is a convenience API that calls ``new_group`` to generate multiple subgroups.
    It requires that all processes in the main group (i.e. all
    processes that are part of the distributed job) enter this function, even
    if they are not going to be members of the group.

    .. warning::
        If ``group_size`` is passed in, the world size must be divisible by ``group_size``.
        If no ``group_size`` is passed in, it believe that you are creating a group based
        on CUDA and determining the group size by number of CUDA devices, and if not all
        the machines have the same number of devices, the subgroup division will be
        different across nodes and can cause unexpected behaviors. Therefore, if you are
        creating a subgroup that does not depend on CUDA (such as Gloo on CPU), please
        pass in ``group_size`` correctly.

    .. warning::
        Using multiple process groups with the ``NCCL`` backend concurrently
        is not safe and the user should perform explicit synchronization in
        their application to ensure only one process group is used at a time.
        This means collectives from one process group should have completed
        execution on the device (not just enqueued since CUDA execution is
        async) before collectives from another process group are enqueued.
        See `Using multiple NCCL communicators concurrently <https://docs.nvid
        ia.com/deeplearning/nccl/user-guide/docs/usage/communicators.html#using
        -multiple-nccl-communicators-concurrently>`_ for more details.

    Args:
        group_size (int, optional): The size of each subgroup. If ``None``,
            the default subgroup size is equal to the number of devices on each machine,
            based on the assumption that each machine has exactly the same
            number of devices. Default is ``None``.
        timeout (timedelta, optional): see `init_process_group` for details and default value.
        backend (str or Backend, optional): The backend to use. Depending on
            build-time configurations, valid values are ``gloo`` and ``nccl``.
            By default uses the same backend as the global group. This field
            should be given as a lowercase string (e.g., ``"gloo"``), which can
            also be accessed via :class:`Backend` attributes (e.g.,
            ``Backend.GLOO``). If ``None`` is passed in, the backend
            corresponding to the default process group will be used. Default is
            ``None``.
        pg_options (ProcessGroupOptions, optional): process group options
            specifying what additional options need to be passed in during
            the construction of specific process groups. i.e. for the ``nccl``
            backend, ``is_high_priority_stream`` can be specified so that
            process group can pick up high priority cuda streams.
        group_desc (str, optional): A string describing the group. Each subgroup will
            inherit its group_desc

    Returns:
        The subgroup containing the current rank, and all the subgroups used for cleanup.

    Examples:
        >>> # Create intra-machine subgroups.
        >>> # xdoctest: +SKIP("need process group init")
        >>> cur_subgroup, subgroups = dist.new_subgroups()
        >>> # Allreduce within the machine.
        >>> rank = dist.get_rank()
        >>> tensor = torch.ones(1, device=rank) * rank
        >>> dist.all_reduce(tensor, group=cur_subgroup)
        >>> tensor
        tensor([28])  # Assume 8 CUDA devices per machine.  28 is sum(range(8)).
        >>> # Cleanup.
        >>> for subgroup in subgroups:
        >>>     dist.destroy_process_group(subgroup)
    """
    if group_size is None:
        if not torch.cuda.is_available():
            raise ValueError(
                "Default group size only takes effect when CUDA is available."
                "If your subgroup using a backend that does not depend on CUDA,"
                "please pass in 'group_size' correctly."
            )
        group_size = torch.cuda.device_count()
    if group_size <= 0:
        raise ValueError(f"The arg 'group_size' ({group_size}) must be positive")

    world_size = get_world_size()
    if world_size < group_size:
        raise ValueError(
            f"The arg 'group_size' ({group_size}) must not exceed the world size ({world_size})"
        )
    if world_size % group_size != 0:
        raise ValueError("The world size must be divisible by 'group_size'")

    subgroups = []
    cur_subgroup = None

    for subgroup_id in range(world_size // group_size):
        start_rank = subgroup_id * group_size
        end_rank = start_rank + group_size
        ranks_in_subgroup = list(range(start_rank, end_rank))
        subgroup = new_group(
            ranks=ranks_in_subgroup,
            timeout=timeout,
            backend=backend,
            pg_options=pg_options,
            group_desc=group_desc,
        )
        subgroups.append(subgroup)

        rank = get_rank()
        if rank in ranks_in_subgroup:
            cur_subgroup = subgroup
            logger.info("Rank %s is assigned to subgroup %s", rank, ranks_in_subgroup)

    return cur_subgroup, subgroups


def new_subgroups_by_enumeration(
    ranks_per_subgroup_list,
    timeout=None,
    backend=None,
    pg_options=None,
    group_desc=None,
):
    """
    Create subgroups by dividing the global world.

    The division is specified by a nested list of ranks. The subgroups cannot have
    overlap, and some ranks may not have to be in any subgroup.

    This is a convenience API that calls ``new_group`` to generate multiple subgroups.
    It requires that all processes in the main group (i.e. all
    processes that are part of the distributed job) enter this function, even
    if they are not going to be members of the group.

    .. warning::
        Using multiple process groups with the ``NCCL`` backend concurrently
        is not safe and the user should perform explicit synchronization in
        their application to ensure only one process group is used at a time.
        This means collectives from one process group should have completed
        execution on the device (not just enqueued since CUDA execution is
        async) before collectives from another process group are enqueued.
        See `Using multiple NCCL communicators concurrently <https://docs.nvid
        ia.com/deeplearning/nccl/user-guide/docs/usage/communicators.html#using
        -multiple-nccl-communicators-concurrently>`_ for more details.

    Args:
        ranks_per_subgroup_list (list[list[int]]): A nested list of ranks of
            group members.
        timeout (timedelta, optional): see `init_process_group` for details and default value.
        backend (str or Backend, optional): The backend to use. Depending on
             build-time configurations, valid values are ``gloo`` and ``nccl``.
             By default uses the same backend as the global group. This field
             should be given as a lowercase string (e.g., ``"gloo"``), which can
             also be accessed via :class:`Backend` attributes (e.g.,
             ``Backend.GLOO``). If ``None`` is passed in, the backend
             corresponding to the default process group will be used. Default is
             ``None``.
        pg_options (ProcessGroupOptions, optional): process group options
            specifying what additional options need to be passed in during
            the construction of specific process groups. i.e. for the ``nccl``
            backend, ``is_high_priority_stream`` can be specified so that
            process group can pick up high priority cuda streams.
        group_desc (str, optional): A string describing the group. Each subgroup will
            inherit its group_desc.

    Returns:
        The subgroup containing the current rank, and all the subgroups used for cleanup.

    Examples:
        >>> # Create two subgroups, where each has 2 processes.
        >>> # xdoctest: +SKIP("need process group init")
        >>> cur_subgroup, subgroups = dist.new_subgroups(ranks=[[0, 2], [1, 3]])
        >>> rank = dist.get_rank()
        >>> tensor = torch.ones(1, device=rank) * rank
        >>> dist.all_reduce(tensor, group=cur_subgroup)
        >>> tensor
        tensor([2])     # Subgroup 0: ranks 0 and 2
        tensor([4])     # Subgroup 1: ranks 1 and 3
    """
    if ranks_per_subgroup_list is None or len(ranks_per_subgroup_list) == 0:
        raise ValueError("The arg 'ranks_per_subgroup_list' cannot be empty")

    subgroups = []
    cur_subgroup = None
    # Create a mapping from rank to subgroup to check if there is any subgroup overlap.
    rank_to_ranks_dict = {}  # type: ignore[var-annotated]
    for ranks in ranks_per_subgroup_list:
        subgroup = new_group(
            ranks=ranks,
            timeout=timeout,
            backend=backend,
            pg_options=pg_options,
            group_desc=group_desc,
        )
        subgroups.append(subgroup)
        my_rank = get_rank()
        for rank in ranks:
            if rank in rank_to_ranks_dict:
                raise ValueError(
                    f"Rank {rank} has appeared in both subgroup {rank_to_ranks_dict[rank]} and {ranks}"
                )
            rank_to_ranks_dict[rank] = ranks
            if my_rank == rank:
                cur_subgroup = subgroup
                logger.info("Rank %s is assigned to subgroup %s", rank, ranks)

    return cur_subgroup, subgroups


def _find_pg_by_ranks_and_tag(tag: str, ranks: List[int]) -> Optional[ProcessGroup]:
    if len(tag) > 0 and not tag.startswith("ptd:") and not tag.startswith("user:"):
        tag = f"user:{tag}"

    for group in _world.tags_to_pg.get(tag, []):
        if group.size() != len(ranks):
            continue

        group_ranks = get_process_group_ranks(group)
        good = all(r in group_ranks for r in ranks)
        if good:
            return group
    return None


def _find_or_create_pg_by_ranks_and_tag(
    tag: str, ranks: List[int], stride: int
) -> ProcessGroup:
    assert (
        len(ranks) % stride == 0
    ), f"Ranks length ({len(ranks)}) must be divisible by stride ({stride})"

    my_rank = get_rank()
    my_ranks = None

    if stride == len(ranks):
        my_ranks = ranks.copy()
        assert my_rank in my_ranks, "rankset doesn't include the current node"
    else:
        for i in range(0, len(ranks), stride):
            rank_set = ranks[i : i + stride]
            if my_rank in rank_set:
                my_ranks = rank_set
        assert my_ranks is not None, "rankset doesn't include the current node"

    my_ranks.sort()

    pg = _find_pg_by_ranks_and_tag(tag, my_ranks)
    if pg is not None:
        return pg
    if tag == "":
        raise ValueError("Cannot automatically create PG with empty tag")
    # TODO copy settings and timeout from default PG
    return _new_group_with_tag(my_ranks, pg_tag=tag)


def _get_group_tag(pg: ProcessGroup) -> str:
    """Return the tag associated with ``pg``."""
    tag = _world.pg_to_tag[pg]
    if tag.startswith("user:"):
        tag = tag[5:]
    return tag


def _get_process_group_name(pg: ProcessGroup) -> str:
    return _world.pg_names.get(pg, "None")


def _get_process_group_store(pg: ProcessGroup) -> Store:
    return _world.pg_map[pg][1]


# This ops are not friendly to TorchDynamo. So, we decide to disallow these ops
# in FX graph, allowing them to run them on eager, with torch.compile.
dynamo_unsupported_distributed_c10d_ops = [
    recv,
    all_gather_object,
    all_gather_coalesced,
    all_to_all_single,
    all_reduce,
    gather_object,
    all_to_all,
    all_reduce_coalesced,
    gather,
    send_object_list,
    recv_object_list,
    broadcast_object_list,
    barrier,
    scatter,
    scatter_object_list,
    reduce,
    all_gather,
    reduce_scatter,
    all_gather_into_tensor,
    broadcast,
    reduce_scatter_tensor,
    send,
]<|MERGE_RESOLUTION|>--- conflicted
+++ resolved
@@ -4458,12 +4458,8 @@
         pg_options=pg_options,
         timeout=timeout,
         pg_tag=pg_tag,
-<<<<<<< HEAD
         device_id=device_id,
-        group_desc=group_desc
-=======
         group_desc=group_desc,
->>>>>>> 81c28611
     )
 
     # Create the global rank to group rank mapping
