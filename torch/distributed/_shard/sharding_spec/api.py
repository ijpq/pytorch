# mypy: allow-untyped-defs
<<<<<<< HEAD
=======
import functools
import operator
>>>>>>> d21f311a
from abc import ABC, abstractmethod
from dataclasses import dataclass
from typing import Callable, Dict, List, TYPE_CHECKING

import torch
import torch.distributed._shard.sharded_tensor.metadata as sharded_tensor_meta
from torch.distributed._shard.metadata import ShardMetadata
from torch.distributed._shard.op_registry_utils import _decorator_func

from ._internals import (
    check_tensor,
    get_chunked_dim_size,
    get_split_size,
    validate_non_overlapping_shards_metadata,
)


if TYPE_CHECKING:
    # Only include ShardedTensor when do type checking, exclude it
    # from run-time to resolve circular dependency.
    from torch.distributed._shard.sharded_tensor import ShardedTensor


class PlacementSpec(ABC):  # noqa: B024
    """
    Base class representing the placement of an entity. Subclasses of this
    class can be used to specify customized placements which might not be
    covered by existing APIs.
    """

    pass


@dataclass
class DevicePlacementSpec(PlacementSpec):
    """
    Associates placement of an entity with a single device.

    Args:
        device(:class:`torch.distributed._remote_device`): The device to place the entity on.
    """

    device: torch.distributed._remote_device

    def __post_init__(self):
        if not isinstance(self.device, torch.distributed._remote_device):
            self.device = torch.distributed._remote_device(self.device)


class ShardingSpec(ABC):
    """
    Base class representing sharding specifications.
    """

    @abstractmethod
    def build_metadata(
        self,
        tensor_sizes: torch.Size,
        tensor_properties: sharded_tensor_meta.TensorProperties,
    ) -> sharded_tensor_meta.ShardedTensorMetadata:
        """
        Given a global tensor size, define how to shard a tensor like this shape
        across ranks, return ShardedTensorMetadata
        Args:
            tensor_sizes (:class:`torch.Size`):
                The tensor shape to shard on, a `torch.Size` object that represents the
                tensor shape to be sharded according to the ShardingSpec.
            tensor_properties(:class:`torch.distributed._shard.sharded_tensor.TensorProperties):
                Tensor properties used to create a ShardedTensor.
        Returns:
            A :class:`ShardedTensorMetadata` object that encodes the information about
            the layout of the ShardedTensor and its properties.
        """

    @abstractmethod
    def shard(
        self, tensor: torch.Tensor, src_rank: int = 0, process_group=None
    ) -> "ShardedTensor":
        """
        Given a global tensor on src_rank, shard this tensor
        across ranks within the process group, return a ShardedTensor.
        Args:
            tensor (:class:`torch.Tensor`): Tensor needs to be sharded.
        Keyword args:
            src_rank (int, optional): The source rank which is used as the ground truth of
                the data for the parameter that would be sharded and scattered
                across the rest of the ranks.
                Default: 0.
            process_group (ProcessGroup, optional): The process group to work on. If None,
                the default process group will be used.
        Returns:
            A :class:`ShardedTensor` sharded from the given tensor.
        """


# Ops customized for a particular ShardingSpec.
_CUSTOM_SHARDING_SPEC_OPS: Dict[str, Dict[Callable, Callable]] = {}


def _has_custom_op(sharding_spec, op):
    """
    Returns whether or not the ShardingSpec has a custom op implementation.
    """
    class_name = type(sharding_spec).__qualname__
    return (
        class_name in _CUSTOM_SHARDING_SPEC_OPS
        and op in _CUSTOM_SHARDING_SPEC_OPS[class_name]
    )


def _dispatch_custom_op(
    sharding_spec, op: Callable, types, args, kwargs, process_group
):
    """
    Calls the custom op for this ShardingSpec if it exists.
    """
    class_name = type(sharding_spec).__qualname__
    if not _has_custom_op(sharding_spec, op):
        raise RuntimeError(f"Custom op: {op} not registered for {class_name}")
    func = _CUSTOM_SHARDING_SPEC_OPS[class_name][op]
    return func(types, args, kwargs, process_group)


def custom_sharding_spec_op(sharding_spec_class, func):
    """
    Decorator to allow custom registration of ops.
    Args:
        sharding_spec_class(type): The ShardingSpec for which we need to add this custom op.
        func(Callable): The op to override (ex: torch.bmm)
    """
    class_name = sharding_spec_class.__qualname__
    if class_name not in _CUSTOM_SHARDING_SPEC_OPS:
        _CUSTOM_SHARDING_SPEC_OPS[class_name] = {}
    return functools.partial(
        _decorator_func, op=func, op_table=_CUSTOM_SHARDING_SPEC_OPS[class_name]
    )


@dataclass
class EnumerableShardingSpec(ShardingSpec):
    """
    This is a type of PlacementSpec that allows users to specify a generic
    sharding scheme by enumerating exactly how each shard is laid out.

    Args:
        shards(List[ShardMetadata]): List of :class:`ShardMetadata` objects representing
            each shard. Note that none of the shards should overlap.
    """

    shards: List[ShardMetadata]

    def __post_init__(self):
        if len(self.shards) == 0:
            raise ValueError(f"Empty shard list provided: {self.shards}")

        # Validate each shard has same rank.
        rank = -1
        for shard in self.shards:
            if rank != -1 and rank != len(shard.shard_offsets):
                raise ValueError(
                    f"Found inconsistent ranks for shards: {rank} and {len(shard.shard_offsets)}"
                )
            rank = len(shard.shard_offsets)

        validate_non_overlapping_shards_metadata(self.shards)

    def build_metadata(
        self,
        tensor_sizes: torch.Size,
        tensor_properties: sharded_tensor_meta.TensorProperties,
    ) -> sharded_tensor_meta.ShardedTensorMetadata:
        # check if shards form a valid tensor
        check_tensor(self.shards, tensor_sizes)
        return sharded_tensor_meta.ShardedTensorMetadata(
            self.shards, tensor_sizes, tensor_properties
        )

    def shard(
        self, tensor: torch.Tensor, src_rank: int = 0, process_group=None
    ) -> "ShardedTensor":
        # TODO: figure out a generic and efficient way to scatter the shards for EnumerableShardingSpec
        raise NotImplementedError("EnumerableShardingSpec.shard not implemented yet!")


def _infer_sharding_spec_from_shards_metadata(shards_metadata):
    """
    Infer the sharding spec from the metadata of each shard of a ShardedTensor.
    If the tensor is sharded only on one dimension, we can then verify whether it's
    a ChunkShardingSpec or not. The way to verify it is to first get the total length
    and perform a chunk sharding with the given placements to see if we can have the
    same chunk size as the given shards_metadata. If not, we assume it's enum sharded.

    Args:
        shards_metadata (List[ShardMetadata]): List of Metadata of local shards.

    Returns:
        A :class:`torch.distributed._shard.sharding_spec.ShardingSpec` object of sharding
            spec for one sharded tensor.
    """
    placements = []
    chunk_sharding_dim = None
    chunk_offset_list = []
    shard_size_list = []
    shard_offset_list = []
    # collect local shard metadatas from the global sharded_tensor_metadata
    for shard_metadata in shards_metadata:  # type: ignore[attr-defined]
        placements.append(shard_metadata.placement)
        local_offsets = shard_metadata.shard_offsets
        chunk_offset_list.append(sum(local_offsets))
        shard_size_list.append(shard_metadata.shard_sizes)
        shard_offset_list.append(shard_metadata.shard_offsets)
        shard_dims = [idx for idx, e in enumerate(local_offsets) if e != 0]
        # If the offset is [0, 0, ..., 0] (all zeros),
        # we cannot decide whether how the tensor is sharded.
        if len(shard_dims) == 0:
            continue
        # If the offset is [0, N, .,0, M, 0, .., 0],
        # we are sure it's sharded by more than one dimension.
        if len(shard_dims) != 1:
            chunk_sharding_dim = None
            break
        # If the offset is [0, 0, .,0, M, 0, .., 0], aka, it's sharded by just
        # one dimension, we need to make sure all ranks share the same dimension.
        if not chunk_sharding_dim:
            chunk_sharding_dim = shard_dims[0]
        elif chunk_sharding_dim != shard_dims[0]:
            chunk_sharding_dim = None
            break

    if chunk_sharding_dim is not None:
        # Ensure we infer the correct placement order from offsets
        placements = [
            x
            for _, x in sorted(
                zip(chunk_offset_list, placements), key=operator.itemgetter(0)
            )
        ]

        from .chunk_sharding_spec import ChunkShardingSpec

        chunk_spec = ChunkShardingSpec(
            dim=chunk_sharding_dim,
            placements=placements,
        )

        shard_sizes = sorted([x[chunk_sharding_dim] for x in shard_size_list])
        shard_total_length = sum(shard_sizes)
        shard_offsets = sorted([x[chunk_sharding_dim] for x in shard_offset_list])

        chunks = len(placements)
        split_size = get_split_size(shard_total_length, chunks)
        chunk_shard_sizes = sorted(
            [
                get_chunked_dim_size(shard_total_length, split_size, idx)
                for idx in range(chunks)
            ]
        )
        # Should match ChunkShardingSpec offsets calculation
        chunk_shard_offsets = [split_size * idx for idx in range(chunks)]
        if shard_sizes == chunk_shard_sizes and shard_offsets == chunk_shard_offsets:
            return chunk_spec
    return EnumerableShardingSpec(shards_metadata)<|MERGE_RESOLUTION|>--- conflicted
+++ resolved
@@ -1,9 +1,6 @@
 # mypy: allow-untyped-defs
-<<<<<<< HEAD
-=======
 import functools
 import operator
->>>>>>> d21f311a
 from abc import ABC, abstractmethod
 from dataclasses import dataclass
 from typing import Callable, Dict, List, TYPE_CHECKING
