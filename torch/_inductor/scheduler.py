--- conflicted
+++ resolved
@@ -10,7 +10,6 @@
 import operator
 import os
 import pprint
-import sys
 import textwrap
 import typing
 from typing import (
@@ -591,29 +590,9 @@
         """
         Returns estimated op runtime in nanoseconds (ns)
         """
-<<<<<<< HEAD
-        if isinstance(self, GroupedSchedulerNode):
-            return sum([node.get_estimated_runtime() for node in self.snodes])
-
-        layout = None
-        dtype = None
-        if not hasattr(self, "node") or not self.node:
-            assert isinstance(
-                self, (FusedSchedulerNode, ForeachKernelSchedulerNode)
-            ), f"{type(self)=}"
-            assert self.snodes
-            if not self.snodes[0].node:
-                return 0
-            layout = self.snodes[0].node.get_layout()
-            dtype = self.snodes[0].node.get_dtype()
-        else:
-            layout = self.node.get_layout()
-            dtype = self.node.get_dtype()
-=======
         buf = self.get_nodes()[0].get_outputs()[0]
         layout = buf.node.get_layout()
         dtype = buf.node.get_dtype()
->>>>>>> 8d838f43
 
         if layout.device is not None and not is_gpu(layout.device.type):
             # default to no reordering based on runtime
@@ -1359,29 +1338,23 @@
     that are meant to be *grouped* together (it does not allow another node to be scheduled
     in between its constituent nodes, nor does it allow another node to fuse into any of its constituent nodes).
     The way it does this is by maintaining its unmet dependencies as the union of its constituent nodes.
+    Fusion will still happen among the nodes within each GroupedSchedulerNode.
     At codegen time, this scheduler node will be unpacked and codegen is called on each constituent node.
     """
 
     @classmethod
-    def create(cls, snodes: List[BaseSchedulerNode]) -> "GroupedSchedulerNode":
+    def create(cls, snodes: List[BaseSchedulerNode]) -> GroupedSchedulerNode:
         scheduler = snodes[0].scheduler
         assert all(node.scheduler is scheduler for node in snodes)
         return cls(scheduler, snodes)  # type: ignore[arg-type]
 
-    def __init__(
-        self, scheduler: "Scheduler", snodes: Sequence[BaseSchedulerNode]
-    ) -> None:
+    def __init__(self, scheduler: Scheduler, snodes: List[BaseSchedulerNode]) -> None:
         # NB: No need to call super().__init__() because we don't need to re-use any of its logic.
 
-        assert not any(
-            isinstance(x, FusedSchedulerNode) for x in snodes
-        ), "NYI: FusedSchedulerNode within GroupedSchedulerNode"
+        assert not any(isinstance(x, FusedSchedulerNode) for x in snodes)
         self.snodes = snodes
         self.scheduler = scheduler
         self.node = None
-        self.users: List[NodeUser] = []
-        self.inverse_users = []
-        self.node_users = []
         self.ancestors = set.union(
             *[x.ancestors for x in snodes if x.ancestors is not None]
         )
@@ -1393,11 +1366,19 @@
         self.unmet_dependencies = {
             dep
             for dep in set.union(*[x.unmet_dependencies for x in snodes])
-            if dep.name not in self.get_names()
+            if dep.name not in self.get_buffer_names()
         } - self.read_writes.writes
 
-        self.min_order = sys.maxsize
-        self.max_order = -sys.maxsize
+    @cache_on_self
+    def get_name(self) -> str:
+        return "_".join([x.get_name() for x in self.snodes])
+
+    def get_first_name(self) -> str:
+        return self.snodes[0].get_name()
+
+    @cache_on_self
+    def get_buffer_names(self) -> Set[str]:
+        return set.union(*[x.get_buffer_names() for x in self.snodes])
 
     # GroupedSchedulerNode specific methods
     @classmethod
@@ -1407,118 +1388,10 @@
     def add_fake_dep(self, name: Dep) -> None:
         self.set_read_writes(self.read_writes.with_read(name))
 
-    # None of these need to be implemented, as a GroupedSchedulerNode is always unpacked
-    # and its constituent nodes are used for last usage calculation purpose.
-    @property
-    def last_usage(self) -> Set[str]:  # type: ignore[override]
-        raise NotImplementedError
-
-    def set_last_usage(
-        self, future_used_buffers: Set[str], mutation_real_name: Dict[str, str]
-    ) -> None:
-        raise NotImplementedError
-
-    # None of these need to be implemented, as a GroupedSchedulerNode is just an
-    # abstraction for scheduling purposes
-    def update_mutated_names(self, renames: Dict[str, str]) -> None:
-        raise NotImplementedError
-
-    def set_users(self, users: List["NodeUser"]) -> None:
-        raise NotImplementedError
-
-    def get_aliases(self) -> Sequence[str]:
-        raise NotImplementedError
-
-    def get_mutations(self) -> List[str]:
-        raise NotImplementedError
-
-    def can_inplace(self, read_dep: dependencies.Dep) -> bool:
-        raise NotImplementedError
-
-    def allocate(self) -> None:
-        raise NotImplementedError
-
-    def can_free(self) -> bool:
-        raise NotImplementedError
-
     # Common methods
     @cache_on_self
-    def get_name(self) -> str:
-        return "_".join([x.get_name() for x in self.snodes])
-
-    def get_first_name(self) -> str:
-        return self.snodes[0].get_name()
-
-    @cache_on_self
     def get_names(self) -> Set[str]:
-        return set.union(*[x.get_names() for x in self.snodes])
-
-    @cache_on_self
-    def used_buffer_names(self) -> Set[str]:
-        return set.union(*[x.used_buffer_names() for x in self.snodes])
-
-    @cache_on_self
-    def used_or_aliased_buffer_names(self) -> Set[str]:
-        return set.union(*[x.used_or_aliased_buffer_names() for x in self.snodes])
-
-    def get_nodes(self) -> Sequence[BaseSchedulerNode]:
-        return self.snodes
-
-    def __repr__(self) -> str:
-        return f"{type(self).__name__}(nodes={self.get_name()})"
-
-    @cache_on_self
-    def is_reduction(self) -> bool:
-        return any(x.is_reduction() for x in self.snodes)
-
-    @cache_on_self
-    def is_split_scan(self) -> bool:
-        return any(x.is_split_scan() for x in self.snodes)
-
-    @cache_on_self
-    def is_template(self) -> bool:
-        return any(x.is_template() for x in self.snodes)
-
-    @cache_on_self
-    def get_template_node(self) -> Optional[ir.TemplateBuffer]:
-        for node in self.snodes:
-            if node.is_template():
-                return node.get_template_node()
-        return None
-
-    def get_device(self) -> torch.device:
-        return self.snodes[0].get_device()
-
-    @cache_on_self
-    def has_aliasing_or_mutation(self) -> bool:
-        return any(x.has_aliasing_or_mutation() for x in self.snodes)
-
-    @cache_on_self
-    def op_counts(self) -> Counter[str]:
-        op_counts: Counter[str] = collections.Counter()
-        for node in self.snodes:
-            op_counts.update(node.op_counts())
-        return op_counts
-
-    def debug_str(self) -> str:
-        """Longer form printout for trace logs"""
-        name = self.get_name()
-        node_typestr = ",".join(type(n).__name__ for n in self.snodes)
-        lines = [
-            f"{name}: {type(self).__name__}({node_typestr})",
-            f"{name}.writes = {pformat(self.read_writes.writes)}",
-            f"{name}.unmet_dependencies = {pformat(self.unmet_dependencies)}",
-            f"{name}.met_dependencies = {pformat(self.read_writes.reads - self.unmet_dependencies)}",
-            f"{name}.users = {self.users}",
-        ]
-        try:
-            lines += [
-                self.debug_str_extra(),
-            ]
-        except Exception:
-            log.warning("Ignoring error in debug_str()", exc_info=True)
-
-        return "\n".join(lines).rstrip()
+        return {x.get_name() for x in self.snodes}
 
 
 def pick_loop_order(
@@ -1653,7 +1526,7 @@
         self.mutation_renames: Dict[str, str] = {}
 
         self.compute_dependencies()
-        self.topological_sort_schedule()
+        self.nodes = self.topological_sort_schedule(self.nodes)
         self.dead_node_elimination()
         if config.reorder_for_compute_comm_overlap:
             comms.decide_global_ordering_of_comms(self.nodes)
@@ -1664,14 +1537,15 @@
         self.num_orig_nodes = len(self.nodes)
         self.name_to_fused_node = {n.get_name(): n for n in self.nodes}
         self.create_foreach_nodes()
-        self.topological_sort_schedule()
+        self.nodes = self.topological_sort_schedule(self.nodes)
         self.logged_slow_fusion: Set[Tuple[str, str]] = set()
         if config.pre_fusion_custom_pass is not None:
             self.nodes = config.pre_fusion_custom_pass(self.nodes)
-        self.fuse_nodes()
+        self.nodes = self.fuse_nodes(self.nodes)
         self.finalize_multi_template_buffers()
         if config.reorder_for_compute_comm_overlap:
             self.nodes = comms.reorder_compute_and_comm_for_overlap(self.nodes)
+        self.process_grouped_nodes()
         self.compute_last_usage()
         V.debug.ir_post_fusion(self.nodes)
         V.debug.graph_diagram(self.nodes)
@@ -2019,9 +1893,11 @@
         for node in self.nodes:
             node.prune_weak_deps()
 
-    def topological_sort_schedule(self) -> None:
-        """
-        Ensure self.nodes is in topologically sorted order
+    def topological_sort_schedule(
+        self, nodes: List[BaseSchedulerNode]
+    ) -> List[BaseSchedulerNode]:
+        """
+        Ensure nodes is in topologically sorted order
         """
         seen: Set[BaseSchedulerNode] = set()
         result: List[BaseSchedulerNode] = []
@@ -2034,9 +1910,9 @@
                     visit(self.name_to_fused_node[op.get_name()])
                 result.append(n)
 
-        for node in self.nodes:
+        for node in nodes:
             visit(node)
-        self.nodes = result
+        return result
 
     def compute_ancestors(self) -> None:
         """
@@ -2057,19 +1933,19 @@
             node.min_order = order
             node.max_order = order
 
-    def fuse_nodes(self) -> None:
-        """
-        Mutates self.nodes to combine nodes into FusedSchedulerNodes.
+    def fuse_nodes(self, nodes: List[BaseSchedulerNode]) -> List[BaseSchedulerNode]:
+        """
+        Combine eligible nodes into FusedSchedulerNodes.
         """
         for i in range(10):
-            old_len = len(self.nodes)
+            old_len = len(nodes)
             fusion_log.debug(
                 "===== attempting fusion (%d/10): %d nodes =====",
                 i + 1,
                 old_len,
             )
-            self.fuse_nodes_once()
-            new_len = len(self.nodes)
+            nodes = self.fuse_nodes_once(nodes)
+            new_len = len(nodes)
             fusion_log.debug(
                 "completed fusion round (%d/10): fused %d nodes into %d nodes\n",
                 i + 1,
@@ -2079,6 +1955,19 @@
             if new_len == old_len or new_len == 1:
                 fusion_log.debug("===== fusion complete (%d iterations) =====", i + 1)
                 break
+        return nodes
+
+    def process_grouped_nodes(self) -> None:
+        """
+        Fuse within each GroupedSchedulerNode, and then unpack the grouped node into regular nodes.
+        """
+        new_nodes = []
+        for node in self.nodes:
+            if isinstance(node, GroupedSchedulerNode):
+                new_nodes.extend(self.fuse_nodes(node.snodes))
+            else:
+                new_nodes.append(node)
+        self.nodes = new_nodes
 
     def benchmark_fused_nodes(
         self, nodes: Sequence[BaseSchedulerNode]
@@ -2301,7 +2190,9 @@
             )
         return ms_fused < ms1 + ms2
 
-    def fuse_nodes_once(self) -> None:
+    def fuse_nodes_once(
+        self, nodes: List[BaseSchedulerNode]
+    ) -> List[BaseSchedulerNode]:
         """
         Mutates self.nodes to combine nodes into FusedSchedulerNodes.
 
@@ -2309,12 +2200,12 @@
             - self.can_fuse(): checks if a fusion is legal
             - self.score_fusion(): assigns priority to a given fusion
         """
-        fused_nodes = set(self.nodes)
+        fused_nodes = set(nodes)
         if fusion_log.isEnabledFor(logging.DEBUG):
             fusion_log.debug("fuse_nodes_once, candidates:")
             for node in fused_nodes:
                 fusion_log.debug("  " + node.debug_str_short())  # noqa: G003
-        for node1, node2 in self.get_possible_fusions():
+        for node1, node2 in self.get_possible_fusions(nodes):
             node1 = self.name_to_fused_node[node1.get_first_name()]
             node2 = self.name_to_fused_node[node2.get_first_name()]
             if self.can_fuse(node1, node2) and not self.will_fusion_create_cycle(
@@ -2335,15 +2226,18 @@
                 self.name_to_fused_node.update(
                     {n.get_name(): node3 for n in node3.get_nodes()}
                 )
-        self.nodes = sorted(fused_nodes, key=lambda x: x.min_order)
-        self.topological_sort_schedule()
-        self.prune_redundant_deps()
-
-    def prune_redundant_deps(self) -> None:
-        for node in self.nodes:
+        nodes = sorted(fused_nodes, key=lambda x: x.min_order)
+        nodes = self.topological_sort_schedule(nodes)
+        self.prune_redundant_deps(nodes)
+        return nodes
+
+    def prune_redundant_deps(self, nodes: List[BaseSchedulerNode]) -> None:
+        for node in nodes:
             node.prune_redundant_deps(self.name_to_fused_node)
 
-    def get_possible_fusions(self) -> List[Tuple[BaseSchedulerNode, BaseSchedulerNode]]:
+    def get_possible_fusions(
+        self, nodes: List[BaseSchedulerNode]
+    ) -> List[Tuple[BaseSchedulerNode, BaseSchedulerNode]]:
         """
         Helper to find all legal fusion opportunities, sorted by self.score_fusion()
         """
@@ -2367,7 +2261,7 @@
                         possible_fusions.append((node2, node1))
 
         buffer_names_grouping = collections.defaultdict(list)
-        for node in self.nodes:
+        for node in nodes:
             for buf in node.used_buffer_names():
                 buffer_names_grouping[buf].append(node)
         for node_grouping in buffer_names_grouping.values():
@@ -2375,7 +2269,7 @@
 
         if config.aggressive_fusion:
             group_grouping = collections.defaultdict(list)
-            for node in self.nodes:
+            for node in nodes:
                 group = getattr(node, "group", None)
                 if group:
                     group_grouping[group].append(node)
@@ -2787,23 +2681,14 @@
         node1, node2 = nodes
         return self.score_fusion(node1, node2)
 
-    def _unpack_nodes(self) -> List[BaseSchedulerNode]:
-        new_nodes: List[BaseSchedulerNode] = []
-        for node in self.nodes:
-            if isinstance(node, GroupedSchedulerNode):
-                new_nodes.extend(node.get_nodes())
-            else:
-                new_nodes.append(node)
-        return new_nodes
-
     def compute_last_usage(self) -> None:
         """
-        Populate node.last_usage recursively (also for the nodes within a FusedSchedulerNode or GroupedSchedulerNode)
+        Populate node.last_usage recursively (also for the nodes within a FusedSchedulerNode)
         """
 
         future_used_buffers = set(V.graph.get_output_names())
 
-        for node in reversed(self._unpack_nodes()):
+        for node in reversed(self.nodes):
             node.set_last_usage(future_used_buffers, self.mutation_real_name)
             future_used_buffers.update(node.last_usage)
 
@@ -2951,7 +2836,7 @@
 
     @dynamo_timed
     def codegen(self) -> None:
-        for node in self._unpack_nodes():
+        for node in self.nodes:
             try:
                 log.debug(
                     "Generating code for node %s with estimated runtime %f",
