import collections
import dataclasses
import functools
import itertools
import logging
import math
import operator
import os
import pprint
import textwrap
from typing import (
    Any,
    Counter,
    DefaultDict,
    Dict,
    Generic,
    List,
    Optional,
    Sequence,
    Set,
    Tuple,
    TypeVar,
    Union,
)

import sympy

import torch
from torch._dynamo.utils import dynamo_timed
from torch._inductor.metrics import get_metric_table, is_metric_table_enabled
from torch.utils._triton import has_triton

from . import comms, config, dependencies, ir, metrics
from .codegen.common import get_scheduling_for_device, Kernel
from .comm_analysis import estimate_nccl_collective_runtime
from .dependencies import Dep, MemoryDep, StarDep, WeakDep
from .ir import ComputedBuffer, MultiOutput, MultiOutputLayout
from .sizevars import SimplifyIndexing
from .utils import (
    cache_on_self,
    cmp,
    free_symbol_has,
    get_device_tflops,
    get_dtype_size,
    get_gpu_dram_gbps,
    green_text,
    is_collective,
    is_wait,
    red_text,
    sympy_product,
)
from .virtualized import V


log = logging.getLogger(__name__)
fusion_log = torch._logging.getArtifactLogger(__name__, "fusion")


class WhyNoFuse:
    # TODO when we drop support for Python < 3.10, we can use
    # @dataclass(slots=True) instead of manually specifying __slots__.
    __slots__ = ["node1", "node2", "reason", "args"]
    reason: str
    args: Tuple[Any, ...]

    def __init__(self, node1: "BaseSchedulerNode", node2: "BaseSchedulerNode"):
        self.node1 = node1
        self.node2 = node2

    def __call__(self, reason, *args):
        self.reason = reason
        self.args = args
        fusion_log.debug(self)

    def __str__(self):
        return f"cannot fuse {self.node1.get_name()} with {self.node2.get_name()}: " + (
            self.reason % self.args
        )


def pformat(obj):
    if isinstance(obj, set):
        # pformat has trouble with sets of sympy exprs
        obj = sorted(obj, key=str)
    result = pprint.pformat(obj, indent=4)
    if "\n" in result:
        return f"\n{textwrap.indent(result, ' '*4)}"
    return result


class OutputNode:
    def __init__(self, dep):
        self.unmet_dependencies = {dep}
        self.inverse_users = []

    def is_reduction(self):
        return False

    def get_alias_names(self):
        return ()

    def get_name(self):
        return "OUTPUT"

    __repr__ = get_name


def _prune_redundant_deps(node, name_to_fused_node):
    """
    Prunes weakdeps intended for mutation ordering
    on an upstream fused node if after fusion there is another dependency
    on the fused upstream node, making the weakdep redundant

    In essence this enforces an ordering on fusions. As fusions occur, weakdeps will
    be incrementally removed, enabling other fusions, ensuring they are fused in order.
    """
    name_to_dep_count: Counter[str] = collections.Counter()

    for dep in node.unmet_dependencies:
        if not isinstance(dep, WeakDep):
            name_to_dep_count[name_to_fused_node[dep.name].get_name()] += 1

    def should_prune(dep):
        if isinstance(dep, WeakDep):
            is_redundant = (
                name_to_dep_count[name_to_fused_node[dep.name].get_name()] > 0
            )
            # These can occur because fused nodes always gather deps from their snodes
            # If B has a weakdep on A
            # B gets fused with C, then any time BC is fused, the weakdep will reappear
            is_self_dep = name_to_fused_node[dep.name] == node
            return is_redundant or is_self_dep
        else:
            return False

    deps_to_prune = {dep for dep in node.unmet_dependencies if should_prune(dep)}

    if deps_to_prune:
        node.unmet_dependencies = node.unmet_dependencies - deps_to_prune
        node.set_read_writes(node.read_writes.remove_reads(deps_to_prune))


# TODO(xmfan): reuse an existing mapping for this if it exists, or formalize this into ir.py:ExternKernel
kernel_name_to_op = {
    "extern_kernels.convolution": torch.ops.aten.convolution,
    "extern_kernels.mm": torch.ops.aten.mm,
    "extern_kernels.bmm": torch.ops.aten.bmm,
    "extern_kernels.addmm": torch.ops.aten.addmm,
}


class BaseSchedulerNode:
    def __init__(self, scheduler: "Scheduler", node: ir.Buffer):
        self.scheduler: Scheduler = scheduler
        self.node: ir.Buffer = node
        self.users: List[NodeUser] = []
        self.inverse_users: List[BaseSchedulerNode] = []
        self.node_users: List[BaseSchedulerNode] = []
        self.set_read_writes(node.get_read_writes())
        self.ancestors: Set[str] = set()
        self.min_order: int
        self.max_order: int
        self.last_usage: Set[
            str
        ] = set()  # buffers that won't be used after this kernel
        self.written = False

    def __repr__(self):
        return f"{type(self).__name__}(name={self.get_name()!r})"

    def debug_str(self) -> str:
        """Longer form printout for trace logs"""
        name = self.get_name()
        lines = [
            f"{name}: {type(self).__name__}({type(getattr(self, 'node', None)).__name__})",
            f"{name}.writes = {pformat(self.read_writes.writes)}",
            f"{name}.unmet_dependencies = {pformat(self.unmet_dependencies)}",
            f"{name}.met_dependencies = {pformat(self.read_writes.reads - self.unmet_dependencies)}",
            f"{name}.users = {self.users}",
        ]
        try:
            lines += [
                self.debug_str_extra(),
            ]
        except Exception:
            log.warning("Ignoring error in debug_str()", exc_info=True)

        return "\n".join(lines).rstrip()

    def debug_str_extra(self) -> str:
        return ""

    def log_details(self):
        log.info(
            "%s: unmet_dependencies = %s, writes = %s",
            self,
            self.unmet_dependencies,
            self.read_writes.writes,
        )

    def update_mutated_names(self, renames: Dict[str, str]):
        self.set_read_writes(self.read_writes.rename(renames))

    def add_mutation_dep(self, dep):
        self.set_read_writes(self.read_writes.with_read(dep))

    def add_fake_dep(self, dep):
        self.set_read_writes(self.read_writes.with_read(dep))

    def set_users(self, users: List["NodeUser"]):
        # deduplicate
        result: Dict[int, NodeUser] = {}
        for use in users:
            if id(use.node) in result:
                result[id(use.node)] = use.merge(result[id(use.node)])
            else:
                result[id(use.node)] = use
        self.users = list(result.values())

    def set_last_usage(
        self, future_used_buffers: Set[str], mutation_real_name: Dict[str, str]
    ):
        used_buffers = self.used_or_aliased_buffer_names()
        used_buffers = {mutation_real_name.get(k, k) for k in used_buffers}
        self.last_usage = used_buffers - future_used_buffers

    def get_aliases(self):
        return self.node.get_alias_names()

    def get_mutations(self):
        return self.node.get_mutation_names()

    def has_aliasing_or_mutation(self):
        return bool(self.get_aliases() or self.get_mutations())

    def set_read_writes(self, rw: dependencies.ReadWrites):
        self.read_writes: dependencies.ReadWrites = rw
        self.unmet_dependencies = self.read_writes.reads
        self.prune_deps()

    def op_counts(self):
        return self.read_writes.op_counts

    def used_buffer_names(self) -> Set[str]:
        return {
            dep.name
            for dep in itertools.chain(self.read_writes.reads, self.read_writes.writes)
        }

    def used_or_aliased_buffer_names(self) -> Set[str]:
        used_names = set()

        for dep in itertools.chain(self.read_writes.reads, self.read_writes.writes):
            used_names.add(dep.name)
            if V.graph.name_to_buffer.get(dep.name):
                layout = V.graph.name_to_buffer[dep.name].get_layout()
                # needed to avoid deallocating aliased buffer
                # if there are still uses of aliases ahead
                if isinstance(layout, ir.AliasedLayout):
                    used_names.add(layout.view.data.get_name())
        return used_names

    def prune_deps(self):
        self.unmet_dependencies = {
            dep
            for dep in self.unmet_dependencies
            if dep.name not in self.scheduler.available_buffer_names
        }

    def prune_weak_deps(self):
        # Prune weak dependencies on buffers that have been removed
        def should_prune(dep):
            return isinstance(dep, WeakDep) and dep.name in V.graph.removed_buffers

        to_remove = {dep for dep in self.read_writes.reads if should_prune(dep)}
        self.set_read_writes(self.read_writes.remove_reads(to_remove))

    def prune_redundant_deps(self, name_to_fused_node):
        _prune_redundant_deps(self, name_to_fused_node)

    def get_name(self) -> str:
        return self.node.get_name()

    def get_first_name(self) -> str:
        return self.get_name()

    def get_names(self) -> Set[str]:
        return {self.get_name()}

    def get_nodes(self) -> Sequence["BaseSchedulerNode"]:
        return [self]

    def get_device(self):
        return self.node.get_device()

    def is_reduction(self):
        return False

    def is_split_scan(self):
        return False

    def is_template(self):
        return False

    def is_extern(self):
        return False

    def is_foreach(self):
        return False

    def can_inplace(self, read_dep: dependencies.MemoryDep):
        return False

    def has_side_effects(self):
        return False

    def decide_inplace_update(self):
        """
        Decide if there should be inplace updates for the node
        and record the decision in the active kernel.
        """
        if not self.node.should_allocate():
            return

        if isinstance(self, (SchedulerNode,)) and (
            self.node.get_alias_names() or self.node.get_mutation_names()
        ):
            return

        if (
            (
                isinstance(self, (SchedulerNode,))
                # o what have i done.  lets make this an api
                or (
                    isinstance(self, ExternKernelSchedulerNode)
                    and isinstance(self.node, (ir.AllReduce, ir.InPlaceHint))
                )
            )
            and config.inplace_buffers
            and (
                not isinstance(V.kernel, torch._inductor.codegen.triton.TritonKernel)
                or getattr(V.kernel, "mutations", None) is not None
            )
        ):
            from .codegen.wrapper import buffer_reuse_key

            ordered_reads = sorted(self.read_writes.reads, key=lambda x: x.name)

            for read in ordered_reads:
                input_node: Optional[
                    BaseSchedulerNode
                ] = self.scheduler.name_to_node.get(read.name)
                if input_node and V.graph.wrapper_code.can_reuse(input_node, self):
                    assert input_node.users is not None
                    remaining_uses = [
                        x
                        for x in input_node.users
                        if x.node.get_name()
                        not in self.scheduler.available_buffer_names
                    ]
                    if (
                        len(remaining_uses) == 1
                        and remaining_uses[0].can_inplace
                        and remaining_uses[0].node is self
                        and not isinstance(
                            input_node.node.get_layout(),
                            (
                                ir.MultiOutputLayout,
                                ir.MutationLayout,
                                ir.AliasedLayout,
                            ),
                        )
                        and not (
                            isinstance(
                                input_node.node, (ir.FallbackKernel, ir.MultiOutput)
                            )
                            and len(input_node.node.get_alias_names()) > 0
                        )
                        and buffer_reuse_key(input_node.node)
                        == buffer_reuse_key(self.node)
                    ):
                        # hacky check for if V.kernel is a real kernel or NullHandler
                        if hasattr(V.kernel, "args"):
                            # if there isn't a triton kernel, then we don't need to call triton-specific things.
                            # but TODO this might be a convenient place to signal to the Collective kernels to inplace
                            # (and, can we make "kernel" less generic of a name?)
                            V.kernel.args.make_inplace(
                                input_node.get_name(), self.get_name()
                            )
                            # mutations not tracked in cpp kernels
                            if isinstance(
                                V.kernel, torch._inductor.codegen.triton.TritonKernel
                            ):
                                V.kernel.mutations.add(input_node.get_name())
                                V.kernel.mutations.add(self.get_name())

                            # update last usage of reused node
                            self.last_usage.discard(input_node.get_name())

                            V.kernel.inplace_update_buffers[
                                self.get_name()
                            ] = input_node.get_name()
                        break

    def allocate(self):
        if not self.node.should_allocate():
            return

        if isinstance(self, (SchedulerNode,)) and (
            self.node.get_alias_names() or self.node.get_mutation_names()
        ):
            V.graph.wrapper_code.codegen_allocation(self.node)
            return

        # hacky check for if V.kernel is a real kernel or NullHandler
        if (
            hasattr(V.kernel, "args")
            and self.get_name() in V.kernel.inplace_update_buffers
        ):
            V.graph.wrapper_code.codegen_inplace_reuse(
                self.scheduler.name_to_node[
                    V.kernel.inplace_update_buffers[self.get_name()]
                ].node,
                self.node,
            )
        else:
            V.graph.wrapper_code.codegen_allocation(self.node)

    def can_free(self):
        # There's no real allocated buffer, no need to free it
        if isinstance(self.node.layout, ir.NoneLayout):
            return False
        for use in self.users:
            if isinstance(use.node, OutputNode):
                return False
        return True

    def codegen_originating_info(self, buffer, only_once=True):
        if not config.comment_origin:
            return

        if only_once and self.written:
            return
        origins = self.node.origins
        out_lines = []

        for o in origins:
            if o.op == "output":
                # These are boring and samey
                continue

            out_lines.append("")
            # TODO(voz): Should the pragma be constant somewhere?
            out_lines.append("#pragma CMT ORIGIN:")
            op_info_str = f"#pragma CMT {o.op} {o.target}"
            if "seq_nr" in o.meta:
                op_info_str = op_info_str + f" seq_nr:{o.meta['seq_nr']}"
            out_lines.append(op_info_str)
            if "stack_trace" in o.meta:
                stack_trace = f"{o.meta['stack_trace']}"
                stack_trace_last_line = stack_trace.split("|")[-1]
                out_lines.append(
                    "#pragma CMT "
                    + stack_trace_last_line.replace("{", "{{")
                    .replace("}", "}}")
                    .replace("\n", "\\")
                )
                out_lines.append("#pragma CMT END ORIGIN")
                out_lines.append("")

        if len(out_lines) == 0:
            return

        # TODO(voz): Ostensibly, we should not need this. But there are cases where C++ codegen does
        # not use BracesBuffer, so we have no good indicator of a C++ buffer atm.
        buffer.writelines(out_lines)
        self.written = True

    def get_read_write_buffers_sizes(self) -> int:
        """
        Counting the number of bytes accessed for a kernel is
        surprisingly tricky. In particular, there is a differentiation
        between 'theoretical' memory accesses and practical memory
        accesses. For example, a layernorm kernel may actually access an
        input 3 times, but in theory, it only needs to access its input
        once (and may be optimized to do so through say, persistent
        reductions)

        Another example is that even though a buffer is passed in, we may
        not access the entire buffer. This may occur if we are accessing
        a slice of the buffer. Another tricky case is for indirect
        indexing, where the amount of bytes accessed depends on the
        values of the input.

        What this function aims to compute is the memory accesses for
        worst-case inputs, best-case optimization. What this means is
        that for each buffer we compute the amount of potential accesses in two ways and take the minimum.

        1. Numel in ranges multiplied by number of deps the buffer has
        2. The buffer size
        """
        if isinstance(self, NopKernelSchedulerNode):
            return 0
        if isinstance(self, ExternKernelSchedulerNode) and isinstance(
            self.node, MultiOutput
        ):
            return 0

        if isinstance(self, SchedulerNode):
            node_numel = V.graph.sizevars.size_hint(
                sympy_product(self.get_ranges()[0])
                * sympy_product(self.get_ranges()[1])
            )
        else:
            node_numel = int(1e9)
        buf_accesses = collections.defaultdict(list)
        for dep in self.read_writes.reads | self.read_writes.writes:
            buf_accesses[dep.name].append(dep)

        reads = {dep.name for dep in self.read_writes.reads}
        writes = {dep.name for dep in self.read_writes.writes}

        def is_materialized(buf, snodes):
            users = self.scheduler.name_to_node[buf].users
            buf_uses = {user.node for user in users}
            return len(buf_uses - set(snodes)) > 0

        if isinstance(self, FusedSchedulerNode):
            removed_buffers = {
                dep for dep in writes if not is_materialized(dep, self.snodes)
            }
            writes = writes - removed_buffers
            reads = reads - removed_buffers
        node_bytes = 0

        for buf_name in reads | writes:
            buf_accessed_elems = sum([node_numel for dep in buf_accesses[buf_name]])
            buf: Union[ir.Buffer, ir.TensorBox]
            if buf_name in V.graph.name_to_buffer:
                buf = V.graph.name_to_buffer[buf_name]
            elif buf_name in V.graph.graph_inputs:
                buf = V.graph.graph_inputs[buf_name]
            else:
                continue

            def get_buf_elems(buf):
                return V.graph.sizevars.size_hint(sympy_product(buf.get_size()))

            # Kind of a lazy way to get the MultiOutput nodes corresponding to
            # a MultiOutputLayout
            if isinstance(buf.layout, MultiOutputLayout):
                users = self.scheduler.name_to_node[buf.get_name()].users
                buf_elems = sum(get_buf_elems(user.node.node) for user in users)
            else:
                buf_elems = get_buf_elems(buf)

            node_bytes += min(buf_elems, buf_accessed_elems) * get_dtype_size(
                buf.get_dtype()
            )

        return node_bytes

    def get_estimated_runtime(self) -> float:
        """
        Returns estimated op runtime in nanoseconds (ns)
        """
        layout = None
        dtype = None
        if not hasattr(self, "node") or not self.node:
            assert isinstance(
                self, (FusedSchedulerNode, ForeachKernelSchedulerNode)
            ), f"{type(self)=}"
            assert self.snodes
            if not self.snodes[0].node:
                return 0
            layout = self.snodes[0].node.get_layout()
            dtype = self.snodes[0].node.get_dtype()
        else:
            layout = self.node.get_layout()
            dtype = self.node.get_dtype()

        if "cuda" != layout.device.type:
            # default to no reordering based on runtime
            return 0

        # Collective kernels
        if is_collective(self.node):
            return estimate_nccl_collective_runtime(self.node)
        elif is_wait(self.node):
            # ir.Wait is only used for collective ops.
            # The time needed for the collective op is already estimated and considered
            # when we are processing the collective op IR node, so ir.Wait takes 0 time
            # since it doesn't take extra time to get the result after the collective is completed.
            return 0

        try:
            gpu_memory_bandwidth = get_gpu_dram_gbps()
            gpu_flops = get_device_tflops(dtype) * 10**12
        except Exception:
            return 0

        if isinstance(self, ExternKernelSchedulerNode):
            assert isinstance(self.node, ir.ExternKernel), f"{type(self.node)=}"
            op = kernel_name_to_op.get(
                getattr(self.node, "python_kernel_name", ""), None
            )

            # if there is a resolved op, dry-run using fake mode and record flop count
            if op is not None:
                from torch._subclasses.fake_tensor import FakeTensorMode
                from torch.utils.flop_counter import FlopCounterMode

                with FakeTensorMode(), FlopCounterMode(
                    display=False
                ) as flop_counter_mode:
                    from .ir import ir_node_to_tensor

                    fake_inputs = [
                        ir_node_to_tensor(input, guard_shape=False)
                        for input in self.node.inputs
                    ]
                    cls = self.node.__class__
                    cls.process_kernel(op, *fake_inputs, **self.node.kwargs)

                    # TODO(xmfan): find a better heuristic to model FLOPS/latency relationship
                    factor = 1.0
                    counted_flops = flop_counter_mode.get_total_flops()
                    counted_bytes = self.get_read_write_buffers_sizes()
                    compute_time = (factor * counted_flops / gpu_flops) * 1e9
                    transfer_time = counted_bytes / gpu_memory_bandwidth

                    # Return estimated runtime in nanoseconds
                    return max(compute_time, transfer_time)

        elif isinstance(self, FusedSchedulerNode) or isinstance(
            self.node, ComputedBuffer
        ):
            # Return estimated runtime in nanoseconds (bytes / gbps)
            return self.get_read_write_buffers_sizes() / gpu_memory_bandwidth

        return 0


class ExternKernelSchedulerNode(BaseSchedulerNode):
    def debug_str_extra(self) -> str:
        return f"{self.get_name()}.node.kernel = {getattr(self.node, 'python_kernel_name', None)}"

    def is_extern(self):
        return True

    def has_side_effects(self):
        return hasattr(self.node, "has_side_effects") and self.node.has_side_effects()

    def can_inplace(self, read_dep: dependencies.MemoryDep):
        if self.get_aliases() or self.is_template():
            return False

        if read_dep.name not in self.scheduler.name_to_node:
            # don't allow reuse of an 'input' buffer, we don't own it
            # (would this have been fixed if I tracked mutations properly above?)
            return False
        if not isinstance(
            self.node, (torch._inductor.ir.AllReduce, torch._inductor.ir.InPlaceHint)
        ):
            # TODO make this a property of the IR
            return False

        if len(self.read_writes.writes) == 1:
            write_dep = next(iter(self.read_writes.writes))
            numel_diff = read_dep.get_numel() - write_dep.get_numel()
            return V.graph.sizevars.simplify(numel_diff) == 0

        return False


class NopKernelSchedulerNode(BaseSchedulerNode):
    pass


class SchedulerNode(BaseSchedulerNode):
    def __init__(
        self,
        scheduler: "Scheduler",
        node: Union[ir.ComputedBuffer, ir.TemplateBuffer],
    ):
        super().__init__(scheduler, node)
        self._compute_attrs()

    def _compute_attrs(
        self,
        extra_indexing_constraints: Optional[Tuple[Dict[Any, Any], List[Any]]] = None,
    ):
        assert isinstance(self.node, (ir.ComputedBuffer, ir.TemplateBuffer))
        self._sizes, self._body = self.node.simplify_and_reorder(
            extra_indexing_constraints=extra_indexing_constraints
        )

        group_fn = self.scheduler.get_backend(self.node.get_device()).group_fn
        self.group = (self.node.get_device(), group_fn(self._sizes))

        if isinstance(self.node, ir.TemplateBuffer):
            self.set_read_writes(self.node.normalized_read_writes())
        else:
            self.set_read_writes(
                dependencies.extract_read_writes(
                    self._body, *self._sizes, normalize=True
                )
            )

    def recompute_size_and_body(
        self, extra_indexing_constraints: Tuple[Dict[Any, Any], List[Any]]
    ):
        self._compute_attrs(extra_indexing_constraints=extra_indexing_constraints)

    def debug_str_extra(self) -> str:
        name = self.get_name()
        lines = [
            f"{name}.group.device = {self.group[0]}",
            f"{name}.group.iteration = {self.group[1]}",
            f"{name}.sizes = {self._sizes}",
        ]
        if self.get_aliases():
            lines.append(f"{name}.aliases = {pformat(self.get_aliases())}")
        if self.get_mutations():
            lines.append(f"{name}.mutations = {pformat(self.get_mutations())}")
        if isinstance(self._body, ir.LoopBody):
            lines.append(f"class {name}_loop_body:")
            lines.append(textwrap.indent(self._body.debug_str(), "    "))
        return "\n".join(lines)

    def get_ranges(self):
        return self._sizes

    def is_reduction(self):
        assert isinstance(
            self.node, (ir.ComputedBuffer, ir.TemplateBuffer)
        ), f"{type(self.node)=}"
        return bool(self.node.get_reduction_type())

    def is_split_scan(self):
        assert isinstance(
            self.node, (ir.ComputedBuffer, ir.TemplateBuffer)
        ), f"{type(self.node)=}"
        return isinstance(self.node, ir.ComputedBuffer) and isinstance(
            self.node.data, ir.SplitScan
        )

    def is_template(self):
        return isinstance(self.node, ir.TemplateBuffer)

    def get_template_node(self):
        return self.node if self.is_template() else None

    def run(self, *index_vars):
        self.decide_inplace_update()
        self.mark_run()
        self.codegen(index_vars)

    def mark_run(self):
        self.allocate()

    def ranges_from_index_vars(self, index_vars):
        sizes = self._sizes
        assert sum(map(len, sizes)) == sum(map(len, index_vars))
        var_ranges = dict(
            zip(
                itertools.chain.from_iterable(index_vars),
                itertools.chain.from_iterable(sizes),
            )
        )
        return var_ranges

    def codegen(self, index_vars):
        var_ranges = self.ranges_from_index_vars(index_vars)
        try:
            with V.set_ops_handler(
                SimplifyIndexing(V.get_ops_handler(), var_ranges)
            ), V.kernel.set_current_node(self):
                self._body(*index_vars)
        except Exception:
            log.fatal("Error in codegen for %s", self.node)
            raise

    def pointwise_read_writes(self):
        """
        Get the memory dependencies in the non-reduction axis.
        """
        sizes, reduction_sizes = self._sizes

        def fn(index):
            return self._body(index, [sympy.Integer(0) for _ in reduction_sizes])

        return dependencies.extract_read_writes(fn, sizes)

    def can_inplace(self, read_dep: dependencies.MemoryDep):
        if self.get_aliases() or self.is_template():
            return False
        if len(self.read_writes.writes) == 1 and isinstance(
            read_dep, dependencies.MemoryDep
        ):
            write_dep = next(iter(self.read_writes.writes))
            assert isinstance(write_dep, dependencies.MemoryDep), f"{type(write_dep)=}"
            return read_dep.index == write_dep.index and read_dep.size == write_dep.size
        return False

    @cache_on_self
    def _get_atomic_add_buffers(self) -> Set[str]:
        buffers_store_as_atomic_add = set()
        if isinstance(self._body, ir.LoopBody):
            for node in self._body.get_nodes():
                if (
                    node.op == "call_method"
                    and node.target == "store"
                    and (
                        ("mode" in node.kwargs and node.kwargs["mode"] == "atomic_add")
                        or (len(node.args) == 5 and node.args[4] == "atomic_add")
                    )
                ):
                    buffers_store_as_atomic_add.add(
                        node.kwargs["name"]
                        if "name" in node.kwargs
                        else (node.args[1] if len(node.args) >= 2 else "")
                    )
        return buffers_store_as_atomic_add

    def has_atomic_add(self, check_buf):
        return check_buf in self._get_atomic_add_buffers()


class FusedSchedulerNode(BaseSchedulerNode):
    """
    This is a "fake" scheduler node that represents a group of scheduler nodes
    that are meant to be fused together. The way it does this is by maintaining
    its unmet dependencies as the union of its constituent nodes.
    """

    @classmethod
    def fuse(cls, node1: BaseSchedulerNode, node2: BaseSchedulerNode):
        assert node1.scheduler is node2.scheduler
        assert isinstance(node1, (SchedulerNode, FusedSchedulerNode)) and isinstance(
            node2, (SchedulerNode, FusedSchedulerNode)
        )
        return cls(node1.scheduler, list(node1.get_nodes()) + list(node2.get_nodes()))  # type: ignore[arg-type]

    def __init__(self, scheduler: "Scheduler", snodes: List[SchedulerNode]):
        # NB: No need to call super().__init__() because we don't need to re-use any of its logic.
        self.snodes = snodes
        self.scheduler = scheduler
        self.node: ir.Buffer = None  # type: ignore[assignment]
        self.users: List[NodeUser] = []
        self.inverse_users = []
        self.node_users = []
        self.group = max(snodes, key=lambda x: int(x.is_reduction())).group
        self.ancestors = set.union(
            *[x.ancestors for x in snodes if x.ancestors is not None]
        )

        self.set_read_writes(
            dependencies.ReadWrites.merge_list([x.read_writes for x in snodes])
        )

        self.unmet_dependencies = {
            dep
            for dep in set.union(*[x.unmet_dependencies for x in snodes])
            if dep.name not in self.get_names()
        } - self.read_writes.writes
        self.min_order = min([x.min_order for x in self.snodes])
        self.max_order = max([x.max_order for x in self.snodes])

    @cache_on_self
    def get_name(self) -> str:
        return "_".join([x.get_name() for x in self.snodes])

    def get_first_name(self) -> str:
        return self.snodes[0].get_name()

    @cache_on_self
    def get_names(self) -> Set[str]:
        return set.union(*[x.get_names() for x in self.snodes])

    def debug_str_extra(self) -> str:
        lines = [
            f"{self.get_name()}.snodes[{i}] =\n{node.debug_str()}"
            for i, node in enumerate(self.snodes)
        ]
        return textwrap.indent("\n".join(lines).rstrip(), "    ")

    def set_last_usage(
        self, future_used_buffers: Set[str], mutation_real_name: Dict[str, str]
    ):
        # Set self.last_usage using the global information
        # This will be used for inter-kernel optimisations
        super().set_last_usage(future_used_buffers, mutation_real_name)
        # Set self.last_usage on the snodes
        # This will be used for optimisations within the kernel
        future_used_buffers: Set[str] = set()
        for node in reversed(self.snodes):
            node.set_last_usage(future_used_buffers, mutation_real_name)
            future_used_buffers.update(node.last_usage)  # type: ignore[arg-type]

    @cache_on_self
    def used_buffer_names(self) -> Set[str]:
        return set.union(*[x.used_buffer_names() for x in self.snodes])

    @cache_on_self
    def used_or_aliased_buffer_names(self) -> Set[str]:
        return set.union(*[x.used_or_aliased_buffer_names() for x in self.snodes])

    def get_nodes(self) -> List[SchedulerNode]:
        return self.snodes

    def __repr__(self):
        return f"{type(self).__name__}(nodes={self.get_name()})"

    @cache_on_self
    def is_reduction(self):
        return any(x.is_reduction() for x in self.snodes)

    @cache_on_self
    def is_split_scan(self):
        return any(x.is_split_scan() for x in self.snodes)

    @cache_on_self
    def is_template(self):
        return any(x.is_template() for x in self.snodes)

    @cache_on_self
    def get_template_node(self):
        for node in self.snodes:
            if node.is_template():
                return node
        return None

    def get_device(self):
        return self.group[0]

    @cache_on_self
    def has_aliasing_or_mutation(self):
        return any(x.has_aliasing_or_mutation() for x in self.snodes)

    @cache_on_self
    def op_counts(self):
        op_counts: Counter[str] = collections.Counter()
        for node in self.snodes:
            op_counts.update(node.op_counts())
        return op_counts

    def has_atomic_add(self, check_buf):
        return any(
            (
                isinstance(sub_schedule_node1, SchedulerNode)
                and sub_schedule_node1.has_atomic_add(check_buf)
            )
            for sub_schedule_node1 in self.get_nodes()
        )

    # None of these need to be implemented, as a FusedSchedulerNode is just an
    # abstraction for scheduling purposes
    def update_mutated_names(self, renames: Dict[str, str]):
        raise NotImplementedError

    def add_mutation_dep(self, name):
        raise NotImplementedError

    def set_users(self, users: List["NodeUser"]):
        raise NotImplementedError

    def get_aliases(self):
        raise NotImplementedError

    def get_mutations(self):
        raise NotImplementedError

    def can_inplace(self, read_dep: dependencies.MemoryDep):
        raise NotImplementedError

    def allocate(self):
        raise NotImplementedError

    def can_free(self):
        raise NotImplementedError

    def debug_str(self) -> str:
        """Longer form printout for trace logs"""
        name = self.get_name()
        node_typestr = ",".join(type(n).__name__ for n in self.snodes)
        lines = [
            f"{name}: {type(self).__name__}({node_typestr})",
            f"{name}.writes = {pformat(self.read_writes.writes)}",
            f"{name}.unmet_dependencies = {pformat(self.unmet_dependencies)}",
            f"{name}.met_dependencies = {pformat(self.read_writes.reads - self.unmet_dependencies)}",
            f"{name}.users = {self.users}",
        ]
        try:
            lines += [
                self.debug_str_extra(),
            ]
        except Exception:
            log.warning("Ignoring error in debug_str()", exc_info=True)

        return "\n".join(lines).rstrip()


class ForeachKernelSchedulerNode(FusedSchedulerNode):
    """Scheduler node which consists of a list of scheduler nodes that each operate on a
    distinct tensor in a list of tensors."""

    def get_consumer_subnode_for(self, producer):
        if producer.get_name() in self.read_to_node:
            return self.read_to_node[producer.get_name()]

        return None

    def get_producer_subnode_for(self, consumer):
        for rd in consumer.read_writes.reads:
            if rd.name in self.name_to_node:
                return self.name_to_node[rd.name]

        return None

    @classmethod
    def can_fuse(cls, producer, consumer):
        why = WhyNoFuse(producer, consumer)
        if producer.is_foreach() and consumer.is_foreach():
            foreach_match = len(producer.snodes) == len(consumer.snodes)
            if not foreach_match:
                why("foreach do not have same length")
            return foreach_match and all(
                producer.scheduler.can_fuse(l, r)
                for l, r in zip(producer.snodes, consumer.snodes)
            )
        elif consumer.is_foreach():
            consumer_subnode = consumer.get_consumer_subnode_for(producer)
            if consumer_subnode is not None:
                return consumer.scheduler.can_fuse(producer, consumer_subnode)

            why("candidate producer is not dep of any foreach consumer")
            return False

        elif producer.is_foreach():
            producer_subnode = producer.get_producer_subnode_for(consumer)
            if producer_subnode is not None:
                return producer.scheduler.can_fuse(producer_subnode, consumer)

            why("candidate consumer has no dep in any foreach producer")
            return False

        raise AssertionError(
            "At least one node passed to ForeachKernelSchedulerNode.can_fuse should be a foreach node"
        )

    @classmethod
    def fuse(cls, producer, consumer):
        assert producer.is_foreach() or consumer.is_foreach()
        prev_node_1 = None
        prev_node_2 = None
        if producer.is_foreach() and consumer.is_foreach():
            fused_nodes = [
                FusedSchedulerNode.fuse(l, r)
                for l, r in zip(producer.snodes, consumer.snodes)
            ]
        elif producer.is_foreach():
            producer_subnode = producer.get_producer_subnode_for(consumer)
            fused_nodes = []
            prev_node_1 = producer
            prev_node_2 = None
            for node in producer.snodes:
                if node is producer_subnode:
                    new_node = FusedSchedulerNode.fuse(node, consumer)
                    prev_node_2 = new_node
                    fused_nodes.append(new_node)
                else:
                    fused_nodes.append(node)

        elif consumer.is_foreach():
            consumer_subnode = consumer.get_consumer_subnode_for(producer)
            fused_nodes = []
            prev_node_1 = consumer
            prev_node_2 = None

            for node in consumer.snodes:
                if node is consumer_subnode:
                    new_node = FusedSchedulerNode.fuse(producer, node)
                    prev_node_2 = new_node
                    fused_nodes.append(new_node)
                else:
                    fused_nodes.append(node)

        return cls(producer.scheduler, fused_nodes, prev_node_1, prev_node_2)  # type: ignore[possibly-undefined]

    def __init__(
        self,
        scheduler: "Scheduler",
        nodes: List[SchedulerNode],
        prev_node_1=None,
        prev_node_2=None,
    ):
        self.read_to_node = {}
        self.name_to_node = {}

        if prev_node_1 is None or prev_node_2 is None:
            super().__init__(scheduler, nodes)

            for node in nodes:
                for read in node.read_writes.reads:
                    self.read_to_node[read.name] = node

                for name in node.get_names():
                    self.name_to_node[name] = node
        else:
            self.scheduler = scheduler
            self.snodes = nodes
            self.node: ir.Buffer = None  # type: ignore[assignment]
            self.users: List[NodeUser] = []

            self.set_read_writes(
                dependencies.ReadWrites.merge_list(
                    [prev_node_1.read_writes, prev_node_2.read_writes]
                )
            )

            self.unmet_dependencies = {
                dep
                for dep in set.union(
                    prev_node_1.unmet_dependencies, prev_node_2.unmet_dependencies
                )
                if dep.name not in self.get_names()
            } - self.read_writes.writes

            self.min_order = min([prev_node_1.min_order, prev_node_2.min_order])
            self.max_order = max([prev_node_1.max_order, prev_node_2.max_order])

            foreach_node = prev_node_1 if prev_node_1.is_foreach() else prev_node_2
            other_node = prev_node_2 if prev_node_1.is_foreach() else prev_node_1

            self.ancestors = foreach_node.ancestors
            self.ancestors.update(other_node.ancestors)

            self.name_to_node = foreach_node.name_to_node
            for name in other_node.get_names():
                self.name_to_node[name] = other_node

        self.group = (nodes[0].get_device(), "foreach")

        self.origins: Set[torch.fx.Node] = set()

    def mark_run(self):
        raise NotImplementedError

    def codegen(self):
        assert isinstance(self.node, ir.ComputedBuffer), f"{type(self.node)=}"
        self.node.get_store_function()(self.node.make_loader()())

    def can_free(self):
        return NotImplementedError

    def is_foreach(self):
        return True

    def get_subkernel_nodes(self):
        """Returns a list of nodes which comprise the foreach kernel, operating on corresponding elements of our input lists.
        These nodes may be vertically fused."""
        return list(self.snodes)

    def get_nodes(self):
        """Returns all nodes contained in this kernel, unpacking fused nodes into their constituent scheduler nodes."""
        return list(itertools.chain.from_iterable(x.get_nodes() for x in self.snodes))

    def get_first_name(self):
        return self.snodes[0].get_first_name()

    def prune_redundant_deps(self, name_to_fused_node):
        _prune_redundant_deps(self, name_to_fused_node)

        for node in self.snodes:
            node.prune_redundant_deps(name_to_fused_node)


def pick_loop_order(stride_lengths, sizes, priority_idx=()):
    """
    A heuristic to decide loop iteration orders.  This has not been well
    tuned and may be something we should autotune.
    """

    @functools.cmp_to_key
    def index_cmp(a, b):
        if sizes[a] == 1 or sizes[b] == 1:
            # 1-sizes don't matter, just move them to the end
            return cmp(sizes[a] == 1, sizes[b] == 1)

        stride_len_a = [sl[a] for sl in stride_lengths]
        stride_len_b = [sl[b] for sl in stride_lengths]

        # equivalent to
        # np.logical_or(stride_lengths[:, b] == 0, stride_lengths[:, a] < stride_lengths[:, b]).all()
        a_first = sum(
            sl_b == 0 or sl_a < sl_b for sl_a, sl_b in zip(stride_len_a, stride_len_b)
        )
        b_first = sum(
            sl_a == 0 or sl_b < sl_a for sl_a, sl_b in zip(stride_len_a, stride_len_b)
        )
        if a_first > b_first:
            return -1
        if b_first > a_first:
            return 1

        # otherwise contiguous
        return cmp(b, a)

    order = list(reversed(range(len(stride_lengths[0]))))
    if len(priority_idx) > 0:
        # if we have priority node, only use that node's order
        stride_lengths = [stride_lengths[pi] for pi in priority_idx]
    if config.pick_loop_orders:
        order.sort(key=index_cmp)
    return order


@dataclasses.dataclass
class NodeUser:
    node: BaseSchedulerNode
    can_inplace: bool = False

    # A weak user must be scheduled after a given node, but doesn't actually
    # use the result
    is_weak: bool = False

    def __hash__(self):
        return hash((self.node.get_name(), self.can_inplace, self.is_weak))

    def __eq__(self, other):
        return (
            self.get_name() == other.get_name()
            and self.can_inplace == other.can_inplace
            and self.is_weak == other.is_weak
        )

    def get_name(self):
        return self.node.get_name()

    def merge(self, other: "NodeUser") -> "NodeUser":
        assert self.node is other.node
        return NodeUser(
            self.node,
            self.can_inplace and other.can_inplace,
            self.is_weak and other.is_weak,
        )


_post_grad_graph_counter = itertools.count()


class Scheduler:
    @dynamo_timed
    def __init__(self, nodes):
        super().__init__()
        self.backends = {}
        self.fuse_cache = {}
        self.post_grad_graph_id = next(_post_grad_graph_counter)

        self.available_buffer_names = {
            *V.graph.graph_inputs.keys(),
            *V.graph.constants.keys(),
        }

        self.nodes = [self.create_scheduler_node(n) for n in nodes]

        # some new constants could have been created above
        self.available_buffer_names.update(V.graph.constants.keys())
        for node in self.nodes:
            node.prune_deps()

        self.name_to_node: Dict[str, BaseSchedulerNode] = {
            n.get_name(): n for n in self.nodes
        }
        self.name_to_fused_node: Dict[
            str, BaseSchedulerNode
        ] = dict()  # set in fuse_nodes()

        # mutation_real_name: Maps back to the original name for codegen
        # Example:
        # If you mutate buf0 inside of buf1's kernel, then:
        # mutation_real_name = {"buf0" : "buf1"}
        # all subsequent uses of buf0 become buf1's usage in dependency graph
        self.mutation_real_name = {}

        # We handle mutation by renaming modified versions of the same
        # buffer in the dependency graph to prevent cycles.
        # mutation_renames: tracks the current name for a given buffer
        #                   (changed once per mutation)
        # Example:
        # If you mutate buf0 inside of buf1's kernel, then:
        # mutation_renames = {"buf1" : "buf0"}
        # in codegen we only use buf0, never buf1
        self.mutation_renames = {}

        self.compute_dependencies()
        self.topological_sort_schedule()
        self.dead_node_elimination()
        if config.reorder_for_compute_comm_overlap:
            comms.decide_global_ordering_of_comms(self.nodes)
        self.compute_ancestors()

        metrics.ir_nodes_pre_fusion += len(self.nodes)
        V.debug.ir_pre_fusion(self.nodes)
        self.num_orig_nodes = len(self.nodes)
        self.name_to_fused_node = {n.get_name(): n for n in self.nodes}
        self.create_foreach_nodes()
        self.topological_sort_schedule()
        self.logged_slow_fusion = set()
        self.fuse_nodes()
        self.finalize_multi_template_buffers()
        if config.reorder_for_compute_comm_overlap:
            # Refresh node_users and inverse_users to reflect fused nodes
            self.compute_node_users()
            self.nodes = comms.reorder_compute_and_comm_for_overlap(self.nodes)
        self.compute_last_usage()
        V.debug.ir_post_fusion(self.nodes)
        V.debug.graph_diagram(self.nodes)
        self.debug_draw_graph()

        # used during codegen:
        self.current_device: torch.device = None  # type: ignore[assignment]
        self.buffer_names_to_free = set()

        # fx graph node to the position it appears in the graph
        # for debug attribution
        self.origin_to_index = {}

        get_metric_table("graph_stats").add_row(
            lambda: {
                "graph_id": self.post_grad_graph_id,
                "num_nodes_before_fusion": self.num_orig_nodes,
                "num_nodes_after_fusion": len(self.nodes),
            }
        )

    def debug_draw_graph(self):
        """Generate an image of the graph for debugging"""
        if os.environ.get("INDUCTOR_WRITE_SCHEDULER_GRAPH", None) == "1":
            from .debug import draw_buffers

            draw_buffers(self.nodes, print_graph=True)

    def debug_print_nodes(self, label):
        if log.isEnabledFor(logging.INFO):
            log.info("%s:", label)
            for node in self.nodes:
                node.log_details()

    def create_scheduler_node(self, node):
        assert (
            node.origins is not None
        ), "All nodes passed to scheduling must have an origin"
        if node.is_no_op():
            return NopKernelSchedulerNode(self, node)
        elif isinstance(node, (ir.ComputedBuffer, ir.TemplateBuffer)):
            return SchedulerNode(self, node)
        elif isinstance(node, ir.ExternKernel):
            return ExternKernelSchedulerNode(self, node)
        else:
            raise NotImplementedError(node)

    def create_foreach_nodes(self):
        removed_node_names = set()
        fe_nodes = []
        kept_node_names = self.name_to_fused_node.keys()

        for names in V.graph.lists.values():
            names = [
                name
                for name in names
                if name in kept_node_names
                and not isinstance(self.name_to_node[name], NopKernelSchedulerNode)
            ]
            if not names:
                # All nodes eliminated
                continue

            removed_node_names.update(names)
            snodes = [self.name_to_node[name] for name in names]

            fe_node = ForeachKernelSchedulerNode(self, snodes)  # type: ignore[arg-type]

            fe_nodes.append(fe_node)

            for name in names:
                self.name_to_fused_node[name] = fe_node

        self.nodes = [
            node for node in self.nodes if node.get_name() not in removed_node_names
        ] + fe_nodes

    def compute_dependencies(self):
        """
        Create dependency edges between nodes, handling aliasing and
        mutation properly.
        """

        T = TypeVar("T")

        class DedupList(Generic[T]):
            """
            This data structure behaves like a list except it makes sure the
            elements remain unique.
            Normally one could use a set/dict for this purpose however
            the list in question gets elements appended as it is being
            iterated over which means that we need to keep the list
            semantics.
            """

            def __init__(self, items=None, membership=None):
                self.items = items or list()
                self.membership = membership or set()

            def append(self, node_user: T) -> None:
                if node_user in self.membership:
                    return
                self.items.append(node_user)
                self.membership.add(node_user)

            def __add__(self, other: "DedupList[T]") -> "DedupList[T]":
                new_membership = set.union(self.membership, other.membership)
                new_items = self.items + [
                    x for x in other.items if x not in self.membership
                ]
                return DedupList(new_items, new_membership)

        name_to_users: DefaultDict[str, DedupList[NodeUser]] = collections.defaultdict(
            DedupList
        )

        # handle aliasing by using python aliasing in name_to_users
        # if foo aliases bar then we will make name_to_users["foo"] point
        # to the same python list as name_to_users["bar"]
        for node1 in self.nodes:
            node1_name = node1.get_name()
            for node2_name in node1.get_aliases():
                if node1_name in name_to_users and node2_name in name_to_users:
                    # merge the two
                    list1 = name_to_users[node1_name]
                    list2 = name_to_users[node2_name]
                    combined = list1 + list2
                    for key in name_to_users.keys():
                        if name_to_users[key] is list1 or name_to_users[key] is list2:
                            name_to_users[key] = combined
                elif node1_name in name_to_users:
                    name_to_users[node2_name] = name_to_users[node1_name]
                else:
                    name_to_users[node1_name] = name_to_users[node2_name]

        def rename(n):
            if n in self.mutation_renames:
                return rename(self.mutation_renames[n])
            return n

        def dep_closure(node_name):
            reachable_names = {node_name}
            node = self.name_to_node[node_name]
            write_dep = next(iter(node.read_writes.writes))
            for read_dep in node.read_writes.reads:
                if (
                    read_dep.name in self.name_to_node
                    and isinstance(read_dep, dependencies.MemoryDep)
                    and isinstance(write_dep, dependencies.MemoryDep)
                    and read_dep.index == write_dep.index
                    and read_dep.size == write_dep.size
                ):
                    reachable_names.update(dep_closure(read_dep.name))
            return reachable_names

        def add_user(used_by_name, user_node, can_inplace=False, is_weak=False):
            name_to_users[rename(used_by_name)].append(
                NodeUser(user_node, can_inplace, is_weak)
            )

        unbacked_symbol_to_origin_node = {}

        for node in self.nodes:
            log.debug("scheduling %s", node.node)

            # unbacked symbols don't follow ordinary buffer dependencies, so
            # we track their def/uses separately
            unbacked_symbol_defs = sorted(
                node.node.get_unbacked_symbol_defs(), key=lambda x: x.name
            )
            for s in unbacked_symbol_defs:
                assert isinstance(s, sympy.Symbol)
                # Pick the first definer as canonical.  There may be multiple
                # because if a MultiOutputLayout buffer propagates an unbacked
                # symint to multiple outputs, they will all claim to def it.
                if s not in unbacked_symbol_to_origin_node:
                    unbacked_symbol_to_origin_node[s] = node

            unbacked_symbol_uses = sorted(
                node.node.get_unbacked_symbol_uses(), key=lambda x: x.name
            )
            # if a kernel takes unbacked symints, register dependencies
            for s in unbacked_symbol_uses:
                assert (
                    s in unbacked_symbol_to_origin_node
                ), f"{s} not in {unbacked_symbol_to_origin_node}"
                node.add_fake_dep(StarDep(unbacked_symbol_to_origin_node[s].get_name()))

            # a node will mutate either 0 or 1 buffers
            assert len(node.get_mutations()) <= 1
            for alt_name in node.get_mutations():
                alt_name = rename(alt_name)
                # this node must run after the prior writer
                add_user(alt_name, node)
                node.add_mutation_dep(StarDep(alt_name))
                for other_node in name_to_users[alt_name].items:
                    # this node must run after all prior readers
                    other_name = rename(other_node.get_name())
                    known_dep_node_names = dep_closure(node.get_name())
                    if other_name not in known_dep_node_names:
                        # If this node already directly or indirectly depends on other_node,
                        # we don't need to insert an extra dep.
                        node.add_mutation_dep(WeakDep(other_name))
                        add_user(other_name, node, is_weak=True)

            # add normal non-mutation dependencies
            for read in node.read_writes.reads:
                is_weak = isinstance(read, WeakDep)
                add_user(read.name, node, node.can_inplace(read), is_weak)

            node.update_mutated_names(self.mutation_renames)

            # update our renaming scheme for the next iteration
            for alt_name in node.get_mutations():
                self.mutation_renames[rename(alt_name)] = node.get_name()
                self.mutation_renames[alt_name] = node.get_name()
                self.mutation_real_name[node.get_name()] = self.mutation_real_name.get(
                    alt_name, alt_name
                )

        # make sure outputs aren't dead-code-eliminated
        for node_name in V.graph.get_output_names():
            log.debug("scheduling output %s", node_name)
            add_user(node_name, OutputNode(StarDep(node_name)))

        # make sure unbacked symints aren't dead-code-eliminated
        for node in V.graph.graph_outputs:
            for s in node.get_unbacked_symbol_uses():
                assert (
                    s in unbacked_symbol_to_origin_node
                ), f"{s} not in {unbacked_symbol_to_origin_node.keys()}"
                node_name = unbacked_symbol_to_origin_node[s].node.name
                log.debug("scheduling output %s for unbacked symint %s", node_name, s)
                add_user(node_name, OutputNode(StarDep(node_name)))

        # make sure input mutation isn't dead-code-eliminated
        for name in self.mutation_renames:
            if name in V.graph.graph_inputs:
                add_user(name, OutputNode(StarDep(name)))
                V.graph.mutated_inputs.add(name)

        inp_names = {
            name: index for index, name in enumerate(V.graph.graph_inputs.keys())
        }
        V.graph.mutated_input_idxs = [
            inp_names[name] for name in V.graph.mutated_inputs
        ]

        # copy users information onto the nodes
        for node in self.nodes:
            node.set_users(name_to_users[node.get_name()].items)

        # populate inverse_users
        for node in self.nodes:
            for user in node.users:
                user.node.inverse_users.append(node)

    def compute_node_users(self):
        # set up buffer name to (fused)snode mapping
        buf_to_snode = {}
        for node in self.nodes:
            if isinstance(node, FusedSchedulerNode):
                for x in node.snodes:
                    buf_to_snode[x.get_name()] = node
            buf_to_snode[node.get_name()] = node

        for node in self.nodes:
            node.node_users = []
            node.inverse_users = []

        # compute inverse_users
        for node in self.nodes:
            inverse_users = []
            for dep in node.unmet_dependencies:
                assert dep.name in buf_to_snode
                dep_node = buf_to_snode[dep.name]
                inverse_users.append(dep_node)
            node.inverse_users = inverse_users

        # compute node_users
        # TODO: ideally, we should deduplicate .users and .node_users,
        # but currently .users contains extra information that's difficult to
        # extract into a standalone container.
        node_to_users: Dict[BaseSchedulerNode, List[BaseSchedulerNode]] = {}
        for node in self.nodes:
            for inverse_user in node.inverse_users:
                node_to_users.setdefault(inverse_user, []).append(node)
        for node, users in node_to_users.items():
            node.node_users = users

    def dead_node_elimination(self):
        """
        Remove any nodes without users
        """
        again = True  # repeat until a fixed point
        while again:
            updated_nodes = []
            for node in self.nodes:

                def can_eliminate_user(user: NodeUser):
                    return user.is_weak or user.get_name() in V.graph.removed_buffers

                can_eliminate = not node.has_side_effects() and all(
                    can_eliminate_user(u) for u in node.users
                )

                if not can_eliminate:
                    updated_nodes.append(node)
                else:
                    # dead code
                    log.debug("removed dead node: %s", node.get_name())
                    V.graph.removed_buffers.add(node.get_name())

            again = len(self.nodes) > len(updated_nodes)
            self.nodes = updated_nodes

        # Prune any WeakDeps no longer needed
        for node in self.nodes:
            node.prune_weak_deps()

    def topological_sort_schedule(self):
        """
        Ensure self.nodes is in topologically sorted order
        """
        seen: Set[ir.Buffer] = set()
        name_to_node: Dict[str, ir.Buffer] = dict()
        result: List[ir.Buffer] = []

        def visit(n):
            if n not in seen:
                seen.add(n)
                for dep in sorted(n.unmet_dependencies, key=lambda d: d.name):
                    visit(name_to_node[dep.name])
                result.append(n)

        for node in self.nodes:
            for name in node.get_names():
                name_to_node[name] = node
        for node in self.nodes:
            visit(node)
        self.nodes = result

    def compute_ancestors(self):
        """
        Populate each node.ancestors
        """
        # note self.nodes is topologically sorted
        name_to_ancestors: Dict[str, Set[str]] = {}
        for node in self.nodes:
            ancestors = set()
            for dep in node.unmet_dependencies:
                ancestors.add(dep.name)
                ancestors |= name_to_ancestors[dep.name]
            name_to_ancestors[node.get_name()] = ancestors
            node.ancestors = ancestors

        for order, node in enumerate(self.nodes):
            node.min_order = order
            node.max_order = order

    def fuse_nodes(self):
        """
        Mutates self.nodes to combine nodes into FusedSchedulerNodes.
        """
        for i in range(10):
            old_len = len(self.nodes)
            fusion_log.debug(
                "===== attempting fusion (%d/10): %d nodes =====", i + 1, old_len
            )
            self.fuse_nodes_once()
            new_len = len(self.nodes)
            fusion_log.debug(
                "completed fusion round (%d/10): fused %d nodes into %d nodes\n",
                i + 1,
                old_len,
                new_len,
            )
            if new_len == old_len or new_len == 1:
                fusion_log.debug("===== fusion complete (%d iterations) =====", i + 1)
                break

    def benchmark_fused_nodes(self, nodes) -> Tuple[float, str]:
        """
        Benchmark fused list of nodes and return the execution time
        in milliseconds on randomly generated inputs.
        """
        assert len(nodes) > 0
        device = nodes[0].get_device()
        V.graph.scheduler = self
        self.current_device = device
        backend = self.get_backend(device)
        return backend.benchmark_fused_nodes(nodes)

    def finalize_multi_template_buffers(self):
        def replace_buffer(orig_node: ir.MultiTemplateBuffer, new_node: ir.Buffer):
            replaced_name = new_node.name
            orig_name = orig_node.get_name()
            assert isinstance(orig_name, str) and isinstance(replaced_name, str)

            del V.graph.name_to_buffer[replaced_name]
            new_node.name = orig_name

            V.graph.buffers.remove(orig_node)
            V.graph.name_to_buffer[orig_name] = new_node

        for i, node in enumerate(self.nodes):
            if isinstance(node, SchedulerNode) and isinstance(
                node.node, ir.MultiTemplateBuffer
            ):
                multi_node = node.node
                min_node_unfused, _ = multi_node.get_min_choice()

                if isinstance(
                    min_node_unfused,
                    torch._inductor.ir.TritonTemplateCallerBase,
                ):
                    node.node.finalize_as_triton_caller(min_node_unfused)
                    continue

                out_tensorbox = min_node_unfused.output_node()
                out_storage = out_tensorbox.data
                assert isinstance(out_storage, ir.StorageBox)
                out_buffer = out_storage.data
                assert isinstance(out_buffer, ir.Buffer)

                out_buffer.layout = multi_node.layout
                replace_buffer(multi_node, out_buffer)
                new_scheduler_node = self.create_scheduler_node(out_buffer)

                self.nodes[i] = new_scheduler_node
                self.name_to_node[node.get_name()] = new_scheduler_node
                self.name_to_fused_node[node.get_name()] = new_scheduler_node

                new_scheduler_node.users = node.users
                new_scheduler_node.min_order = node.min_order
                new_scheduler_node.max_order = node.max_order
                new_scheduler_node.last_usage = node.last_usage
                for user in new_scheduler_node.users:
                    user.node.inverse_users.remove(node)
                    user.node.inverse_users.append(new_scheduler_node)

    def speedup_by_fusion(self, node1, node2):
        """
        If config.benchmark_fusion is False, always return True.
        Otherwise, return True if fusion can brings speedup.
        """
        if not config.benchmark_fusion:
            return True

<<<<<<< HEAD
        if node1.is_template() and not isinstance(
            node1.get_template_node(), ir.TritonTemplateBuffer
        ):
            return False
=======
        if (
            node1.is_template()
            and not isinstance(node1.get_template_node(), ir.TritonTemplateBuffer)
            or node1.is_foreach()
            or node2.is_foreach()
        ):
            # TODO support benchmarking epilogue fusion
            return True
>>>>>>> f2f8eeea

        node_list_1 = node1.get_nodes()
        device = node_list_1[0].get_device()

        # don't support benchmark fusion for CPU right now.
        if device.type == "cpu":
            return True

        node_list_2 = node2.get_nodes()
        node_list_fused = node_list_1 + node_list_2

        # We can not accurately benchmark kernel using atomic_add
        # due to how we generate random integer inputs.
        # Skip benchmarking them by allowing fusion.
        if any(
            hasattr(n.node, "data")
            and hasattr(n.node.data, "scatter_mode")
            and n.node.data.scatter_mode == "atomic_add"
            for n in node_list_fused
        ):
            return True

        from triton.compiler.errors import CompilationError

        why = WhyNoFuse(node1, node2)

        def log_fusion(ms_fused, ms1, ms2):
            if fusion_log.isEnabledFor(logging.DEBUG):
                if ms_fused < ms1 + ms2:
                    fusion_log.debug(
                        "can fuse (benchmark): fusing %s with %s cause %sx speedup",
                        node1.get_names(),
                        node2.get_names(),
                        green_text(f"{(ms1 + ms2) / ms_fused:.3f}"),
                    )
                else:
                    fusion_log.debug(
                        "cannot fuse (benchmark): fusing %s with %s cause %sx slowdown",
                        node1.get_names(),
                        node2.get_names(),
                        red_text(f"{ms_fused / (ms1 + ms2):.3f}"),
                    )

        if isinstance(node1, SchedulerNode) and isinstance(
            node1.node, ir.MultiTemplateBuffer
        ):
            multi_node = node1.node
            choice_timings = multi_node.choice_timings

            _, ms1 = multi_node.get_min_choice()
            ms2, path2 = self.benchmark_fused_nodes(node_list_2)

            min_ms_fused = float("inf")
            ms_fused_choice = None

            for choice, unfused_time in choice_timings.items():
                if not isinstance(choice, torch._inductor.ir.TritonTemplateCallerBase):
                    continue

                if unfused_time >= ms1 + ms2:
                    continue

                # TODO - parallel compile triton templates
                # TODO - should prune/skip choices that are not within certain % of best choice
                with node1.node.swap_as_triton_caller(choice):
                    ms_fused, _ = self.benchmark_fused_nodes(node_list_fused)

                    if ms_fused < min_ms_fused:
                        min_ms_fused = ms_fused
                        ms_fused_choice = choice

            log_fusion(min_ms_fused, ms1, ms2)

            # after we do a fusion, we finalize a triton template.
            # TODO - could preserve multi template and choices for subsequent fusions
            if min_ms_fused < (ms1 + ms2) and ms_fused_choice is not None:
                node1.node.finalize_as_triton_caller(ms_fused_choice)
                return True
            else:
                return False
        else:
            try:
                ms1, path1 = self.benchmark_fused_nodes(node_list_1)
                if math.isinf(ms1):
                    why("register spilling of the first kernel")
                    return False
                ms2, path2 = self.benchmark_fused_nodes(node_list_2)
                if math.isinf(ms2):
                    why("register spilling of the second kernel")
                    return False
                ms_fused, path_fused = self.benchmark_fused_nodes(node_list_fused)
                if math.isinf(ms_fused):
                    why("register spilling of the fused kernel")
                    return False
            except CompilationError as e:
                # workaround triton issue: https://github.com/openai/triton/issues/2151
                if "Loop-carried variable" in str(e):
                    return True  # allow fusion
                else:
                    raise

        log_fusion(ms_fused, ms1, ms2)
        if (
            is_metric_table_enabled("slow_fusion")
            and ms_fused >= ms1 + ms2
            and (path1, path2) not in self.logged_slow_fusion
        ):
            self.logged_slow_fusion.add((path1, path2))
            get_metric_table("slow_fusion").add_row(
                lambda: {
                    "kernel1_path": path1,
                    "kernel1_latency": ms1,
                    "kernel2_path": path2,
                    "kernel2_latency": ms2,
                    "fused_kernel_path": path_fused,
                    "fused_kernel_latency": ms_fused,
                    "slow_down_ratio": ms_fused / (ms1 + ms2),
                }
            )
        return ms_fused < ms1 + ms2

    def fuse_nodes_once(self):
        """
        Mutates self.nodes to combine nodes into FusedSchedulerNodes.

        This relies on two key functions to control the logic:
            - self.can_fuse(): checks if a fusion is legal
            - self.score_fusion(): assigns priority to a given fusion
        """
        fused_nodes = set(self.nodes)
        for node1, node2 in self.get_possible_fusions():
            node1 = self.name_to_fused_node[node1.get_first_name()]
            node2 = self.name_to_fused_node[node2.get_first_name()]
            if self.can_fuse(node1, node2) and not self.will_fusion_create_cycle(
                node1, node2
            ):
                if not self.speedup_by_fusion(node1, node2):
                    continue
                fusion_log.debug(
                    "fusing %s with %s", node1.get_name(), node2.get_name()
                )

                # above can_fuse asserts that node2 has the same device
                device = node1.get_device()
                node3 = self.get_backend(device).fuse(node1, node2)
                fused_nodes.remove(node1)
                fused_nodes.remove(node2)
                fused_nodes.add(node3)
                self.name_to_fused_node.update(
                    {n.get_name(): node3 for n in node3.get_nodes()}
                )
        self.nodes = sorted(fused_nodes, key=lambda x: x.min_order)
        self.topological_sort_schedule()
        self.prune_redundant_deps()

    def prune_redundant_deps(self):
        for node in self.nodes:
            node.prune_redundant_deps(self.name_to_fused_node)

    def get_possible_fusions(self):
        """
        Helper to find all legal fusion opportunities, sorted by self.score_fusion()
        """
        possible_fusions = []
        seen = set()

        def check_all_pairs(nodes):
            for node1_index, node1 in enumerate(nodes):
                for node2 in nodes[node1_index + 1 :]:
                    key = (node1, node2)
                    if key in seen:
                        continue
                    seen.add(key)

                    if self.can_fuse(node1, node2):
                        possible_fusions.append(key)
                    elif (node2.is_template() or node2.is_foreach()) and self.can_fuse(
                        node2, node1
                    ):
                        # foreach fusions and epilogue fusions are order dependent
                        possible_fusions.append((node2, node1))

        buffer_names_grouping = collections.defaultdict(list)
        for node in self.nodes:
            for buf in node.used_buffer_names():
                buffer_names_grouping[buf].append(node)
        for node_grouping in buffer_names_grouping.values():
            check_all_pairs(node_grouping)

        if config.aggressive_fusion:
            group_grouping = collections.defaultdict(list)
            for node in self.nodes:
                group = getattr(node, "group", None)
                if group:
                    group_grouping[group].append(node)
            for node_grouping in group_grouping.values():
                check_all_pairs(node_grouping)

        possible_fusions.sort(key=self.score_fusion_key, reverse=True)
        fusion_log.debug("found %d possible fusions", len(possible_fusions))
        return possible_fusions

    def will_fusion_create_cycle(self, node1, node2):
        """
        Finds whether there's a path from node1 to node2 (or vice-versa)
        caused indirectly by other fusions.
        """

        def found_path(node):
            # only fused nodes can introduce new ancestors.
            if isinstance(node, FusedSchedulerNode) and node not in visited:
                visited.add(node)
                if node.get_names().issubset(combined_ancestors):
                    # All fusion outputs are in ancestors of node1 and node2, thus
                    # cannot introduce new path:
                    #
                    # 1. if output is neither descendent of node1 or node2, the
                    #        output cannot introduce a path
                    # 2. due to [can_fuse]: if WLOG output is descendent of node1, it cannot be
                    #        on path(node1->node2), hence it cannot be ancestor of node2
                    # 3. due to [acyclic]: if WLOG output is descendent of node1, it cannot be
                    #        ancestor of node1
                    return False
                else:
                    # continue DFS of new ancestors introduced by the fusion
                    return bool(combined_names & node.ancestors) or any(
                        found_path(self.name_to_fused_node[n])
                        for n in node.ancestors - combined_ancestors
                    )
            return False

        visited = set()
        combined_names = node1.get_names() | node2.get_names()
        combined_ancestors = (node1.ancestors | node2.ancestors) - combined_names
        cycle = any(found_path(self.name_to_fused_node[n]) for n in combined_ancestors)
        if cycle:
            WhyNoFuse(node1, node2)("will create cycle")
        return cycle

    def can_fusion_increase_peak_memory(
        self, node1: BaseSchedulerNode, node2: BaseSchedulerNode
    ):
        """
        This function prevents fusion for nodes that can increase memory
        footprint. This problem is more common in horizontal fusion, where nodes
        that are far apart in the original order get fused, lengthening the live
        intervals of tensors. This is very evident in models with activation
        checkpointing, where the recomputed nodes from different checkpointed
        regions get fused and significantly increase the memory footprint.

        The current attempt is a quick, possibly hacky, heuristic to prevent the
        fusion of nodes that are far away in the original order.

        A better but difficult to implement heurisitic would be to use live
        intervals of the buffers, find region of peak pressure in the original
        program and prevent fusion that crosses that peak region. We might need
        special care or good approximation in this implementation, as fusion of
        node changes live intervals, and re-computing live intervals and peak
        memory after each fusion can introduce large compilation overhead.
        """
        proximity_score = max(
            abs(node1.min_order - node2.max_order),
            abs(node2.min_order - node1.max_order),
        )
        return proximity_score > 64

    def can_fuse(self, node1: BaseSchedulerNode, node2: BaseSchedulerNode):
        """
        Determine if it is possible to combine node1 and node2 into a
        single fused node.
        """

        if node1 is node2:
            return False

        why = WhyNoFuse(node1, node2)

        if (
            isinstance(node1, (ExternKernelSchedulerNode, NopKernelSchedulerNode))
            and not node1.is_template()
        ):
            why("node1 is extern or nop")
            return False
        if (
            isinstance(node2, (ExternKernelSchedulerNode, NopKernelSchedulerNode))
            and not node2.is_template()
        ):
            why("node2 is extern or nop")
            return False

        if node2.get_names() & node1.ancestors:
            why("node1 must go before node2")
            return False

        if (
            isinstance(node1, (FusedSchedulerNode, SchedulerNode))
            and isinstance(node2, SchedulerNode)
            and isinstance(node2._body, ir.LoopBody)
        ):
            # Fix issue: https://github.com/pytorch/pytorch/issues/108963
            # Check:
            #   If node2 reads a buf which is a mutation buf of node1(SchedulerNode) or among nodes in node1(FusedSchedulerNode),
            #   we will get the corresponding mutation buf and check if this mutation buf is stored by atomic_add mode.
            # If True, we will disable the fusion of node1 and node2.
            if any(
                (
                    node2_used_buf in self.mutation_renames
                    and node1.has_atomic_add(self.mutation_renames[node2_used_buf])
                )
                for node2_used_buf in node2._body.reads_name2expr.keys()
            ):
                return False

        if node2.is_template():
            why("templates can only fuse epilogues")
            return False
        if node1.is_template() and (
            node2.has_aliasing_or_mutation()
            or node2.is_reduction()
            or not config.epilogue_fusion
        ):
            why("template epilogue not satisfied")
            return False

        device = node1.get_device()
        device2 = node2.get_device()
        if device != device2:
            why("device mismatch (%s vs %s)", device, device2)
            return False
        del device2

        no_shared_data = self.score_fusion_memory(node1, node2) == 0
        if no_shared_data and (
            not config.aggressive_fusion or node1.is_reduction() or node2.is_reduction()
        ):
            why("no shared data")
            return False  # heuristic not needed for correctness

        if (
            not node1.is_foreach()
            and not node2.is_foreach()
            and len(node1.get_nodes()) + len(node2.get_nodes()) > config.max_fusion_size
        ):
            why("exceeds max fusion")
            return False  # heuristic not needed for correctness

        if node1.get_names() & node2.ancestors:
            # node2 depends on node1 outputs
            if not self.can_fuse_vertical(node1, node2):
                return False
            return self.get_backend(device).can_fuse_vertical(node1, node2)
        else:  # nodes don't depend on each other, but may have common reads
            if self.can_fusion_increase_peak_memory(node1, node2):
                why("will increase peak memory")
                return False
            return self.get_backend(device).can_fuse_horizontal(node1, node2)

    def can_fuse_vertical(self, node1, node2):
        """
        Check if it is legal to fuse a consumer (node2) into a producer (node1).

        We can fuse them if all the reads of node2 either match
        corresponding writes in node1, or are written by nodes that can
        be scheduled before the fusion of node1 and node2.

        We also disable fusion of a write subsequent to a read if the reads
        and writes do not align.
        """
        node1_names = node1.get_names()
        computed_deps = set()
        why = WhyNoFuse(node1, node2)

        # StarDep doesn't match MemoryDep, different indices don't match
        # However, broadcasting sometimes strips dimensions, and if that's the case
        # we still can match unmet dep
        # if there's indirect indexing, don't match it
        def fusable_read_and_write(read: Dep, write: Dep):
            return (
                self.mutation_renames.get(read.name, read.name) == write.name
                and (isinstance(read, MemoryDep) and isinstance(write, MemoryDep))
                and not free_symbol_has(read.index, "tmp")
                and not free_symbol_has(write.index, "tmp")
                and read.index == write.index
                and len(read.size) >= len(write.size)
                and read.size[: len(write.size)] == write.size
            )

        for rd in node2.unmet_dependencies:
            for cd in node1.read_writes.writes:
                if fusable_read_and_write(rd, cd):
                    computed_deps.add(rd)

        remaining_deps = {dep.name for dep in node2.unmet_dependencies - computed_deps}
        if remaining_deps & node1_names:
            # MemoryDeps didn't match and read different locations of the same buffer.
            # Examples here include:
            #   - MemoryDep("foo", x) != MemoryDep("foo", x + 1)
            #   - MemoryDep("foo", x) != StarDep("foo")
            why("memory deps did not match")
            return False
        for name in remaining_deps:
            if node1_names & self.name_to_fused_node[name].ancestors:
                why("intermediate nodes between node1 & node2")
                return False

        # similar to can_inplace, if we are going to fuse a write subsequent to a read
        # require that the indexing and size is the same
        for write in node2.read_writes.writes:
            for read in node1.read_writes.reads:
                if write.name != self.mutation_renames.get(read.name, read.name):
                    continue

                # bail on StarDep
                if not fusable_read_and_write(read=read, write=write):
                    why("fusing a write into a read with different indexing formula")
                    return False

        return True

    def score_fusion(self, node1: BaseSchedulerNode, node2: BaseSchedulerNode):
        """
        Assign a score (higher comes first) to the fusion of node1
        and node2.  When different fusions conflict with each other,
        this is the way we decide what order to run them in.

        Our current score is based on:
        - Estimate of the saved memory operations
        - Fusions closer together in original order
        """
        memory_score = self.score_fusion_memory(node1, node2)
        proximity_score = -max(
            abs(node1.min_order - node2.max_order),
            abs(node2.min_order - node1.max_order),
        )
        return (
            node1.is_template() == config.epilogue_fusion_first and memory_score > 0,
            node1.is_reduction() == node2.is_reduction() and memory_score > 0,
            memory_score,
            proximity_score,
        )

    def score_fusion_memory(self, node1, node2):
        """
        The first term in our fusion score that estimates number of saved memory operations.
        """
        common_memory_deps = (node1.read_writes.reads | node1.read_writes.writes) & (
            node2.read_writes.reads | node2.read_writes.writes
        )
        common_memory_deps = {
            dep for dep in common_memory_deps if not dep.has_unbacked_symbols()
        }
        return sum(dep.numbytes_hint() for dep in common_memory_deps)

    def score_fusion_key(self, nodes):
        """
        Shim for list.sort(key=...)
        """
        node1, node2 = nodes
        return self.score_fusion(node1, node2)

    def compute_last_usage(self):
        """
        Populate node.last_usage recursively (also for the nodes within a FusedSchedulerNode)
        """

        future_used_buffers = set()
        for node_name in V.graph.get_output_names():
            future_used_buffers.add(node_name)

        for node in reversed(self.nodes):
            node.set_last_usage(future_used_buffers, self.mutation_real_name)
            future_used_buffers.update(node.last_usage)

    def free_buffers(self):
        """Free any buffers that are no longer needed"""
        for name in sorted(
            self.buffer_names_to_free
            - V.graph.removed_buffers
            - V.graph.wrapper_code.freed
        ):
            if name in self.name_to_node:
                node = self.name_to_node[name]
                if node.can_free():
                    V.graph.wrapper_code.codegen_free(node.node)
            elif name in V.graph.graph_inputs:
                storage = V.graph.graph_inputs[name].data
                assert isinstance(storage, ir.StorageBox) and storage.is_input_buffer()
                V.graph.wrapper_code.codegen_free(storage.data)

        self.buffer_names_to_free.clear()

    def remove_kernel_local_buffers(self):
        """
        Any buffers that are both created and have a last use in the
        same kernel can be removed.
        """

        # V.kernel.store_buffer_names should represent the set of nodes
        # get fused
        fused_node_names = V.kernel.store_buffer_names
        names_to_remove = []
        for out_buf in V.kernel.store_buffer_names:
            users = self.name_to_node[out_buf].users
            assert users is not None
            users = {user.get_name() for user in users if not user.is_weak}
            if users.issubset(fused_node_names):
                names_to_remove.append(out_buf)

        def remove_filter(n):
            return (
                n not in V.kernel.must_keep_buffers
                and n not in V.kernel.args.input_buffers
                and n not in self.mutation_renames
                and n not in self.mutation_real_name
            )

        names_to_remove = list(filter(remove_filter, names_to_remove))

        for name in names_to_remove:
            if name in V.kernel.args.inplace_buffers:
                buf = V.kernel.args.inplace_buffers[name]
                if isinstance(buf, str) and buf.startswith("REMOVED"):
                    continue
                remove = all(n in names_to_remove for n in buf.other_names)
                if remove:
                    self.remove_inplace_buffer(name)
                V.kernel.inplaced_to_remove.add(name)
            else:
                self.remove_buffer(name)

    def remove_buffer(self, name):
        # Assign a special value instead of deleting the entry
        # because we still rely on output_buffers's length to
        # generate unique arg name.
        log.debug("remove_buffer(%r)", name)
        V.kernel.args.output_buffers[name] = "REMOVED"
        V.kernel.removed_buffers.add(name)

    def remove_inplace_buffer(self, name):
        log.debug("removing_inplace_buffer(%r)", name)
        inner_name = V.kernel.args.inplace_buffers[name].inner_name
        V.kernel.args.inplace_buffers[name] = inner_name.replace(
            "in_out_ptr", "REMOVED"
        )
        V.kernel.removed_buffers.add(name)

    def flush(self):
        for backend in self.backends.values():
            backend.flush()
        self.free_buffers()

    def codegen_extern_call(self, scheduler_node: ExternKernelSchedulerNode):
        assert isinstance(scheduler_node, ExternKernelSchedulerNode)
        # 'decide_inplace_update' stores the inplace update decisions in
        # the current kernel from where 'allocate' retrieve those decisions.
        # We have to make sure there is a non-NULL kernel handler to store
        # those inplace update decisions.
        with V.set_kernel_handler(Kernel(increase_kernel_count=False)):
            scheduler_node.decide_inplace_update()
            scheduler_node.allocate()
        node = scheduler_node.node
        assert isinstance(node, ir.ExternKernel), f"{type(node)=}"
        node.codegen(V.graph.wrapper_code)
        self.free_buffers()

    def create_backend(self, device: torch.device):
        assert (
            device.type != "cuda" or device.index is not None
        ), f"{device} should have been normalized in lowering"
        V.graph.add_device_info(device)

        device_scheduling = get_scheduling_for_device(device.type)
        if device_scheduling is None:
            raise RuntimeError(f"Unsupported device type: {device.type}")

        if device.type == "cuda" and not has_triton():
            device_props = torch.cuda.get_device_properties(device)
            if device_props.major < 7:
                raise RuntimeError(
                    f"Found {device_props.name} which is too old to be supported by the triton GPU compiler, which is used as the backend. Triton only supports devices of CUDA Capability >= 7.0, but your device is of CUDA capability {device_props.major}.{device_props.minor}"  # noqa: B950
                )
            else:
                raise RuntimeError(
                    "Cannot find a working triton installation. More information on installing Triton can be found at https://github.com/openai/triton"  # noqa: B950
                )

        return device_scheduling(self)

    def get_backend(self, device: torch.device):
        if device not in self.backends:
            self.backends[device] = self.create_backend(device)
        return self.backends[device]

    def enter_context(self, node):
        def get_order(n):
            if n not in self.origin_to_index:
                self.origin_to_index.update({n: i for i, n in enumerate(n.graph.nodes)})
            return self.origin_to_index[n]

        # Use a dict to have ordering
        origins = {
            (get_order(e), e): None for n in node.get_nodes() for e in n.node.origins
        }
        origins = list(origins.keys())
        if origins:
            _, last = max(origins, key=operator.itemgetter(0))
            V.graph.wrapper_code.enter_context(last)

    @dynamo_timed
    def codegen(self):
        for node in self.nodes:
            try:
                log.debug(
                    "Generating code for node %s with estimated runtime %f",
                    node.get_name(),
                    node.get_estimated_runtime(),
                )
            except Exception as e:
                log.debug(
                    "Generating code for node %s with estimated runtime 0.0",
                    node.get_name(),
                )

            self.enter_context(node)

            if not isinstance(node, NopKernelSchedulerNode):
                device = node.get_device()
                if (
                    device != self.current_device
                    or node.is_extern()
                    or node.is_template()
                ):
                    self.flush()
                if device != self.current_device:
                    if device.type == "cuda":
                        if self.current_device and self.current_device.type == "cuda":
                            V.graph.wrapper_code.codegen_device_guard_exit()
                        assert device.index is not None, "device should have an index"
                        V.graph.wrapper_code.codegen_device_guard_enter(device.index)
                    elif self.current_device and self.current_device.type == "cuda":
                        V.graph.wrapper_code.codegen_device_guard_exit()
                    self.current_device = device

            self.buffer_names_to_free.update(node.last_usage)

            if node.is_template():
                node, *epilogue = node.get_nodes()
                self.get_backend(device).codegen_template(node, epilogue)  # type: ignore[possibly-undefined]
            elif node.is_extern():
                self.codegen_extern_call(node)
            elif node.is_foreach():
                self.get_backend(device).codegen_foreach(node)  # type: ignore[possibly-undefined]
            elif isinstance(node, (FusedSchedulerNode, SchedulerNode)):
                self.get_backend(device).codegen_nodes(node.get_nodes())  # type: ignore[possibly-undefined]
            else:
                assert isinstance(node, NopKernelSchedulerNode)
                node.allocate()

            if config.debug_check_inf_and_nan:
                V.graph.wrapper_code.generate_inf_and_nan_checker(node)

            if config.triton.debug_sync_kernel:
                self.get_backend(device).codegen_sync()  # type: ignore[possibly-undefined]

            self.available_buffer_names.update(node.get_names())

            if not isinstance(node, NopKernelSchedulerNode):
                device = node.get_device()
                if self.get_backend(device).ready_to_flush():
                    self.flush()

        if self.current_device and self.current_device.type == "cuda":
            # exit the outermost CUDA device guard. this is
            # important for nested indentation codegen-ing.
            V.graph.wrapper_code.codegen_device_guard_exit()

        self.flush()

    def is_unaligned_buffer(self, buf_name):
        if buf_name in V.graph.graph_inputs or buf_name in V.graph.constants:
            # all graph inputs or constants are assumed to be aligned
            return False
        node = self.name_to_node[buf_name]
        layout = node.node.get_layout()
        if isinstance(layout, ir.AliasedLayout):
            return not layout.maybe_guard_aligned()
        else:
            return False


class BaseScheduling:
    def can_fuse_vertical(self, node1: BaseSchedulerNode, node2: BaseSchedulerNode):
        """
        Check whether node1 and node2 can be vertically fused or not.
        """
        raise NotImplementedError()

    def can_fuse_horizontal(self, node1: BaseSchedulerNode, node2: BaseSchedulerNode):
        """
        Check whether node1 and node2 can be horizontally fused or not.
        """
        raise NotImplementedError()

    def fuse(self, node1: BaseSchedulerNode, node2: BaseSchedulerNode):
        """
        Fuse two nodes
        """
        if node1.is_foreach() or node2.is_foreach():
            return ForeachKernelSchedulerNode.fuse(node1, node2)
        else:
            return FusedSchedulerNode.fuse(node1, node2)

    def group_fn(self, sizes):
        """
        Process the iteration sizes in case a transformation needs to be applied.
        """
        raise NotImplementedError()

    def codegen_template(
        self, template_node: SchedulerNode, epilogue_nodes: List[SchedulerNode]
    ):
        """
        Given a template node, generate a kernel.

        This function is only available for triton now. If the third-party backend behaves as a sub-class
        of TritonScheduling, it can override it or reuse it.
        """
        raise NotImplementedError()

    def codegen_nodes(self, nodes: List[SchedulerNode]):
        """
        Generate a kernel given a list of pre-fused nodes.
        """
        raise NotImplementedError()

    def codegen_sync(self):
        """
        Generate synchronization code for the kernel. This method depends on the hardware characteristics.
        """
        raise NotImplementedError()

    def ready_to_flush(self) -> bool:
        """
        Check whether the backend is requesting the scheduler to flush the generated kernel.
        If not supported, please return False.
        """
        return False

    def flush(self):
        """
        Flush the generated kernel and python wrapper code to the source code file.
        """
        raise NotImplementedError()

    def benchmark_fused_nodes(self, nodes):
        """
        Benchmark fused list of nodes and return the execution time
        in milliseconds on randomly generated inputs.
        """
        raise NotImplementedError()<|MERGE_RESOLUTION|>--- conflicted
+++ resolved
@@ -1763,12 +1763,6 @@
         if not config.benchmark_fusion:
             return True
 
-<<<<<<< HEAD
-        if node1.is_template() and not isinstance(
-            node1.get_template_node(), ir.TritonTemplateBuffer
-        ):
-            return False
-=======
         if (
             node1.is_template()
             and not isinstance(node1.get_template_node(), ir.TritonTemplateBuffer)
@@ -1777,7 +1771,6 @@
         ):
             # TODO support benchmarking epilogue fusion
             return True
->>>>>>> f2f8eeea
 
         node_list_1 = node1.get_nodes()
         device = node_list_1[0].get_device()
@@ -2456,16 +2449,9 @@
 
         self.flush()
 
-    def is_unaligned_buffer(self, buf_name):
-        if buf_name in V.graph.graph_inputs or buf_name in V.graph.constants:
-            # all graph inputs or constants are assumed to be aligned
-            return False
+    def get_buffer_layout(self, buf_name: str) -> ir.Layout:
         node = self.name_to_node[buf_name]
-        layout = node.node.get_layout()
-        if isinstance(layout, ir.AliasedLayout):
-            return not layout.maybe_guard_aligned()
-        else:
-            return False
+        return node.node.get_layout()
 
 
 class BaseScheduling:
