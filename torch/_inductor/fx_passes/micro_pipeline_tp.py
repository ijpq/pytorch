import operator
from dataclasses import dataclass
from typing import cast, List, Set, Tuple, Union

import torch
from .. import inductor_prims

from ..pattern_matcher import (
    CallFunction,
    Ignored,
    KeywordArg,
    ListOf,
    MULTIPLE,
    PatternMatcherPass,
    register_graph_pattern,
)

aten = torch.ops.aten
patterns = PatternMatcherPass()


def _is_backward(graph: torch.fx.Graph) -> bool:
    placeholders = []
    for node in graph.nodes:
        if node.op != "placeholder":
            break
        placeholders.append(node)
    return not all(node.name.startswith("primal") for node in placeholders)


def _compute_mm_arithmetic_intensity(M: int, N: int, K: int) -> float:
    return M * N * K / (M * K + N * K + M * N)


def _filter_nodes_by_target(nodes: List[torch.fx.Node], target) -> List[torch.fx.Node]:
    return [x for x in nodes if x.target == target]


def _find_ancestors(node: torch.fx.Node) -> Set[torch.fx.Node]:
    ancestors = set()
    ancestors.add(node)
    cur_nodes = [node]
    while len(cur_nodes) > 0:
        new_nodes = []
        for node in cur_nodes:
            for inp in node.all_input_nodes:
                if inp not in ancestors:
                    ancestors.add(inp)
                    new_nodes.append(inp)
        cur_nodes = new_nodes
    return {node for node in ancestors if node.op != "placeholder"}


def _can_schedule_y_before_x(
    x: torch.fx.Node, y: torch.fx.Node
) -> Tuple[bool, Set[torch.fx.Node]]:
    """
    Check if y can be reordered before x and return the ancestors of y
    (inclusive).
    """
    y_ancestors = _find_ancestors(y)
    if x in y_ancestors:
        return False, y_ancestors

    return True, y_ancestors


@dataclass
class _2DMatmul:
    node: torch.fx.Node
    B_node: torch.fx.Node
    B_node_ancestors: Set[torch.fx.Node]

    def replace_with(self, new_node: torch.fx.Node) -> None:
        """
        Replace the matmul with the new node.
        """
        self.node.replace_all_uses_with(new_node)


@dataclass
class _NDMatmul:
    nodes: List[torch.fx.Node]
    B_node: torch.fx.Node
    B_node_ancestors: Set[torch.fx.Node]

    def replace_with(self, new_node: torch.fx.Node) -> None:
        """
        Replace the matmul with the new node.

        ND-matmul is a sequence of reshape -> mm -> reshape in the graph. The
        second reshape node is replaced with `new_node`.

        In addition, we ensure that the original mm node ends up with zero
        users by replacing it with a reverse reshape of `new_node`.
        """
        graph = new_node.graph
        assert len(self.nodes) == 3
        mm_node = self.nodes[1]
        output_reshape_node = self.nodes[2]

        assert mm_node.target == aten.mm.default
        assert output_reshape_node.target == aten.reshape.default

        output_reshape_node.replace_all_uses_with(new_node)
        if len(mm_node.users) > 1:
            with graph.inserting_after(new_node):
                new_mm_node = graph.call_function(
                    aten.reshape.default,
                    args=(new_node, list(mm_node.meta["val"].shape)),
                )
            mm_node.replace_all_uses_with(new_mm_node)


def _find_consumer_matmuls(node: torch.fx.Node) -> List[Union[_2DMatmul, _NDMatmul]]:
    """
    Find the matmuls that use `node` as the lhs argument.
    This function effective normalizes 2D and ND matmuls.
    """
    matmuls: List[Union[_2DMatmul, _NDMatmul]] = []

    for user in node.users:
        # ND matmuls
        if user.target == aten.reshape.default:
            for mm_node in user.users:
                if mm_node.target != aten.mm.default:
                    continue

                B_node = cast(torch.fx.Node, mm_node.args[1])
                can_schedule, B_node_ancestors = _can_schedule_y_before_x(user, B_node)
                if not can_schedule:
                    continue

                for reshape_node in mm_node.users:
                    if reshape_node.target != aten.reshape.default:
                        continue

                    matmul_out_shape = torch.Size(
                        [
                            *node.meta["val"].shape[:-1],
                            B_node.meta["val"].shape[-1],
                        ]
                    )
                    if reshape_node.meta["val"].shape != matmul_out_shape:
                        continue

                    matmuls.append(
                        _NDMatmul(
                            nodes=[user, mm_node, reshape_node],
                            B_node=B_node,
                            B_node_ancestors=B_node_ancestors,
                        )
                    )
        # 2D matmuls
        elif user.target == aten.mm.default:
            B_node = cast(torch.fx.Node, user.args[1])
            can_schedule, B_node_ancestors = _can_schedule_y_before_x(user, B_node)
            if not can_schedule:
                continue

            matmuls.append(
                _2DMatmul(
                    node=user,
                    B_node=B_node,
                    B_node_ancestors=B_node_ancestors,
                ),
            )
    return matmuls


def _find_all_gather_node_from_match(match) -> Tuple[torch.fx.Node, torch.fx.Node]:
    """
    Processes match for ZeroDimAllGather and NonZeroDimAllGather. Returns the
    all-gather node (all_gather_into_tensor.default) and the all-gather result
    node (wait_tensor.default for gather_dim == 0 and aten.cat.default for
    gather_dim == 1). This function effectively normalizes zero-dim and
    non-zero-dim all_gather_tensor.
    """
    # gather_dim == 0
    if len(match.nodes) == 2:
        return match.nodes[0], match.nodes[1]
    # gather_dim == 1
    ag_node = _filter_nodes_by_target(
        match.nodes,
        torch.ops._c10d_functional.all_gather_into_tensor.default,
    )[0]
    ag_res_node = _filter_nodes_by_target(
        match.nodes,
        aten.cat.default,
    )[0]
    shard_node = ag_node.args[0]
    return ag_node, ag_res_node


def fuse_all_gather_matmul_zero_dim(match, shard, group_name):
    fuse_all_gather_matmul(match, shard, 0, group_name)


def fuse_all_gather_matmul(match, shard, gather_dim, group_name):
    """
    Fused the pattern

        A = all_gather_tensor(A_shard, gather_dim, group_name)
        C_0 = torch.matmul(A, B_0)
        C_1 = torch.matmul(A, B_1)
        C_2 = torch.matmul(A, B_2)
        ...

    into

        A, Cs = torch.ops.cuda_p2p.fused_all_gather_matmul(
            A_shard, [B_0, B_1, B_2, ...], gather_dim, group_name,
        )
    """
    if (
        not torch.distributed.is_available()
        or not torch.distributed.is_nccl_available()
    ):
        return

<<<<<<< HEAD
    try:
        c10d = torch.ops._c10d_functional
        from torch.distributed._cuda_p2p import (
            get_optimal_A_shard_stride_order_for_fused_all_gather_matmul,
            is_cuda_p2p_group,
        )
        from torch.distributed.distributed_c10d import _resolve_process_group
    except (AttributeError, ImportError):
=======
    c10d = torch.ops._c10d_functional
    from torch.distributed._cuda_p2p import is_cuda_p2p_group
    from torch.distributed.distributed_c10d import _resolve_process_group

    if gather_dim >= len(shard.meta["val"].shape) - 1:
        # Decomposing the matmul on the K dimension is not supported
>>>>>>> aad34383
        return

    if not is_cuda_p2p_group(_resolve_process_group(group_name)):
        return

    # Normalize zero-dim and non-zero-dim all_gather_tensor
    ag_node, ag_res_node = _find_all_gather_node_from_match(match)

    # Find consumer matmuls for eligible for fusion
    matmuls = _find_consumer_matmuls(ag_res_node)
    if len(matmuls) == 0:
        return

    shard_node = cast(torch.fx.Node, ag_node.args[0])
    B_nodes = [matmul.B_node for matmul in matmuls]

    # Fuse the all_gather_tensor with the eligible matmuls
    graph = ag_node.graph
    with graph.inserting_before(ag_node):
        if "val" in shard_node.meta:
            stride_order = get_optimal_A_shard_stride_order_for_fused_all_gather_matmul(
                shard_node.meta["val"].shape,
                gather_dim,
            )
            shard_node = graph.call_function(
                inductor_prims.force_stride_order,
                args=(shard_node, stride_order),
            )

        fused_node = graph.call_function(
            torch.ops.cuda_p2p.fused_all_gather_matmul.default,
            args=(shard_node, B_nodes, gather_dim, group_name),
        )
        new_ag_node = graph.call_function(
            operator.getitem,
            args=(fused_node, 0),
        )
        new_out_nodes = graph.call_function(
            operator.getitem,
            args=(fused_node, 1),
        )
        for idx, matmul in enumerate(matmuls):
            new_out_node = graph.call_function(
                operator.getitem,
                args=(new_out_nodes, idx),
            )
            matmul.replace_with(new_out_node)
        ag_res_node.replace_all_uses_with(new_ag_node)

    # Raise ancestors of B that are topologically ordered between ag_res_node
    # and the matmul above fused_node. _find_consumer_matmuls guarantees that
    # ag_res_node is not an ancestor of B.
    order = {node: idx for idx, node in enumerate(graph.nodes)}
    nodes_to_raise = sorted(
        {x for matmul in matmuls for x in matmul.B_node_ancestors},
        key=lambda x: order[x],
    )
    for node in nodes_to_raise:
        if order[node] > order[fused_node]:
            fused_node.prepend(node)

    graph.eliminate_dead_code()
    return


def fuse_matmul_reduce_scatter_zero_dim(match, rs_input, reduce_op, group_name):
    fuse_matmul_reduce_scatter(match, rs_input, reduce_op, 0, group_name)


def fuse_matmul_reduce_scatter(match, rs_input, reduce_op, scatter_dim, group_name):
    """
    Fused the pattern

        reduce_scatter_tensor(A @ B, scatter_dim, group_name)

    into

        torch.ops.cuda_p2p.fused_matmul_reduce_scatter(
            A, B, scatter_dim, group_name,
        )
    """
<<<<<<< HEAD
    try:
        c10d = torch.ops._c10d_functional
        from torch.distributed._cuda_p2p import (
            get_optimal_A_stride_order_for_fused_matmul_reduce_scatter,
            is_cuda_p2p_group,
        )
        from torch.distributed.distributed_c10d import _resolve_process_group
    except (AttributeError, ImportError):
=======
    if (
        not torch.distributed.is_available()
        or not torch.distributed.is_nccl_available()
    ):
>>>>>>> aad34383
        return

    c10d = torch.ops._c10d_functional
    from torch.distributed._cuda_p2p import is_cuda_p2p_group
    from torch.distributed.distributed_c10d import _resolve_process_group

    if not is_cuda_p2p_group(_resolve_process_group(group_name)):
        return

    # Currently fused_matmul_reduce_scatter doesn't return the matmul result,
    # so we can't apply the fusion if the matmul result is used by multiple
    # users. This is not a fundamental limitation of the fused op and can be
    # addressed if needed.
    if len(rs_input.users) != 1:
        return

    # 2D matmul
    if rs_input.target == aten.mm.default:
        A_node, B_node = rs_input.args[0], rs_input.args[1]
    # ND matmul
    elif rs_input.target == aten.reshape.default:
        mm_node = rs_input.args[0]
        if mm_node.target != aten.mm.default or len(mm_node.users) != 1:
            return

        A_node, B_node = mm_node.args[0], mm_node.args[1]
        if A_node.target != aten.reshape.default:
            return
        A_node = A_node.args[0]
    # Not matmul
    else:
        return

    rs_res_node = _filter_nodes_by_target(match.nodes, c10d.wait_tensor.default)[0]
    if not _can_schedule_y_before_x(rs_res_node, B_node):
        return

    graph = rs_res_node.graph
    with graph.inserting_before(rs_res_node):
        if "val" in A_node.meta:
            stride_order = get_optimal_A_stride_order_for_fused_matmul_reduce_scatter(
                A_node.meta["val"].shape,
                scatter_dim,
            )
            A_node = graph.call_function(
                inductor_prims.force_stride_order,
                args=(A_node, stride_order),
            )

        fused_node = graph.call_function(
            torch.ops.cuda_p2p.fused_matmul_reduce_scatter.default,
            args=(A_node, B_node, reduce_op, scatter_dim, group_name),
        )
        rs_res_node.replace_all_uses_with(fused_node)

    order = {node: idx for idx, node in enumerate(graph.nodes)}
    nodes_to_raise = sorted(
        _find_ancestors(B_node),
        key=lambda x: order[x],
    )
    for node in nodes_to_raise:
        if order[node] > order[fused_node]:
            fused_node.prepend(node)

    graph.eliminate_dead_code()


def _register_passes():
    if (
        not torch.distributed.is_available()
        or not torch.distributed.is_nccl_available()
    ):
        return

    c10d = torch.ops._c10d_functional

    # Matches funcol.all_gather_tensor with gather_dim == 0
    ZeroDimAllGather = CallFunction(
        c10d.wait_tensor.default,
        CallFunction(
            c10d.all_gather_into_tensor.default,
            KeywordArg("shard"),
            Ignored(),
            KeywordArg("group_name"),
        ),
    )

    # Matches funcol.all_gather_tensor with gather_dim > 0
    # NOTE: this pattern may need to be updated if funcol.all_gather_tensor changes
    NonZeroDimAllGather = CallFunction(
        aten.cat.default,
        ListOf(
            CallFunction(
                operator.getitem,
                CallFunction(
                    aten.split.Tensor,
                    CallFunction(
                        c10d.wait_tensor.default,
                        CallFunction(
                            c10d.all_gather_into_tensor.default,
                            KeywordArg("shard"),
                            Ignored(),
                            KeywordArg("group_name"),
                        ),
                    ),
                    Ignored(),
                    _users=MULTIPLE,
                ),
                Ignored(),
            ),
        ),
        KeywordArg("gather_dim"),
        _users=MULTIPLE,
    )

    register_graph_pattern(
        ZeroDimAllGather,
        pass_dict=patterns,
    )(fuse_all_gather_matmul_zero_dim)

    register_graph_pattern(
        NonZeroDimAllGather,
        pass_dict=patterns,
    )(fuse_all_gather_matmul)

    # Matches funcol.reduce_scatter_tensor with scatter_dim == 0
    ZeroDimReduceScatter = CallFunction(
        c10d.wait_tensor.default,
        CallFunction(
            c10d.reduce_scatter_tensor.default,
            KeywordArg("rs_input"),
            KeywordArg("reduce_op"),
            Ignored(),
            KeywordArg("group_name"),
        ),
    )

    # Matches funcol.reduce_scatter_tensor with scatter_dim > 0
    # NOTE: this pattern may need to be updated if funcol.reduce_scatter_tensor
    # changes
    NonZeroDimReduceScatter = CallFunction(
        c10d.wait_tensor.default,
        CallFunction(
            c10d.reduce_scatter_tensor.default,
            CallFunction(
                aten.cat.default,
                ListOf(
                    CallFunction(
                        operator.getitem,
                        CallFunction(
                            aten.split.Tensor,
                            KeywordArg("rs_input"),
                            Ignored(),
                            KeywordArg("scatter_dim"),
                            _users=MULTIPLE,
                        ),
                        Ignored(),
                    )
                ),
            ),
            KeywordArg("reduce_op"),
            Ignored(),
            KeywordArg("group_name"),
        ),
    )

    register_graph_pattern(
        ZeroDimReduceScatter,
        pass_dict=patterns,
    )(fuse_matmul_reduce_scatter_zero_dim)

    register_graph_pattern(
        NonZeroDimReduceScatter,
        pass_dict=patterns,
    )(fuse_matmul_reduce_scatter)


_register_passes()<|MERGE_RESOLUTION|>--- conflicted
+++ resolved
@@ -218,23 +218,15 @@
     ):
         return
 
-<<<<<<< HEAD
-    try:
-        c10d = torch.ops._c10d_functional
-        from torch.distributed._cuda_p2p import (
-            get_optimal_A_shard_stride_order_for_fused_all_gather_matmul,
-            is_cuda_p2p_group,
-        )
-        from torch.distributed.distributed_c10d import _resolve_process_group
-    except (AttributeError, ImportError):
-=======
     c10d = torch.ops._c10d_functional
-    from torch.distributed._cuda_p2p import is_cuda_p2p_group
+    from torch.distributed._cuda_p2p import (
+        is_cuda_p2p_group,
+        restride_A_shard_for_fused_all_gather_matmul,
+    )
     from torch.distributed.distributed_c10d import _resolve_process_group
 
     if gather_dim >= len(shard.meta["val"].shape) - 1:
         # Decomposing the matmul on the K dimension is not supported
->>>>>>> aad34383
         return
 
     if not is_cuda_p2p_group(_resolve_process_group(group_name)):
@@ -255,13 +247,13 @@
     graph = ag_node.graph
     with graph.inserting_before(ag_node):
         if "val" in shard_node.meta:
-            stride_order = get_optimal_A_shard_stride_order_for_fused_all_gather_matmul(
-                shard_node.meta["val"].shape,
+            restrided = restride_A_shard_for_fused_all_gather_matmul(
+                shard_node.meta["val"],
                 gather_dim,
             )
             shard_node = graph.call_function(
                 inductor_prims.force_stride_order,
-                args=(shard_node, stride_order),
+                args=(shard_node, restrided.stride()),
             )
 
         fused_node = graph.call_function(
@@ -316,25 +308,17 @@
             A, B, scatter_dim, group_name,
         )
     """
-<<<<<<< HEAD
-    try:
-        c10d = torch.ops._c10d_functional
-        from torch.distributed._cuda_p2p import (
-            get_optimal_A_stride_order_for_fused_matmul_reduce_scatter,
-            is_cuda_p2p_group,
-        )
-        from torch.distributed.distributed_c10d import _resolve_process_group
-    except (AttributeError, ImportError):
-=======
     if (
         not torch.distributed.is_available()
         or not torch.distributed.is_nccl_available()
     ):
->>>>>>> aad34383
         return
 
     c10d = torch.ops._c10d_functional
-    from torch.distributed._cuda_p2p import is_cuda_p2p_group
+    from torch.distributed._cuda_p2p import (
+        is_cuda_p2p_group,
+        restride_A_for_fused_matmul_reduce_scatter,
+    )
     from torch.distributed.distributed_c10d import _resolve_process_group
 
     if not is_cuda_p2p_group(_resolve_process_group(group_name)):
@@ -371,13 +355,14 @@
     graph = rs_res_node.graph
     with graph.inserting_before(rs_res_node):
         if "val" in A_node.meta:
-            stride_order = get_optimal_A_stride_order_for_fused_matmul_reduce_scatter(
-                A_node.meta["val"].shape,
+            val = A_node.meta["val"]
+            restrided = restride_A_for_fused_matmul_reduce_scatter(
+                A_node.meta["val"],
                 scatter_dim,
             )
             A_node = graph.call_function(
                 inductor_prims.force_stride_order,
-                args=(A_node, stride_order),
+                args=(A_node, restrided.stride()),
             )
 
         fused_node = graph.call_function(
