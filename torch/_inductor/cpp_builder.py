--- conflicted
+++ resolved
@@ -349,18 +349,11 @@
         if sys.platform != "darwin":
             # https://stackoverflow.com/questions/65966969/why-does-march-native-not-work-on-apple-m1
             # `-march=native` is unrecognized option on M1
-<<<<<<< HEAD
-            if platform.machine() == "ppc64le":
-                cflags.append("mcpu=native")
-            else:
-                cflags.append("march=native")
-=======
             if not config.is_fbcode():
                 if platform.machine() == "ppc64le":
                     cflags.append("mcpu=native")
                 else:
                     cflags.append("march=native")
->>>>>>> a21d4363
 
         return cflags
 
