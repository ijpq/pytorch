# mypy: allow-untyped-defs
import itertools
import logging
import operator
import os
import re
import sys
import time
from collections import defaultdict
from contextlib import contextmanager
from typing import (
    Any,
    Callable,
    DefaultDict,
    Dict,
    List,
    Optional,
    Set,
    Tuple,
    TYPE_CHECKING,
    Union,
)

import sympy

import torch
import torch._logging
import torch.fx
from torch._decomp import get_decompositions
from torch._dynamo.utils import defake, dynamo_timed
from torch._logging import LazyString, trace_structured
from torch._prims_common import make_channels_last_strides_for
from torch._subclasses.fake_tensor import FakeTensor
from torch.fx.experimental._backward_state import BackwardState
from torch.fx.experimental.sym_node import magic_methods, method_to_operator
from torch.fx.experimental.symbolic_shapes import (
    free_unbacked_symbols,
    has_free_symbols,
    resolve_unbacked_bindings,
    RuntimeAssert,
    ShapeEnv,
    SymTypes,
)
from torch.utils._mode_utils import no_dispatch
from torch.utils._sympy.numbers import int_oo

from . import config, ir
from .codegen.common import (
    DeviceOpOverrides,
    get_device_op_overrides,
    get_scheduling_for_device,
    get_wrapper_codegen_for_device,
    register_backend_for_device,
)
from .codegen.cpp_wrapper_cpu import CppWrapperCpu
from .codegen.cpp_wrapper_cuda import CppWrapperCuda
from .codegen.wrapper import WrapperCodeGen
from .exc import (
    CppWrapperCodeGenError,
    LoweringException,
    MissingOperatorWithDecomp,
    MissingOperatorWithoutDecomp,
)
from .ir import (
    Constant,
    FixedLayout,
    InputBuffer,
    Pointwise,
    Reduction,
    StorageBox,
    TensorBox,
    TorchBindObject,
)
from .lowering import (
    constrain_to_fx_strides,
    FALLBACK_ALLOW_LIST,
    fallback_handler,
    fallback_node_due_to_unsupported_type,
    layout_constraints,
    lowerings,
    make_fallback,
    needs_realized_inputs,
    unsupported_output_tensor,
)
from .sizevars import SizeVarAllocator
from .utils import (
    convert_shape_to_inductor,
    gather_origins,
    get_cloned_parameter_buffer_name,
    get_sympy_Expr_dtype,
    maybe_get_suppress_shape_guards_ctx,
    should_assume_input_aligned,
)
from .virtualized import NullHandler, V

if TYPE_CHECKING:
    from torch._higher_order_ops.effects import _EffectType

log = logging.getLogger(__name__)
perf_hint_log = torch._logging.getArtifactLogger(__name__, "perf_hints")
output_code_log = torch._logging.getArtifactLogger(__name__, "output_code")
aten = torch.ops.aten

_post_grad_graph_counter = itertools.count()

if config.is_fbcode():
    from torch._inductor.fb.utils import log_module_code
else:

    def log_module_code(*args, **kwargs):
        pass


def supported_dtype_of_cpp_wrapper(dtype, cuda):
    supported_dtype = {
        torch.float32,
        torch.float64,
        torch.int64,
        torch.int32,
        torch.int16,
        torch.int8,
        torch.uint8,
        torch.bool,
        torch.bfloat16,
        torch.complex32,
        torch.complex64,
        torch.complex128,
        torch.float16,
    }
    if cuda:
        supported_dtype.add(torch.float8_e4m3fn)
        supported_dtype.add(torch.float8_e5m2)
        supported_dtype.add(torch.float8_e4m3fnuz)
        supported_dtype.add(torch.float8_e5m2fnuz)

    return dtype in supported_dtype


def may_get_constant_buffer_dtype(constant_buffer):
    assert isinstance(
        constant_buffer, (sympy.Symbol, sympy.Expr, sympy.core.numbers.Integer)
    ), "get_constant_buffer_dtype only supports input of sympy.Symbol, sympy.Expr or sympy.core.numbers.Integer"
    if isinstance(constant_buffer, sympy.core.numbers.Integer):
        return torch.int64

    if isinstance(constant_buffer, sympy.Expr):
        return get_sympy_Expr_dtype(constant_buffer)

    if constant_buffer.is_integer:
        return torch.int64
    elif constant_buffer.is_float:
        return torch.float32
    else:
        return None


def is_magic_method(op):
    magic_ops = {method_to_operator(m) for m in magic_methods}
    return op in magic_ops


def getattr_recursive(obj, target):
    target_atoms = target.split(".")
    attr_itr = obj
    for i, atom in enumerate(target_atoms):
        if not hasattr(attr_itr, atom):
            raise RuntimeError(
                f"Node referenced nonexistent target {'.'.join(target_atoms[:i])}"
            )
        attr_itr = getattr(attr_itr, atom)
    return attr_itr


def mark_nodes_dislike_padding(g):
    """
    Nodes like convolution/convolution_backward want its input to be dense.
    If we pad their inputs, we result in extra calls to copy kernels!  On the other hand, padding usually helps reduction.

    The pass finds nodes that dislike padding. These are nodes that can be reached
    from a convolution/convolution_backward in the backward direction without
    going thru a reduction.
    """
    if not config.comprehensive_padding:
        return
    ops_dislike_padding = {
        aten.convolution,
        aten.convolution_backward,
    }
    # what's a better way to collect the reduction ops?
    ops_like_padding = {
        aten.var_mean,
        aten.sum,
        aten.mean,
        aten.prod,
        aten.any,
        aten.amin,
        aten.amax,
        aten.min,
        aten.max,
        aten.argmin,
        aten.argmax,
        aten.scatter_reduce,
    }

    def _get_overload_packet(node):
        return (
            node.target._overloadpacket
            if node.op == "call_function" and hasattr(node.target, "_overloadpacket")
            else None
        )

    for cur in reversed(g.nodes):
        op = _get_overload_packet(cur)
        if not op:
            continue
        if op in ops_dislike_padding:
            cur.meta["dislike_padding"] = True

        if cur.meta.get("dislike_padding", False):
            # propagate
            for prior in cur.all_input_nodes:
                prior_op = _get_overload_packet(prior)
                if not prior_op:
                    continue
                if prior_op not in ops_like_padding:
                    prior.meta["dislike_padding"] = True


class GraphLowering(torch.fx.Interpreter):
    graph_outputs: List[ir.IRNode]

    def symbolic_sizes_strides(self, ex: torch.Tensor):
        """
        Support dynamic shapes and dynamic strides by assigning variables
        to each dimension.  We duck-shape tensors, so if two tensors
        have the same size they get assigned the same symbolic variable.
        """
        if self.reuse_shape_env:
            return convert_shape_to_inductor(ex.size()), convert_shape_to_inductor(
                ex.stride()
            )
        else:
            from torch._dynamo.source import ConstantSource

            # TODO: this should not be needed once #93059 lands
            # https://github.com/pytorch/pytorch/pull/94031#discussion_r1096044816
            # TODO: make a dedicated UnknownSource for this?
            # NB: This is using the legacy default behavior from
            # create_symbolic_sizes_strides_storage_offset but we hope we can
            # just delete this entirely
            source = ConstantSource(
                f"__inductor_unknown_tensor_{len(self._shape_env.var_to_val)}"
            )
            (
                size,
                stride,
                _,
            ) = self._shape_env.create_symbolic_sizes_strides_storage_offset(
                ex,
                source,
            )

        size = [i.node.expr if isinstance(i, torch.SymInt) else i for i in size]
        stride = [i.node.expr if isinstance(i, torch.SymInt) else i for i in stride]
        return size, stride

    def static_sizes_strides(self, ex: torch.Tensor):
        """
        Primarily used to weights
        """
        size = [sympy.Integer(i) for i in ex.size()]
        stride = [sympy.Integer(i) for i in ex.stride()]
        return size, stride

    def init_backend_registration(self):
        if get_scheduling_for_device("cpu") is None:
            from .codegen.cpp import CppScheduling

            register_backend_for_device(
                "cpu", CppScheduling, WrapperCodeGen, CppWrapperCpu
            )

        if get_scheduling_for_device("cuda") is None:
            from .codegen.cuda_combined_scheduling import CUDACombinedScheduling

            # CUDACombinedScheduling combines Triton and CUDA C++ scheduling for CUDA devices via delegation
            register_backend_for_device(
                "cuda", CUDACombinedScheduling, WrapperCodeGen, CppWrapperCuda
            )

        if get_scheduling_for_device("xpu") is None:
            from .codegen.triton import TritonScheduling

            register_backend_for_device("xpu", TritonScheduling, WrapperCodeGen)

    def __init__(
        self,
        gm: torch.fx.GraphModule,
        example_inputs: Optional[List[torch.Tensor]] = None,
        shape_env=None,
        num_static_inputs=None,
        graph_id=None,
        cpp_wrapper=False,
        aot_mode=False,
        user_visible_outputs=None,
        layout_opt=None,
        extern_node_serializer=None,
        is_inference=False,
        is_const_graph=False,
        const_output_index=None,
        const_code=None,
        const_module=None,
        name=None,
    ):
        super().__init__(gm)

        self.example_inputs = example_inputs
        self.layout_opt = (
            layout_opt
            if layout_opt is not None
            else self.decide_layout_opt(gm, is_inference=is_inference)
        )
        self.num_channels_last_conv = 0
        self.is_inference = is_inference
        self.is_const_graph = is_const_graph
        self.const_code = const_code
        self.const_module = const_module

        self.extra_traceback = False  # we do our own error wrapping
        if shape_env is None:
            shape_env = ShapeEnv()
            self.reuse_shape_env = False
        else:
            self._shape_env = shape_env
            self.reuse_shape_env = True
        self._shape_env = shape_env
        # We are going to start code generating runtime asserts, so make sure
        # you don't start adding new ones in the lowering process
        shape_env.freeze_runtime_asserts()
        # We're going to mutate ras_by_symbol as we finish generating them
        self.ras_by_symbol: Dict[
            sympy.Symbol, List[RuntimeAssert]
        ] = shape_env.deferred_runtime_asserts.copy()
        self.bound_unbacked_symbols: Set[sympy.Symbol] = set()
        self.sizevars = SizeVarAllocator(shape_env)
        self.graph_input_names: List[str] = []
        self.graph_inputs: Dict[str, TensorBox] = {}
        self.graph_inputs_original: Dict[str, InputBuffer] = {}
        self.device_types: Set[str] = (
            const_module.device_types if const_module else set()
        )
        self.device_idxs: Set[int] = const_module.device_idxs if const_module else set()
        self.cuda = False
        self.buffers: List[ir.Buffer] = []
        self.buffer_mutation: bool = False
        self.const_output_index: Dict[str, int] = (
            const_output_index if const_output_index else {}
        )
        self.folded_constants: Set[str] = (
            set(const_output_index.keys()) if const_output_index else set()
        )
        self.constants: Dict[str, torch.Tensor] = (
            const_module.constants if const_module else {}
        )
        self.torchbind_constants: Dict[str, torch._C.ScriptObject] = {}
        self.constant_reprs: Dict[str, str] = {}
        self.removed_buffers: Set[str] = set()
        self.removed_inplace_buffers: Set[str] = set()
        self.mutated_buffers: Set[str] = set()
        self.never_reuse_buffers: Set[str] = set()
        self.inplaced_to_remove: Set[str] = set()
        self.device_ops: DeviceOpOverrides = None  # type: ignore[assignment]
        self.wrapper_code: WrapperCodeGen = None  # type: ignore[assignment]
        # See `ProxyExecutor Design Note` in ir.py for more details
        self.extern_kernel_nodes: List[ir.ExternKernelNode] = []
        self.extern_node_serializer: Optional[
            Callable[[List[ir.ExternKernelNode]], Any]
        ] = extern_node_serializer
        self.current_node: torch.fx.Node = None  # type: ignore[assignment]
        self.num_static_inputs = num_static_inputs
        self.lists: Dict[str, List[str]] = {}
        self.mutated_inputs: Set[str] = set()
        self.mutated_input_idxs: List[int] = []
        self.name_to_buffer: Dict[str, ir.Buffer] = {}
        self.name_to_users: DefaultDict[str, List[ir.IRNode]] = defaultdict(list)
        self.creation_time = time.time()
        self.name = name
        self.cpp_wrapper = cpp_wrapper

        # record multi_kernel choice for cpp_wrapper so the second pass knows
        # which sub-kernel is picked. Copy cpp_wrapper to another variable
        # since cpp_wrapper flag is set to false for the first pass of codegen.
        self.record_multi_kernel_choice = cpp_wrapper
        self.multi_kernel_to_choice: Dict[str, int] = {}

        self.aot_mode = aot_mode
        self.graph_id = graph_id
        self.post_grad_graph_id = next(_post_grad_graph_counter)
        self.scheduler: "torch._inductor.scheduler.Scheduler" = None  # type: ignore[assignment]
        self.nodes_prefer_channels_last = (
            self.find_nodes_prefer_channels_last() if self.layout_opt else set()
        )
        mark_nodes_dislike_padding(gm.graph)
        self._warned_fallback = {"aten.convolution_backward"}
        self.user_visible_outputs = (
            user_visible_outputs if user_visible_outputs is not None else {}
        )
        self.cache_key: str = ""  # This is the cache key for the compiled artifact
        self.cache_path: str = ""  # This is the path in the filesystem where the compiled artifact is stored
        self.cache_linemap: List[
            Tuple[int, str]
        ] = (
            []
        )  # This is the linemap used by the profiler to mark custom compiled kernels getting run
        # Used if lowering encounters cases where cudagraphs are not supported
        self.disable_cudagraphs_reason: Optional[str] = None

        # only keeping one node per device for stack trace purposes
        self.device_node_mapping: Dict[torch.device, torch.fx.Node] = {}
        self.orig_gm: torch.fx.GraphModule = gm.__copy__()
        self.dynamo_flat_name_to_original_fqn = self.module.meta.get(
            "dynamo_flat_name_to_original_fqn", {}
        )
        self.allocated_constant_name = (
            const_module.allocated_constant_name if const_module is not None else {}
        )
        self.init_backend_registration()

        self.effectful_ops: Dict[_EffectType, ir.Buffer] = {}

        self.aligned_inputs: Set[str] = set()

    @staticmethod
    def decide_layout_opt(gm, *, is_inference) -> bool:
        """
        Decide if we should enable layout optimization for this graph based on
        heuristics.
        """
        if not config.layout_optimization:
            return False

        if config.force_layout_optimization:
            return True

        conv_nodes = [
            n for n in gm.graph.nodes if n.target == torch.ops.aten.convolution.default
        ]
        nconv = len(conv_nodes)

        if nconv == 0:
            return False

        # For cpu backend and mkldnn enabled, we always use channels_last for better performance.
        if (
            torch.backends.mkldnn.enabled
            and torch.backends.mkldnn.is_available()
            and all(
                n.args[idx].meta["val"].device == torch.device("cpu")
                for n in conv_nodes
                for idx in [0, 1]
            )
        ):
            return True

        # Following models are skipped due to this:
        # jx_nest_base
        # volo_d1_224
        if len(list(gm.graph.nodes)) >= 300 * nconv:
            log.debug("Skipped layout opt because only a few conv")
            return False

        if any(
            has_free_symbols(n.args[idx].meta["val"])
            for n in conv_nodes
            for idx in [0, 1]
        ):
            log.debug(
                "See perf regression with dynamic shape. Follow up in https://github.com/pytorch/pytorch/issues/102670"
            )
            return False

        def is_grouped(n):
            return n.args[-1] > 1 and n.args[1].meta["val"].size(1) > 1

        def is_in_out_channel(n):
            return (
                n.args[1].meta["val"].size(0) * 2 <= n.args[1].meta["val"].size(1)
                and n.args[1].meta["val"].size(2) > 1
            )

        def is_small_channel(n):
            return (
                n.args[1].meta["val"].size(0) <= 64
                and n.args[1].meta["val"].size(1) <= 64
            )

        # only grouped convolutions benchmarked as slower in conv samples for inference only
        if is_inference:
            from torch.utils.flop_counter import FlopCounterMode

            flop_counts: Dict[str, float] = defaultdict(float)
            for node in conv_nodes:
                success, args, kwargs = torch._inductor.fx_utils.get_fake_args_kwargs(
                    node
                )

                if success:
                    with FlopCounterMode(display=False) as flop_counter_mode:
                        with V.fake_mode:
                            node.target(*args, **kwargs)

                    counted_flops = flop_counter_mode.get_total_flops()
                    if is_grouped(node):
                        node_type = "grouped"
                    elif is_small_channel(node):
                        node_type = "small"
                    elif is_in_out_channel(node):
                        node_type = "in_out"
                    else:
                        node_type = "default"

                    flop_counts[node_type] += counted_flops
                else:
                    log.debug("Conv inputs meta not found")

            # average benchmarked channels last speedup / slowdown, < 1 is speedup.
            # taken from the set of convolution inputs in benchmarks/dynamo/microbenchmarks/operator_inp_logs/torchbench_train/
            # To regenerate these numbers follow https://gist.github.com/eellison/55d7a6ed6f39829d68ac56f95f4df5bb
            GROUPED_MULTIPLIER = 1.358
            DEFAULT_MULTIPLIER = 0.823
            IN_OUT_MULTIPLIER = 0.725
            SMALL_MULTIPLIER = 0.783

            total_flops = sum(flop_counts.values())
            # TODO - get different values per hardware
            weighted_flops = (
                flop_counts["grouped"] * GROUPED_MULTIPLIER
                + flop_counts["small"] * SMALL_MULTIPLIER
                + flop_counts["in_out"] * IN_OUT_MULTIPLIER
                + flop_counts["default"] * DEFAULT_MULTIPLIER
            )
            do_layout_opt = weighted_flops <= total_flops
            if not do_layout_opt:
                log.debug(
                    "Skipped layout opt in inference because weighted flops indicate slowdown, default: %d, channels last: %d",
                    total_flops,
                    weighted_flops,
                )
            return do_layout_opt

        # Channels last layout can dramatically hurt grouped conv perf. E.g.
        # Conv with arguments like
        #   {"input_shape": [32, 224, 112, 112], "weight_shape": [224, 112, 3, 3],
        #    "stride": [2, 2], "padding": [1, 1], "groups": 2}
        # slows down 31x using channels last..

        # But a lot of timm models use depthwise separable convolution which will
        # result in grouped convolution with in-channel size == 1.
        # For those grouped convolution, channels last still helps a lot.
        # E.g.
        # Conv with arguments
        #   {"input_shape": [128, 58, 56, 56], "weight_shape": [58, 1, 3, 3],
        #    "stride": [2, 2], "padding": [1, 1], "groups": 58}
        # get 1.86x speedup with channels last layout.
        #
        # The following heuristics skip using channels-last if the model contains
        # grouped convolution with in-channels > 1.
        if any(map(is_grouped, conv_nodes)):
            log.debug(
                "Skip layout opt because found grouped convolution with >1 in_channels!"
            )
            return False

        # For some models that contain convolution with larger in-channel than out-channel, applying
        # channels last hurts performance.
        # Following models are skipped due to this:
        # - pytorch_unet
        # - phlippe_densenet (slightly worse)
        # - Background_Matting (1.22x -> 0.821x)
        # - pytorch_CycleGAN_and_pix2pix (1.597x -> 1.294x)
        if any(map(is_in_out_channel, conv_nodes)):
            log.debug(
                "Skip layout opt because some convolutions have smaller out_channel"
            )
            return False

        # Following models are skipped due to this:
        # - functorch_maml_omniglot
        if all(map(is_small_channel, conv_nodes)):
            log.debug("Skip layout opt because all convolution channels are too small")
            return False

        return True

    def qualify_name(self, name: str) -> str:
        """Prepend the given name with the graph name if any."""
        if self.name is not None:
            return f"{self.name}_{name}"
        return name

    def make_subgraph(
        self,
        gm: torch.fx.GraphModule,
        example_inputs: List[torch.Tensor],
        subgraph_name: str,
    ) -> "GraphLowering":
        """
        Make a subgraph of the current graph with all inherited
        parts, except the graph module (`gm`) and `example_inputs`.
        The subgraphs are lowered separately, but intended to be
        inlined in the parent graph's codegening. Hence the need
        for maintaining the same `shape_env` and other properties.
        The subgraph name is qualified by the parent graph's name.
        """
        return GraphLowering(
            gm=gm,
            example_inputs=example_inputs,
            shape_env=self._shape_env,
            cpp_wrapper=self.cpp_wrapper,
            aot_mode=self.aot_mode,
            extern_node_serializer=self.extern_node_serializer,
            is_inference=self.is_inference,
            name=self.qualify_name(subgraph_name),
        )

    def find_nodes_prefer_channels_last(self):
        """
        The rule to decide if an node prefer channels last is simple.
        1. if it's input/output of a convolution
        2. if one of its user prefers channels last

        We have rule 1 because cudnn runs a faster convolution kernel for channels last inputs;
        Rule 2 is also important. It makes sure that indirect inputs to convolution also prefers
        channels last.

        Consider the scenario: conv -> batch-norm -> relu -> conv
        Without rule 2, batch-norm output may use a contiguous layout. That will cause 2 extra copies:
        1. the output of batch-norm should be channels last initially since its input is a conv's output.
           Forcing the batch-norm's output to be contiguous results in the first copy
        2. The second conv's input is initially contiguous. This layout is propagated from the batch-norm's output.
           We need convert it to channels last layout which results in the second copy.
        With rule 2, we makes sure all the tensors in the chain uses channels last layout. So both copies
        can be saved.
        """
        output_set = set()
        for n in reversed(self.module.graph.nodes):
            if n.target == torch.ops.aten.convolution.default:
                output_set.add(n)
                continue

            for user in n.users:
                if user in output_set:
                    output_set.add(n)
                    break

        # need a second pass to add downstream nodes of those channel last nodes to the sets.
        # This pass is especially needed to avoid mix-layout kernel inputs in backward pass.
        #
        # Let's say a conv-batchnorm 's output is passed to relu whose output is in turn returned
        # from the fwd graph. Without this second pass, we will force relu's output to be contiguous.
        # Then in the kernel in backward pass, the contiguous output of relu may be mix with other channels last
        # tensors and passed to a kernel.
        #
        # This pass improve yolov3 training speedup from 1.116x (worse than disabling layout optimization speedup 1.196x) to 1.457x.
        # It also improves dla102 training speedup from 1.240x (worse than disabling layout optimization speedup 1.523x) to 1.835x .
        # This also helps the following models:
        # - res2net101_26w_4s
        # - res2net50_14w_8s
        # - sebotnet33ts_256
        for n in self.module.graph.nodes:
            if n in output_set:
                output_set.update(n.users)

        return output_set

    def warn_fallback(self, name):
        if name not in self._warned_fallback:
            self._warned_fallback.add(name)
            perf_hint_log.info("Using FallbackKernel: %s", name)

    def add_device_info(self, device: torch.device):
        self.device_types.add(device.type)
        if device.index is not None:
            self.device_idxs.add(device.index)
        if V.graph.current_node and device not in self.device_node_mapping:
            self.device_node_mapping[device] = V.graph.current_node

    @property
    def fake_mode(self):
        return V.fake_mode

    def get_buffer(self, buffer_name: str):
        if buffer_name in self.name_to_buffer:
            return self.name_to_buffer[buffer_name]
        if buffer_name in self.graph_inputs:
            return self.graph_inputs[buffer_name]
        if buffer_name in self.constants:
            data = V.graph.constants[buffer_name]
            return ir.ConstantBuffer(
                buffer_name,
                ir.FixedLayout(
                    data.device, data.dtype, *V.graph.static_sizes_strides(data)
                ),
            )
        return None

    def get_dtype(self, buffer_name: str):
        if buffer_name in self.constants:
            return self.constants[buffer_name].dtype
        if buffer_name in self.name_to_buffer:
            return self.name_to_buffer[buffer_name].get_dtype()
        if buffer_name in self.graph_inputs:
            return self.graph_inputs[buffer_name].get_dtype()
        m = re.match(r"(as_strided|reinterpret_tensor)\(([a-zA-Z0-9_]+),", buffer_name)
        if m:
            return self.get_dtype(m.group(1))
        raise KeyError(f"could not find {buffer_name}")

    def get_numel(self, buffer_name: str):
        from .ir import MultiOutputLayout

        if buffer_name in self.constants:
            return self.constants[buffer_name].numel()
        if buffer_name in self.name_to_buffer:
            buf = self.name_to_buffer[buffer_name]
            if isinstance(getattr(buf, "layout", None), MultiOutputLayout):
                return 1
            return buf.get_numel()
        if buffer_name in self.graph_inputs:
            return self.graph_inputs[buffer_name].get_numel()
        raise KeyError(f"could not find {buffer_name}")

    @dynamo_timed
    def run(self, *args):
        return super().run(*args)

    def register_buffer(self, buffer: ir.Buffer, *, set_name: bool = False):
        name = self.qualify_name(f"buf{len(self.buffers)}")
        self.buffers.append(buffer)
        self.name_to_buffer[name] = buffer
        # Skip empty CPU tensor so that CUDA graphs can succeed, see https://github.com/pytorch/pytorch/pull/114144
        if (
            not (isinstance(buffer, ir.ComputedBuffer) and buffer.is_zero_elements())
            and buffer.get_device() is not None
        ):
            self.add_device_info(buffer.get_device())

        if set_name:
            buffer.name = name
        return name

    def register_list(self, buffer_names: List[str]):
        name = self.qualify_name("list_" + "_".join(buffer_names))
        self.lists[name] = buffer_names
        return name

    def register_users_of(self, node_output):
        def register(value):
            if isinstance(value, (list, tuple)):
                for x in value:
                    register(x)
            if isinstance(value, ir.IRNode):
                if (
                    not hasattr(value, "data")
                    or not isinstance(value.data, ir.IRNode)
                    or not (
                        hasattr(value.data, "data")
                        and isinstance(value.data.data, ir.IRNode)
                    )
                ):
                    return

                for read_name in value.get_read_names():
                    self.name_to_users[read_name].append(value)

        register(node_output)

    def mark_buffer_mutated(self, name: str):
        """
        When a buffer is mutated we need to make sure all the reads to
        the old version are realized before the mutation happens.
        """
        assert isinstance(name, str)
        self.mutated_buffers.add(name)

        if name not in self.name_to_users:
            return

        for user in self.name_to_users[name]:
            user.realize()

    def get_original_value_of_constant(self, name: str):
        """
        In AOTI, module buffers may have been mutated during the tracing and compilation.
        Thus we need to read from previously stored original buffers, to make sure the
        generated model.so uses correct initial values.
        """
        assert name in self.allocated_constant_name and name in self.constants, (
            "Can not find the original value for " + name
        )
        orig_name = get_cloned_parameter_buffer_name(self.allocated_constant_name[name])
        return (
            self.module.meta[orig_name]
            if orig_name in self.module.meta
            else self.constants[name]
        )

    def add_tensor_constant(self, data, name=None):
        def allocate(name):
            if not config.aot_inductor.use_runtime_constant_folding:
                for constant_name, value in self.constants.items():
                    if (
                        not data.is_mkldnn
                        and data.size() == value.size()
                        and data.stride() == value.stride()
                        and data.dtype == value.dtype
                        and data.device == value.device
                        and data.untyped_storage().data_ptr()
                        == value.untyped_storage().data_ptr()
                        and data.storage_offset() == value.storage_offset()
                    ):
                        return constant_name

            if name is None:
                name = f"constant{len(self.constants)}"
            if name[0].isdigit():
                name = f"constant_{name}"
            name = self.qualify_name(name)
            # We may generate a var name for each constant in the codegen.
            # Let's only keep sane characters.
            prefix = re.sub(r"[^a-zA-Z0-9_]", "_", name)
            name = prefix
            cnt = 0
            while name in self.constants:
                name = f"{prefix}_{cnt}"
                cnt += 1
            self.constants[name] = data
            self.constant_reprs[name] = (
                f"{data.device!r} {data.dtype!r} "
                f"{tuple(data.size())!r} {tuple(data.stride())!r} "
                f"{hash(data):x}"
            )
            return name

        new_name = allocate(name)
        self.allocated_constant_name[new_name] = name

        return TensorBox.create(
            ir.ConstantBuffer(
                new_name,
                FixedLayout(data.device, data.dtype, *self.static_sizes_strides(data)),
            )
        )

    def constant_name(self, name: str, device_override: Optional[torch.device]):
        """
        We AOT copy constants to the devices they are needed on.
        If device_override doesn't match the constant's device, then
        copy it and return a different name.
        """
        if self.constants[name].device == device_override or device_override is None:
            return name
<<<<<<< HEAD
        alt_name = f"{name}_{device_override.type}{device_override.index or 0}"
        if alt_name not in self.constants:
            self.constants[alt_name] = self.constants[name].to(device_override)
        return alt_name
=======
        with torch.utils._python_dispatch._disable_current_modes():
            # caller might have set fake tensor mode which will create a fake tensor
            # when calling .to, so unset modes here
            return self.allocate_non_dup_const_name(
                f"{name}_{device_override.type}{device_override.index or 0}",
                self.constants[name].to(device_override),
            )
>>>>>>> f2d7f235

    def placeholder(self, target: str, args, kwargs):
        example = super().placeholder(target, args, kwargs)
        self.graph_input_names.append(target)
        if isinstance(example, SymTypes):
            expr = example.node.expr
            self.graph_inputs[target] = expr
            return expr
        elif isinstance(example, (int, bool, float)):
            expr = sympy.sympify(example)
            self.graph_inputs[target] = expr
            return expr
        if isinstance(example, BackwardState):
            # Ignored arg, must be unused
            # Alternately we could filter this out in AotAutograd
            return None
        assert isinstance(example, torch.Tensor), example
        # todo(chilli): We can remove the last check once we turn buffers into
        # static shape tensors. That's a hack to workaround Inductor believing
        # the buffer should be static but us passing in a fake tensor with
        # symbolic shapes.
        if not example._has_symbolic_sizes_strides:
            # the first N inputs are weights
            sizes, strides = self.static_sizes_strides(example)
        else:
            sizes, strides = self.symbolic_sizes_strides(example)
        # TODO(jansel): handle input aliasing
        target = self.qualify_name(target)
        tensor = TensorBox.create(
            InputBuffer(
                target,
                FixedLayout(example.device, example.dtype, sizes, strides),
            )
        )
        self.graph_inputs[target] = tensor
        self.graph_inputs_original[target] = tensor.data.data
        self.add_device_info(example.device)

        # Note: [Input Alignment handling in Inductor]
        # Alignment matters for generating efficient code. Some operations,
        # e.g. vectorized loads, can only be performed on aligned inputs.
        #
        # But if we codegen assuming aligned inputs and then get unaligned
        # inputs at runtime, then we are forced to clone - which is bad for
        # both perf and memory usage.
        #
        # One option would be to guard on storage_offset%ALIGNMENT, and then
        # codegen based on this. But storage_offset guards turned out to be
        # expensive and cause recompiles; Instead, we're generating code
        # based on the alignment of the example input without guarding.
        with maybe_get_suppress_shape_guards_ctx():
            if should_assume_input_aligned(example):
                self.aligned_inputs.add(target)
        return tensor

    def call_function(self, target, args, kwargs):
        if target is operator.getitem and isinstance(args[0], (list, tuple, dict)):
            return super().call_function(target, args, kwargs)

        if hasattr(target, "_inductor_lowering_function"):
            # passthrough lowerings from .pattern_matcher
            return target(*args, **kwargs)

        def get_custom_op_layout_constraints(target, args, kwargs):
            # Custom operations that require preserving stride order
            # which run through implicit fallback must constrain their
            # arguments' fx strides
            layout_constraint = None
            if torch._C.Tag.needs_fixed_stride_order in target.tags:
                # We have to set the current args because call_function will immediately
                # evaluate this lowering after creating the fallback, without evaluating
                # the layout constraint
                args, kwargs = constrain_to_fx_strides(
                    self.current_node, *args, **kwargs
                )
                # Also register the layout constraint so when the fallback
                # is used again, we can constrain the args to the same layout
                layout_constraint = constrain_to_fx_strides
            return layout_constraint, args, kwargs

        if target not in lowerings:
            assert isinstance(
                target, torch._ops.OpOverload
            ), f"{target} is not an OpOverload"
            base_name = target.name().split(".")[0]
            if base_name in FALLBACK_ALLOW_LIST:
                make_fallback(target)
            elif config.implicit_fallbacks:
                layout_constraint, args, kwargs = get_custom_op_layout_constraints(
                    target, args, kwargs
                )
                error = (
                    MissingOperatorWithDecomp
                    if get_decompositions([target])
                    else MissingOperatorWithoutDecomp
                )
                log.info(
                    "Creating implicit fallback for:\n%s",
                    error.operator_str(target, args, kwargs),
                )
                make_fallback(target, layout_constraint)

            elif get_decompositions([target]):
                # There isn't a good way to dynamically patch this in
                # since AOT Autograd already ran.  The error message tells
                # the user how to fix it.
                raise MissingOperatorWithDecomp(target, args, kwargs)
            else:
                raise MissingOperatorWithoutDecomp(target, args, kwargs)

        try:
            log.debug("  via %s", lowerings[target])
            out = lowerings[target](*args, **kwargs)
            return out
        except Exception as e:
            raise LoweringException(e, target, args, kwargs).with_traceback(
                e.__traceback__
            ) from None

    @staticmethod
    def can_inline_constant(t: torch.Tensor) -> bool:
        """
        True if this is a small constant attr that will be inlined.
        """
        return len(t.shape) == 1 and t.shape[0] <= 8

    def get_attr(self, target, args, kwargs):
        # this is a constant
        value = getattr_recursive(self.module, target)

        if isinstance(value, torch.fx.GraphModule):
            return ir.Subgraph(name=target, graph_module=value)

        if isinstance(value, torch._C.ScriptObject):
            self.torchbind_constants[target] = value
            self.constant_reprs[target] = ""
            return TorchBindObject(target, value)

        if (
            config.aot_inductor.use_runtime_constant_folding
            or config.always_keep_tensor_constants
            or unsupported_output_tensor(value)
        ):
            return self.add_tensor_constant(value, target)

        with no_dispatch():
            if value.shape == ():
                return Constant(value.item(), value.dtype, value.device)
            if self.can_inline_constant(value):
                # tensor lowering has constant inlining logic
                from .lowering import tensor

                return tensor(value.tolist(), dtype=value.dtype, device=value.device)

        return self.add_tensor_constant(value, target)

    def call_module(self, target, args, kwargs):
        raise AssertionError

    def call_method(self, target, args, kwargs):
        raise AssertionError

    def output(self, target, args, kwargs):
        result = super().output(target, args, kwargs)
        if not isinstance(result, (tuple, list)):
            # nested subgraphs can have singleton outputs
            result = (result,)
        assert isinstance(result, (tuple, list)), type(result)
        assert all(
            isinstance(
                x,
                (
                    TensorBox,
                    ir.Constant,
                    type(None),
                    ir.ConstantBuffer,
                    sympy.Expr,
                    sympy.logic.boolalg.Boolean,
                    int,
                    ir.EffectfulKernel,
                ),
            )
            for x in result
        ), result

        fx_node_args = V.graph.current_node.args[0]  # type: ignore[arg-type]
        if not isinstance(fx_node_args, (tuple, list)):
            # nested subgraphs can have singleton outputs
            fx_node_args = (fx_node_args,)
        result = [ir.ExternKernel.realize_input(x) for x in result]
        result_correct_strides = []

        assert len(fx_node_args) == len(result)
        for r, fx_node in zip(result, fx_node_args):
            if not isinstance(r, (ir.TensorBox, ir.BaseView)):
                result_correct_strides.append(r)
            else:
                # AOT Autograd tries to detect stride divergence of inductor from output metadata.
                # Here, we try to avoid spurious divergence by matching insignificant strides such as
                result_correct_strides.append(
                    self.try_match_insignificant_strides(
                        r, fx_node.meta["val"].stride()
                    )
                )

        self.graph_outputs = result_correct_strides
        value: ir.IRNode
        for name, value in self.graph_inputs.items():
            assert isinstance(
                value, (TensorBox, sympy.Expr)
            ), f"Unsupported inductor graph input type: {type(value)}"
            if not isinstance(value, TensorBox):
                continue
            value.realize()
            assert isinstance(value, TensorBox)
            value = value.data
            assert isinstance(value, ir.StorageBox)
            value_storage_box = value
            value = value.data
            if not isinstance(value, InputBuffer) or value.get_name() != name:
                # one of our inputs was mutated, need to turn that into a copy
                ir.MutationLayoutSHOULDREMOVE.realize_into(
                    value, self.graph_inputs_original[name]
                )
                # replace output with mutated input
                try:
                    ind = self.graph_outputs.index(value_storage_box)
                    self.graph_outputs[ind] = self.graph_inputs_original[name]
                except ValueError:
                    pass

        self.finalize()
        log.debug(
            "Force channels last inputs for %d conv for the current graph with id %d",
            self.num_channels_last_conv,
            self.graph_id if self.graph_id is not None else -1,
        )

    def finalize(self):
        for buf in self.buffers:
            buf.decide_layout()

    @contextmanager
    def set_current_node(self, node: torch.fx.Node):
        old = self.current_node
        try:
            self.current_node = node
            yield
        finally:
            self.current_node = old

    def try_match_insignificant_strides(
        self,
        tensor,
        meta_strides_inp: Tuple[Union[int, torch.SymInt], ...],
    ) -> ir.TensorBox:
        """
        Tries to match the strides of the tensor to those in the meta_strides. Strides of insignificant
        dimensions - size 0 or 1 - will be updated.

        If there are real stride differences (NHWC vs NCHW) then the input will be returned.
        """

        # should have already been realized
        assert torch._inductor.ir.is_storage_and_layout(tensor)

        meta_strides = [
            s.node.expr if isinstance(s, torch.SymInt) else s for s in meta_strides_inp
        ]

        if all(
            self.sizevars.statically_known_equals(s1, s2)
            for s1, s2 in zip(meta_strides, tensor.get_stride())
        ):
            return tensor

        def significant_strides_equal(shape, meta_strides, tensor_strides):
            for dim, s1, s2 in zip(shape, meta_strides, tensor_strides):
                if self.sizevars.statically_known_leq(dim, 1):  # type: ignore[arg-type]
                    continue

                if not self.sizevars.statically_known_equals(s1, s2):
                    return False

            return True

        if not significant_strides_equal(
            tensor.get_size(), meta_strides, tensor.get_stride()
        ):
            return tensor

        storage, old_layout = torch._inductor.ir.as_storage_and_layout(tensor)
        new_stride = list(old_layout.stride)
        for i, s in enumerate(tensor.get_size()):
            if self.sizevars.statically_known_leq(s, 1):  # type: ignore[arg-type]
                new_stride[i] = meta_strides[i]

        new_layout = torch._inductor.ir.FixedLayout(
            old_layout.device,
            old_layout.dtype,
            old_layout.size,
            new_stride,
            old_layout.offset,
        )
        return ir.TensorBox(torch._inductor.ir.ReinterpretView(storage, new_layout))

    def run_node(self, n: torch.fx.Node):
        def debug(msg):
            log.debug("lowering %s %s", LazyString(n.format_node), msg)

        buffer_watermark = len(self.buffers)

        origins = {n}
        if n.op == "call_function":
            args, kwargs = self.fetch_args_kwargs_from_env(n)
            origins |= gather_origins(args, kwargs)
        with ir.IRNode.current_origins(origins), self.set_current_node(
            n
        ), V.set_current_node(n):
            if (
                n.op == "call_function"
                and n.target is not operator.getitem
                and fallback_node_due_to_unsupported_type(n)
            ):
                debug("fallback_handler")
                result = fallback_handler(n.target, add_to_fallback_set=False)(
                    *args, **kwargs  # type: ignore[possibly-undefined]
                )
            elif n.op == "call_function" and n.target in layout_constraints:
                debug("layout_constraints")
                args, kwargs = layout_constraints[n.target](n, *args, **kwargs)  # type: ignore[index]
                result = self.call_function(n.target, args, kwargs)
            elif is_magic_method(n.target):
                # TODO: this is sus, it probably should be handled in the
                # lowerings themselves similarly to sym_size/sym-stride
                debug("is_magic_method")
                if isinstance(n.meta["val"], torch.SymInt):
                    result = n.meta["val"].node.expr
                else:
                    result = super().run_node(n)
            else:
                debug("")
                result = super().run_node(n)

            # require the same stride order for dense outputs,
            # 1. user-land view() will not throw because inductor
            # output different strides than eager
            # long term the solution is to make view() always succeed
            # with infallible strides.
            # 2: as_strided ops, we need make sure its input has same size/stride with
            # eager model to align with eager behavior.
            as_strided_ops = [
                torch.ops.aten.as_strided.default,
                torch.ops.aten.as_strided_.default,
                torch.ops.aten.as_strided_scatter.default,
                torch.ops.aten.resize.default,
                torch.ops.aten.resize_as.default,
            ]
            is_output = any(user.op == "output" for user in n.users)
            is_input_for_as_strided = any(
                user.target in as_strided_ops for user in n.users
            )

            if n.meta.get("inductor_realize_to_strides", False) and isinstance(
                result, TensorBox
            ):
                result.realize()
                strides = n.meta["val"].stride()
                sym_strides = torch._inductor.utils.any_is_symbolic(*strides)
                if (
                    not hasattr(result, "get_stride")
                    or result.get_stride() != strides
                    and not sym_strides
                ):
                    stride_order = ir.get_stride_order(strides)
                    result = ir.ExternKernel.require_stride_order(result, stride_order)
            if (
                is_output
                and isinstance(result, TensorBox)
                and isinstance(result.data, ir.BaseView)
            ):
                # Realize so that outputs are correctly aliased
                result.realize()

            if (is_output or is_input_for_as_strided) and isinstance(
                n.meta["val"], torch.Tensor
            ):
                strides = n.meta["val"].stride()
                dense = torch._prims_common.is_non_overlapping_and_dense(n.meta["val"])
                unbacked_symbols_in_strides = len(free_unbacked_symbols(strides)) > 0
                # requiring a stride order for a non-dense output wouldn't
                # recreate the same strides, and would fail with view, defer for now.
                if not unbacked_symbols_in_strides and dense and len(strides):
                    stride_order = ir.get_stride_order(strides)
                    if (
                        len(result.get_size()) == 4
                        and n in self.nodes_prefer_channels_last
                        and n.name not in self.user_visible_outputs
                        and not is_input_for_as_strided
                    ):
                        stride_order = ir.NHWC_STRIDE_ORDER

                    allow_padding = (
                        n.name not in self.user_visible_outputs
                        and not is_input_for_as_strided
                    )
                    result = ir.ExternKernel.require_stride_order(
                        result, stride_order, allow_padding=allow_padding
                    )

            # Realize if (1) any user need inputs realized, or (2) there is
            # already too many reads and rematerializing can be bad.
            num_users = len(set(n.users))
            if num_users > 1 and isinstance(result, TensorBox):
                for user in n.users:
                    if user.target in needs_realized_inputs:
                        result.realize_hint()
                        # This inclusion is somewhat controversial (from
                        # discussion between Horace, Natalia, and Elias).
                        # Currently, it's not very clear why this is helpful.
                        # The general idea here is that even though a node may
                        # have FlexibleLayout, we still often *treat* it as if
                        # it was contiguous. This appears to sometimes result in
                        # suboptimal behavior.
                        #
                        # When we do a better job selecting layout, we should
                        # revisit this.
                        need_fixed_layout = [
                            torch.ops.aten.convolution_backward.default,
                            torch.ops.aten.mm.default,
                            torch.ops.aten._int_mm.default,
                        ]
                        need_fixed_channels_last_layout = []
                        if not self.layout_opt:
                            need_fixed_layout.append(torch.ops.aten.convolution.default)
                        if torch._C._has_mkldnn:
                            need_fixed_layout += [
                                torch.ops.mkldnn._linear_pointwise.default,
                                torch.ops.mkldnn._linear_pointwise.binary,
                                torch.ops.aten.mkldnn_rnn_layer.default,
                                torch.ops.onednn.qlinear_pointwise.default,
                                torch.ops.onednn.qlinear_pointwise.tensor,
                                torch.ops.onednn.qlinear_pointwise.binary,
                                torch.ops.onednn.qlinear_pointwise.binary_tensor,
                            ]
                            need_fixed_channels_last_layout += [
                                torch.ops.mkldnn._convolution_pointwise.default,
                                torch.ops.mkldnn._convolution_pointwise.binary,
                                torch.ops.mkldnn._convolution_pointwise_.binary,
                                torch.ops.mkldnn._convolution_transpose_pointwise.default,
                                torch.ops.onednn.qconv2d_pointwise.default,
                                torch.ops.onednn.qconv2d_pointwise.binary,
                            ]
                            if torch._C.has_mkl:
                                need_fixed_layout += [torch.ops.mkl._mkl_linear.default]
                        if user.target in need_fixed_layout:
                            result = ir.ExternKernel.require_stride_order(
                                result,
                                ir.get_stride_order(n.meta["val"].stride()),
                                allow_padding=True,
                            )
                        if (
                            user.target in need_fixed_channels_last_layout
                            and n is user.args[0]
                        ):
                            result = ir.ExternKernel.require_stride_order(
                                result,
                                ir.get_stride_order(
                                    make_channels_last_strides_for(n.meta["val"].shape)
                                ),
                            )
                    if user.op == "output":
                        if isinstance(result.data.data, (Pointwise, Reduction)):
                            result.realize()

                # TODO(jansel): introduce a store vs inline choice
                result.mark_reuse(len(n.users))

            # Realize if the IRNode already has accumulated lots of reads
            if isinstance(result, TensorBox) and result.has_exceeded_max_reads():
                # Prevent excessive accumulation in a computed buffer, when
                # there are multiple branches each with small number of memory
                # reads, but they converge to a user.
                result.realize_hint()

            # Realize if a Pointwise has too much stuff to be inlined.
            # As this may cause RecursionError during Inductor's evaluation.
            if isinstance(result, TensorBox) and isinstance(result.data, StorageBox):
                curr = result.data.data
                if isinstance(curr, Pointwise):
                    # Use inner fn as a rough proxy. Good enough.
                    if curr.has_large_inner_fn():
                        result.realize()

        # This is not complete, but it doesn't have to be: origin_node
        # tracking is best effort.  The logic here critically relies on direct
        # TensorBox -> StorageBox denoting a non-view; we don't bother trying
        # to get views to work.  Feel free to add any extra cases as needed.
        #
        # Note: we can't YOLO tree_map over this result, because if there are
        # buffers or a view involved, we might not be able to validly assign
        # the origin_node here.
        if isinstance(result, TensorBox) and isinstance(result.data, ir.StorageBox):
            if isinstance(result.data.data, ir.Loops):
                result.data.data.origin_node = n
            elif isinstance(result.data.data, ir.Buffer):
                result.data.data.origin_node = n
                if isinstance(result.data.data, ir.ComputedBuffer) and isinstance(
                    result.data.data.data, ir.Loops
                ):
                    result.data.data.data.origin_node = n
                # Not really multi-output, can straightforwardly recurse in
                elif (
                    isinstance(result.data.data, ir.MultiOutput)
                    and not result.data.data.indices
                ):
                    if isinstance(result.data.data.inputs[0], ir.Buffer):
                        result.data.data.inputs[0].origin_node = n

        self.register_users_of(result)

        new_unbacked_defs = set()
        for i in range(buffer_watermark, len(self.buffers)):
            new_unbacked_defs |= self.buffers[i].get_unbacked_symbol_defs()

        def format_buffers():
            r = []
            for b in self.buffers[buffer_watermark:]:
                r.append(
                    f"unbacked_symbol_defs={b.get_unbacked_symbol_defs()} in:\n{b}\n"
                )
            return "***\n".join(r)

        if n.op != "placeholder":
            # Note [Backwards runtime asserts]
            # Backwards poses an interesting problem for deferred runtime
            # asserts.  In the easy case, we may solely close over data
            # dependent sized tensors, and there are no binding sites for
            # unbacked SymInts.  In this case, we can just drop all the
            # runtime asserts on the floor: no non-placeholder bindings, no
            # problem.
            #
            # However, it is *possible* for a fresh runtime assert to show up
            # between forwards and backwards.  Right now, the freezing process
            # that happens when we lower forwards means that we will freeze
            # runtime asserts, and then the moment the backwards lowering
            # process attempts to add a new deferred runtime assert, we will
            # fail.  Let's say you remove that assert.  Now when we get here,
            # we need to make sure we actually emit these asserts (because we
            # can't emit them in forwards, we already compiled it).  So we
            # have to do something here.  But we don't want to reemit ALL
            # deferred runtime asserts, we only want to emit the NEW ones.
            # Therefore needing some sort of stratification in the ShapeEnv.
            # This is all doable, it just hasn't been done yet.
            shape_env = V.graph.sizevars.shape_env

            for i0 in new_unbacked_defs:
                ras = self.ras_by_symbol.pop(i0, [])
                # NB: size-like not needed, we won't retrace
                vr = shape_env.var_to_range[i0]
                if not shape_env._default_unspecified_value_range().issubset(vr):

                    def is_convertible(s):
                        if s in (int_oo, -int_oo):
                            return False
                        try:
                            int(s)
                            return True
                        except TypeError:
                            return False

                    if is_convertible(vr.lower):
                        self.register_buffer(
                            ir.AssertScalar(i0 >= vr.lower, f"{i0} >= {vr.lower}"),
                            set_name=True,
                        )
                    if is_convertible(vr.upper):
                        self.register_buffer(
                            ir.AssertScalar(i0 <= vr.upper, f"{i0} <= {vr.upper}"),
                            set_name=True,
                        )

                for ra in ras:
                    fvs = free_unbacked_symbols(ra.expr)
                    missing = fvs - self.bound_unbacked_symbols
                    if missing:
                        i1 = sorted(missing, key=lambda x: str(x))[0]
                        self.ras_by_symbol.setdefault(i1, []).append(ra)
                    else:
                        self.register_buffer(
                            ir.AssertScalar(ra.expr, f"{ra.expr}"), set_name=True
                        )

            self.bound_unbacked_symbols |= new_unbacked_defs

            unbacked_bindings = resolve_unbacked_bindings(
                V.graph.sizevars.shape_env, n.meta.get("unbacked_bindings", {})
            )
            # When we do lowering, it is possible we reallocate unbacked SymInts.
            # So we need to line up the unbacked SymInts when performing the test
            # here
            #
            # In principle, we could permit lowering to introduce MORE unbacked
            # SymInts: as long as all the old unbacked ones are accounted for,
            # it's fine for inductor to introduce extra calls to item()/unbacked()
            # whatever.  This actually happens in practice when an unbacked SymInt
            # gets memoized away; naively, when Inductor reprocesses a kernel, it
            # doesn't know that the memo still applies, and ends up allocating a
            # new symbol.  However, this is generally a bad thing: we may still
            # end up needing to test equalities on the symbols, and a fresh
            # symbol is likely to hit lots of GuardOnDataDependent errors that
            # we already know facts for.
            renamed_unbacked_bindings = {
                V.fake_mode.shape_env.unbacked_renamings.get(s, s)
                for s in unbacked_bindings.keys()
            }
            assert new_unbacked_defs >= renamed_unbacked_bindings, (
                f"failed {new_unbacked_defs} >= {renamed_unbacked_bindings} (inductor >= fx)\n"
                f"fx node is: {n.format_node()}\n"
                f"new buffers are:\n\n{format_buffers()}"
            )

        return result

    def validate_can_generate_cpp_wrapper(self):
        if config.disable_cpp_codegen:
            raise CppWrapperCodeGenError("C++ codegen is disabled")

        if sys.platform not in ["linux", "darwin"]:
            raise CppWrapperCodeGenError(f"Unsupported platform {sys.platform}")

        for value in self.graph_inputs.values():
            dtype = None
            if isinstance(value, TensorBox):
                dtype = value.get_dtype()
            elif isinstance(
                value, (sympy.Symbol, sympy.Expr, sympy.core.numbers.Integer)
            ):
                dtype = may_get_constant_buffer_dtype(value)

            if not supported_dtype_of_cpp_wrapper(dtype, self.cuda):
                raise CppWrapperCodeGenError(f"Unsupported input dtype {dtype}")

    def init_wrapper_code(self):
        self.cuda = "cuda" in self.device_types
        if self.cpp_wrapper:
            self.validate_can_generate_cpp_wrapper()

        device_types = self.device_types.copy()
        device_types.discard("cpu")
        device_types.discard("meta")
        # TODO(Eikan): Only support mixing cpu and other device now.
        assert len(device_types) <= 1, "Does not support mixing {}".format(
            "+".join(device_types)
        )
        only_cpu = len(device_types) == 0
        device_type = "cpu" if only_cpu else device_types.pop()

        self.device_ops = get_device_op_overrides(device_type)
        wrapper_code_gen_cls = get_wrapper_codegen_for_device(
            device_type, self.cpp_wrapper
        )
        assert wrapper_code_gen_cls is not None, f"Device {device_type} not supported"
        self.wrapper_code = wrapper_code_gen_cls()

        if self.const_module:
            # If we have const module, we could reuse the kernels
            # This could avoid duplication and save time on doing recompilation (if Triton.)
            self.wrapper_code._names_iter = self.const_module.wrapper_code._names_iter
            self.wrapper_code.src_to_kernel = (
                self.const_module.wrapper_code.src_to_kernel
            )

    def codegen_with_cpp_wrapper(self):
        """
        For CPU, the cpp wrapper codegen is done in one pass.
        For GPU, the cpp wrapper codegen is done in two steps: JIT-compile the model with python
        wrapper code and run it to generate autotuned kernel binaries in the first pass; and then
        generate cpp wrapper code and compile it to a dynamic library in the second pass.
        """
        if "cuda" in self.device_types:
            # first pass
            self.cpp_wrapper = False
            # Although triton.store_cubin was set in compile_fx, the backward pass didn't pick
            # that up. In theory it should work by only setting triton.store_cubin to True here,
            # but that will cause a problem when use_runtime_constant_folding is set.
            with config.patch({"triton.store_cubin": True}):
                compiled = self.compile_to_module().call

            def materialize(x):
                if isinstance(x, (torch.SymInt, torch.SymFloat)):
                    # Need concrete value to run dynamic shapes and tune the result
                    return x.node.hint
                elif isinstance(x, FakeTensor):
                    return defake(x)
                else:
                    assert isinstance(
                        x, torch.Tensor
                    ), "Unknown type when creating real inputs" + str(type(x))
                    return x

            tracing_context = torch._guards.TracingContext.try_get()
            if tracing_context is not None and not isinstance(
                V.real_inputs, NullHandler
            ):
                if tracing_context.output_strides:
                    tracing_context.output_strides.clear()

                params_flat = [
                    param
                    for param in tracing_context.params_flat  # type: ignore[union-attr]
                    if param is not None
                ]
                real_inputs = [
                    materialize(x) for x in itertools.chain(params_flat, V.real_inputs)
                ]
            else:
                # In the backward pass, V.real_inputs is not set.
                # Generating random inputs based on self.example_inputs sometimes can be problematic,
                # e.g. illegal memory access. A comprehensive fix is to autotune in a separate process.
                real_inputs = [
                    materialize(x)
                    for x in (
                        self.example_inputs
                        if isinstance(V.real_inputs, NullHandler)
                        else V.real_inputs
                    )
                ]

            if self.mutated_inputs:
                from .compile_fx import clone_preserve_strides

                mutated_input_idxs = [
                    idx
                    for idx, name in enumerate(self.graph_inputs)
                    if name in self.mutated_inputs
                    and isinstance(real_inputs[idx], torch.Tensor)
                ]
                for idx in mutated_input_idxs:
                    # clone mutated Tensor inputs to avoid mutating them in
                    # the first pass of the CPP wrapper-based compilation, as
                    # this will lead to a side effect on the example inputs:
                    # e.g. if torch.compile(f)(x) if called on input-mutating
                    # f, the inputs x will be mutated twice in the process:
                    # once here, and again when running the compiled model;
                    # this will also lead to a numerically incorrect output
                    real_inputs[idx] = clone_preserve_strides(real_inputs[idx])

            with torch.utils._python_dispatch._disable_current_modes():
                compiled(real_inputs)
            del real_inputs

            # second pass
            # TODO: reuse self.scheduler from the first pass to speed up the second pass
            self.cpp_wrapper = True
            self.removed_buffers.clear()
            self.inplaced_to_remove.clear()
            V.graph.sizevars.precomputed_replacements.clear()
            V.graph.sizevars.inv_precomputed_replacements.clear()
            return self.codegen()
        else:
            # cpu
            return self.codegen()

    def codegen(self):
        from .scheduler import Scheduler

        self.init_wrapper_code()

        self.scheduler = Scheduler(self.buffers)
        V.debug.draw_orig_fx_graph(self.orig_gm, self.scheduler.nodes)

        self.wrapper_code.push_codegened_graph(self)
        self.scheduler.codegen()
        result = self.wrapper_code.generate(self.is_inference)
        self.wrapper_code.pop_codegened_graph()
        return result

    def codegen_subgraph(self, parent_graph):
        """
        This is a more compact version of the `codegen()` above
        where we codegen this graph as a subgraph of some parent
        graph. The parent graph is passed as an argument: the
        intention is to inline codegening of the subgraph in
        the parent graph's wrapper code (including the generated
        kerenls). The wrapper code is not finalized (via `.generate()`
        call), as this will be done in the parent graph's `codegen()`.
        """
        from .scheduler import Scheduler

        self.wrapper_code = parent_graph.wrapper_code
        self.device_ops = parent_graph.device_ops
        self.cpp_wrapper = parent_graph.cpp_wrapper

        self.scheduler = Scheduler(self.buffers)
        self.scheduler.codegen()

    def count_bytes(self):
        from .scheduler import Scheduler

        scheduler = Scheduler(self.buffers)

        total_bytes = 0
        node_counts = []
        node_runtimes = []
        for node in scheduler.nodes:
            num_bytes = node.get_read_write_buffers_sizes()
            total_bytes += num_bytes
            node_counts.append((node, num_bytes // 4))
            node_runtimes.append((node, node.get_estimated_runtime()))
        return total_bytes, node_counts, node_runtimes

    @dynamo_timed(phase_name="code_gen")
    def compile_to_module(self):
        from .codecache import PyCodeCache

        code, linemap = (
            self.codegen_with_cpp_wrapper() if self.cpp_wrapper else self.codegen()
        )
        linemap = [(line_no, node.stack_trace) for line_no, node in linemap]
        key, path = PyCodeCache.write(code)
        mod = PyCodeCache.load_by_key_path(
            key,
            path,
            linemap=linemap,
            attrs={**self.constants, **self.torchbind_constants},
        )
        self.cache_key = key
        self.cache_path = path
        self.cache_linemap = linemap

        # Logged twice as per https://github.com/pytorch/pytorch/pull/99038#discussion_r1167826029
        # TODO. Revisit this once the logging API is more mature
        assert mod.__file__ is not None

        log_module_code(mod.__file__)
        log.debug("Output code written to: %s", mod.__file__)
        output_code_log.debug("Output code: \n%s", code)
        trace_structured(
            "inductor_output_code",
            lambda: {"filename": mod.__file__},
            payload_fn=lambda: code,
        )
        output_code_log.info("Output code written to: %s", mod.__file__)
        if config.benchmark_kernel:
            print(f"Compiled module path: {mod.__file__}", file=sys.stderr)
        V.debug.output_code(mod.__file__)
        V.debug.copy(os.path.splitext(mod.__file__)[0] + ".debug")
        return mod

    def compile_to_fn(self):
        if self.aot_mode:
            from .codecache import AotCodeCompiler

            assert self.cpp_wrapper, "AOT mode only supports C++ wrapper"
            code, linemap = self.codegen_with_cpp_wrapper()
            output_code_log.debug("Output code: \n%s", code)

            serialized_extern_kernel_nodes = None
            if (
                config.is_fbcode()
                and self.extern_kernel_nodes
                and self.extern_node_serializer
            ):
                serialized_extern_kernel_nodes = self.extern_node_serializer(
                    self.extern_kernel_nodes
                )
                output_code_log.debug(
                    "Serialized Extern Kernel Nodes: \n%s",
                    serialized_extern_kernel_nodes,
                )

            # Directly return the file path with the compiled code
            return AotCodeCompiler.compile(
                self, code, serialized_extern_kernel_nodes, cuda=self.cuda
            )
        else:
            return self.compile_to_module().call

    def get_output_names(self):
        return [
            node.get_name()
            for node in self.graph_outputs
            if not isinstance(node, ir.NoneAsConstantBuffer)
            and not isinstance(node, ir.ShapeAsConstantBuffer)
        ]

    def is_unspec_arg(self, name: str):
        # dynamo wraps unspec variable as 0d CPU tensor,
        # need to convert to scalar during codegen (triton only)
        return (
            name in self.graph_inputs.keys()
            and self.graph_inputs[name].get_numel() == 1
            and self.graph_inputs[name].get_device().type == "cpu"
        )<|MERGE_RESOLUTION|>--- conflicted
+++ resolved
@@ -298,7 +298,6 @@
         gm: torch.fx.GraphModule,
         example_inputs: Optional[List[torch.Tensor]] = None,
         shape_env=None,
-        num_static_inputs=None,
         graph_id=None,
         cpp_wrapper=False,
         aot_mode=False,
@@ -313,7 +312,6 @@
         name=None,
     ):
         super().__init__(gm)
-
         self.example_inputs = example_inputs
         self.layout_opt = (
             layout_opt
@@ -352,7 +350,6 @@
         self.device_idxs: Set[int] = const_module.device_idxs if const_module else set()
         self.cuda = False
         self.buffers: List[ir.Buffer] = []
-        self.buffer_mutation: bool = False
         self.const_output_index: Dict[str, int] = (
             const_output_index if const_output_index else {}
         )
@@ -377,7 +374,6 @@
             Callable[[List[ir.ExternKernelNode]], Any]
         ] = extern_node_serializer
         self.current_node: torch.fx.Node = None  # type: ignore[assignment]
-        self.num_static_inputs = num_static_inputs
         self.lists: Dict[str, List[str]] = {}
         self.mutated_inputs: Set[str] = set()
         self.mutated_input_idxs: List[int] = []
@@ -396,7 +392,7 @@
         self.aot_mode = aot_mode
         self.graph_id = graph_id
         self.post_grad_graph_id = next(_post_grad_graph_counter)
-        self.scheduler: "torch._inductor.scheduler.Scheduler" = None  # type: ignore[assignment]
+        self.scheduler: torch._inductor.scheduler.Scheduler = None  # type: ignore[assignment]
         self.nodes_prefer_channels_last = (
             self.find_nodes_prefer_channels_last() if self.layout_opt else set()
         )
@@ -805,46 +801,46 @@
             else self.constants[name]
         )
 
+    def allocate_non_dup_const_name(self, name, data):
+        orig_name = name
+        if not config.aot_inductor.use_runtime_constant_folding:
+            for constant_name, value in self.constants.items():
+                if (
+                    not data.is_mkldnn
+                    and data.size() == value.size()
+                    and data.stride() == value.stride()
+                    and data.dtype == value.dtype
+                    and data.device == value.device
+                    and data.untyped_storage().data_ptr()
+                    == value.untyped_storage().data_ptr()
+                    and data.storage_offset() == value.storage_offset()
+                ):
+                    return constant_name
+
+        if name is None:
+            name = f"constant{len(self.constants)}"
+        if name[0].isdigit():
+            name = f"constant_{name}"
+        name = self.qualify_name(name)
+        # We may generate a var name for each constant in the codegen.
+        # Let's only keep sane characters.
+        prefix = re.sub(r"[^a-zA-Z0-9_]", "_", name)
+        name = prefix
+        cnt = 0
+        while name in self.constants:
+            name = f"{prefix}_{cnt}"
+            cnt += 1
+        self.constants[name] = data
+        self.constant_reprs[name] = (
+            f"{data.device!r} {data.dtype!r} "
+            f"{tuple(data.size())!r} {tuple(data.stride())!r} "
+            f"{hash(data):x}"
+        )
+        self.allocated_constant_name[name] = orig_name
+        return name
+
     def add_tensor_constant(self, data, name=None):
-        def allocate(name):
-            if not config.aot_inductor.use_runtime_constant_folding:
-                for constant_name, value in self.constants.items():
-                    if (
-                        not data.is_mkldnn
-                        and data.size() == value.size()
-                        and data.stride() == value.stride()
-                        and data.dtype == value.dtype
-                        and data.device == value.device
-                        and data.untyped_storage().data_ptr()
-                        == value.untyped_storage().data_ptr()
-                        and data.storage_offset() == value.storage_offset()
-                    ):
-                        return constant_name
-
-            if name is None:
-                name = f"constant{len(self.constants)}"
-            if name[0].isdigit():
-                name = f"constant_{name}"
-            name = self.qualify_name(name)
-            # We may generate a var name for each constant in the codegen.
-            # Let's only keep sane characters.
-            prefix = re.sub(r"[^a-zA-Z0-9_]", "_", name)
-            name = prefix
-            cnt = 0
-            while name in self.constants:
-                name = f"{prefix}_{cnt}"
-                cnt += 1
-            self.constants[name] = data
-            self.constant_reprs[name] = (
-                f"{data.device!r} {data.dtype!r} "
-                f"{tuple(data.size())!r} {tuple(data.stride())!r} "
-                f"{hash(data):x}"
-            )
-            return name
-
-        new_name = allocate(name)
-        self.allocated_constant_name[new_name] = name
-
+        new_name = self.allocate_non_dup_const_name(name, data)
         return TensorBox.create(
             ir.ConstantBuffer(
                 new_name,
@@ -860,12 +856,6 @@
         """
         if self.constants[name].device == device_override or device_override is None:
             return name
-<<<<<<< HEAD
-        alt_name = f"{name}_{device_override.type}{device_override.index or 0}"
-        if alt_name not in self.constants:
-            self.constants[alt_name] = self.constants[name].to(device_override)
-        return alt_name
-=======
         with torch.utils._python_dispatch._disable_current_modes():
             # caller might have set fake tensor mode which will create a fake tensor
             # when calling .to, so unset modes here
@@ -873,7 +863,6 @@
                 f"{name}_{device_override.type}{device_override.index or 0}",
                 self.constants[name].to(device_override),
             )
->>>>>>> f2d7f235
 
     def placeholder(self, target: str, args, kwargs):
         example = super().placeholder(target, args, kwargs)
@@ -1209,8 +1198,11 @@
             elif is_magic_method(n.target):
                 # TODO: this is sus, it probably should be handled in the
                 # lowerings themselves similarly to sym_size/sym-stride
+                # https://github.com/pytorch/pytorch/issues/127789
                 debug("is_magic_method")
-                if isinstance(n.meta["val"], torch.SymInt):
+                if isinstance(
+                    n.meta["val"], (torch.SymInt, torch.SymFloat, torch.SymBool)
+                ):
                     result = n.meta["val"].node.expr
                 else:
                     result = super().run_node(n)
@@ -1672,29 +1664,42 @@
         self.scheduler.codegen()
 
     def count_bytes(self):
-        from .scheduler import Scheduler
-
-        scheduler = Scheduler(self.buffers)
-
         total_bytes = 0
         node_counts = []
         node_runtimes = []
-        for node in scheduler.nodes:
+        for node in self.scheduler.nodes:
             num_bytes = node.get_read_write_buffers_sizes()
             total_bytes += num_bytes
             node_counts.append((node, num_bytes // 4))
             node_runtimes.append((node, node.get_estimated_runtime()))
         return total_bytes, node_counts, node_runtimes
 
-    @dynamo_timed(phase_name="code_gen")
+    @dynamo_timed(phase_name="code_gen", fwd_only=False)
     def compile_to_module(self):
         from .codecache import PyCodeCache
 
         code, linemap = (
             self.codegen_with_cpp_wrapper() if self.cpp_wrapper else self.codegen()
         )
-        linemap = [(line_no, node.stack_trace) for line_no, node in linemap]
-        key, path = PyCodeCache.write(code)
+
+        output_code_log.debug("Output code: \n%s", code)
+        try:
+            linemap = [(line_no, node.stack_trace) for line_no, node in linemap]
+            key, path = PyCodeCache.write(code)
+        except Exception:
+            trace_structured(
+                "inductor_output_code",
+                # Just omit the filename, I still want the code though!
+                payload_fn=lambda: code,
+            )
+            raise
+        else:
+            trace_structured(
+                "inductor_output_code",
+                lambda: {"filename": path},
+                payload_fn=lambda: code,
+            )
+
         mod = PyCodeCache.load_by_key_path(
             key,
             path,
@@ -1711,12 +1716,6 @@
 
         log_module_code(mod.__file__)
         log.debug("Output code written to: %s", mod.__file__)
-        output_code_log.debug("Output code: \n%s", code)
-        trace_structured(
-            "inductor_output_code",
-            lambda: {"filename": mod.__file__},
-            payload_fn=lambda: code,
-        )
         output_code_log.info("Output code written to: %s", mod.__file__)
         if config.benchmark_kernel:
             print(f"Compiled module path: {mod.__file__}", file=sys.stderr)
