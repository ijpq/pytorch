import functools
import logging
import math
import sys
import typing
from typing import Optional

import torch
import torch._decomp as decomp
import torch._prims_common as utils
import torch.ao.quantization.fx._decomposed
from torch._decomp import (
    core_aten_decompositions,
    get_decompositions,
    remove_decompositions,
)
from torch._decomp.decompositions import (
    _grid_sampler_2d as decomp_grid_sampler_2d,
    pw_cast_for_opmath,
)
from torch._decomp.decompositions_for_rng import extra_random_decomps
from torch._higher_order_ops.out_dtype import out_dtype
from torch._prims_common import (
    elementwise_dtypes,
    ELEMENTWISE_TYPE_PROMOTION_KIND,
    type_to_dtype,
)

from . import config, inductor_prims
<<<<<<< HEAD
from .utils import is_gpu
=======
from .utils import needs_fallback_due_to_atomic_add_limitations, use_scatter_fallback
>>>>>>> 4f3ffa77

log = logging.getLogger(__name__)
aten = torch.ops.aten
prims = torch.ops.prims
quantized = torch.ops.quantized
quantized_decomposed = torch.ops.quantized_decomposed

inductor_decompositions = get_decompositions(
    [
        aten._adaptive_avg_pool2d_backward,
        aten.arange,
        aten.bitwise_and_,
        aten.bitwise_or_,
        aten.clamp_min_,
        aten.dist,
        aten.empty_like,
        aten.flip,
        aten.gelu,
        aten.hardtanh,
        aten.index_select,
        aten.lcm,
        aten.leaky_relu,
        aten.linalg_vector_norm,
        aten._log_softmax,
        aten.max_pool2d_with_indices_backward,
        aten._native_batch_norm_legit,
        aten._native_batch_norm_legit_functional,
        aten._native_batch_norm_legit_no_training,
        aten._batch_norm_with_update,
        aten._batch_norm_with_update_functional,
        aten._batch_norm_no_update,
        aten.batch_norm_backward,
        aten.native_batch_norm,
        aten.native_group_norm,
        aten.native_layer_norm,
        aten.nll_loss2d_backward,
        aten._softmax,
        aten.sin_,
        aten.sqrt_,
        out_dtype,
        aten._to_copy,
        aten.tril_indices,
        aten.triu_indices,
        aten.upsample_bilinear2d.vec,
        quantized.linear_dynamic_fp16_unpacked_weight,
    ]
)
decompositions = {**core_aten_decompositions(), **inductor_decompositions}

# Remove unwanted decompositions included via the core ATen decompositions from
# the Inductor decomp table.
decomps_to_exclude = [
    aten._unsafe_index,
    aten._scaled_dot_product_flash_attention_for_cpu.default,  # See comments in torch/_decomp/decompositions.py
    aten._softmax_backward_data,
    aten.clamp_max,
    aten.clamp_min,
    aten.glu,  # inductor lowers this directly
    aten.split.Tensor,  # inductor lowers this directly
    aten.squeeze,  # inductor lowers this directly
    aten.sum,  # inductor lowers this directly
    aten.unbind,  # inductor lowers this directly
]

remove_decompositions(decompositions, decomps_to_exclude)


def register_decomposition(ops):
    for op in [ops] if callable(ops) else ops:
        if op in decompositions:
            log.warning("duplicate decomp: %s", ops)
    return decomp.register_decomposition(ops, decompositions)


# TODO: for now, inductor doesn't handle asserts
# because the condition is symbool -> tensor in the graph.
@register_decomposition([aten._assert_async.msg])
def assert_async_msg_decomp(tensor, msg):
    return


# Following `assert_async_msg_decomp` and implement as non-op.
@register_decomposition([aten._functional_assert_async.msg])
def functional_assert_async_msg_decomp(tensor, msg):
    return


@register_decomposition([aten.sym_constrain_range_for_size.default])
def sym_constrain_range_for_size(symbol, *, min=None, max=None):
    return


@register_decomposition([aten.clamp])
@pw_cast_for_opmath
def clamp(x, min=None, max=None):
    if min is not None:
        x = x.clamp_min(min)
    if max is not None:
        x = x.clamp_max(max)
    return x


@register_decomposition([aten.full])
def full(size, fill_value, **kwargs):
    dtype = kwargs.get("dtype")
    if dtype is None:
        kwargs["dtype"] = type_to_dtype(type(fill_value))
        return torch.full(size, fill_value, **kwargs)
    return NotImplemented


# Not really sure how to put this into the main library.  PrimTorch wants
# empty_permuted to go to the prim, and typically users don't really want
# to decompose to empty_strided (but inductor is OK with it, because we are
# cool with strides and everything goes to empty_strided)
@register_decomposition([aten.empty_permuted.default])
def empty_permuted(size, physical_layout, **kwargs):
    perm = [0] * len(size)
    for p, l in enumerate(physical_layout):
        perm[l] = p
    return torch.empty([size[l] for l in physical_layout], **kwargs).permute(perm)


@register_decomposition([aten.convolution_backward])
def convolution_backward(
    grad_output,
    input,
    weight,
    bias_sizes,
    stride,
    padding,
    dilation,
    transposed,
    output_padding,
    groups,
    output_mask,
):
    if not output_mask[2] or not is_gpu(grad_output.device.type):
        return NotImplemented
    grad_bias = aten.sum(grad_output, [0] + list(range(2, grad_output.dim())))
    grad_inp, grad_weight, _ = aten.convolution_backward(
        grad_output,
        input,
        weight,
        bias_sizes,
        stride,
        padding,
        dilation,
        transposed,
        output_padding,
        groups,
        [output_mask[0], output_mask[1], False],
    )
    return (grad_inp, grad_weight, grad_bias)


@register_decomposition([aten.round.decimals])
def round_dec(x, decimals=0):
    ten_pow_decimals = 10.0**decimals
    return aten.round(x * ten_pow_decimals) * (1.0 / ten_pow_decimals)


@register_decomposition([aten.bmm])
@pw_cast_for_opmath
def bmm(self, batch2):
    if config.coordinate_descent_tuning:
        if self.shape[1] == 1 or batch2.shape[2] == 1:
            out = (self.unsqueeze(-1) * batch2.unsqueeze(1)).sum(dim=2)
            return out
    if self.device.type == "cpu":
        if self.size(1) == 1 and batch2.size(-1) == 1:
            return torch.sum(
                self.squeeze(1) * batch2.squeeze(-1), dim=1, keepdim=True
            ).unsqueeze(1)
    return NotImplemented


@register_decomposition([aten.addmm])
@pw_cast_for_opmath
def addmm(self, mat1, mat2, beta=1, alpha=1):
    if self.device.type == "cpu":
        if mat1.size(0) == 1 and mat2.size(-1) == 1:
            out = torch.sum(
                mat1.squeeze(0) * mat2.squeeze(-1), dim=0, keepdim=True
            ).unsqueeze(0)
            return alpha * out + beta * self
        if mat1.size(0) == 1 and mat2.size(0) <= 16 and mat2.size(1) <= 16:
            out = (mat1.T * mat2).sum(dim=0, keepdim=True)
            return alpha * out + beta * self
    return NotImplemented


@register_decomposition([aten.mm])
@pw_cast_for_opmath
def mm(self, input2):
    from torch.fx.experimental.symbolic_shapes import (
        definitely_true,
        guard_size_oblivious,
    )

    # Our matrix vector multiplies only achieve peak bandwidth with coordinate descent tuning.
    # todo: Look into why and fix it (hopefully)
    if config.coordinate_descent_tuning:
        if self.shape[0] == 1 or input2.shape[1] == 1:
            return (self.unsqueeze(2) * input2.unsqueeze(0)).sum(dim=1)
    if self.device.type == "cpu":
        if (
            guard_size_oblivious(self.size(-1) == 1)
            and guard_size_oblivious(self.size(0) > 0)
            and guard_size_oblivious(input2.size(0) == 1)
            and (self.dtype == input2.dtype)
            and definitely_true((torch.numel(self) + torch.numel(input2)) <= 32)
        ):
            return torch.cat([self[i, :] * input2 for i in range(self.size(0))])
        if guard_size_oblivious(self.size(0) == 1) and guard_size_oblivious(
            input2.size(-1) == 1
        ):
            return torch.sum(
                self.squeeze(0) * input2.squeeze(-1), dim=0, keepdim=True
            ).unsqueeze(0)
    return NotImplemented


# This pass does two things:
# - Eliminate cat when there is only one tensor input
# - Normalize cat calls, so that legacy empty 1-D tensors are removed (NB: we
#   don't remove ALL empty tensors, only the naughty ones)
@register_decomposition([aten.cat.default])
def cat(tensors, dim=0):
    from torch.fx.experimental.symbolic_shapes import guard_size_oblivious

    def non_empty_tensor(x):
        # For better or worse, this is a valid cat:
        #
        #   torch.cat([torch.randn(2, 2, 4), torch.randn(0), torch.randn(3, 2, 4)])
        #
        # We'd like to eliminate naughtiness like this for downstream passes
        # like split_cat.  The easiest way is to just drop such inputs
        # (guarding that they are non-zero).
        #
        # Is it permissible for this filtering to be size-oblivious?  A case
        # where this could matter is cat([(2, 2), (u0,)], dim=0); if u0
        # happened to be zero, we would have liked to have filtered it out.
        # But actually, the ONLY way this could have passed is if u0 == 0,
        # so by the time we get here we have already installed a deferred
        # runtime assert forcing u0 to be zero.  So if this hasn't happened,
        # we know that the unbacked SymInt has appropriate size and there are
        # no problems.
        return len(x.shape) != 1 or guard_size_oblivious(x.shape[0] > 0)

    filtered_tensors = list(filter(non_empty_tensor, tensors))

    if len(filtered_tensors) == 1:
        return filtered_tensors[0].clone()
    elif 1 < len(filtered_tensors) < len(tensors):
        # on the first call, when we remove empty tensors, we redispatch recursively
        return aten.cat.default(filtered_tensors, dim)
    # when no 'filtering' has occurred, we raise to prevent infinite recursion (no more decomposition needed)
    return NotImplemented


@register_decomposition([aten.angle])
def angle(x):
    if x.is_complex():
        return torch.where(
            torch.isnan(x.real), float("nan"), torch.atan2(x.imag, x.real)
        )

    # when x is real number
    #   if x >= 0, return 0
    #   if x < 0, return pi
    #   if x is nan, return nan
    _, dtype = elementwise_dtypes(
        x,
        type_promotion_kind=ELEMENTWISE_TYPE_PROMOTION_KIND.INT_TO_FLOAT,
    )
    pi = torch.scalar_tensor(math.pi, dtype=dtype, device=x.device)
    ret = torch.where(x < 0, pi, 0.0)
    return torch.where(torch.isnan(x), float("nan"), ret)


@register_decomposition([aten.add])
def add(x, y, *, alpha=None):
    x_is_complex_tensor = torch.is_tensor(x) and x.is_complex()
    y_is_complex_tensor = torch.is_tensor(y) and y.is_complex()
    if not x_is_complex_tensor or not y_is_complex_tensor:
        return NotImplemented
    z = y
    if alpha is not None:
        z = alpha * y
    complex_type = torch.promote_types(x.dtype, y.dtype)
    return (x.view(x.real.dtype) + z.view(y.real.dtype)).view(complex_type)


@register_decomposition([aten.conj_physical])
def conj_physical(self):
    assert not self.is_complex(), "TODO: implement this"
    return self


@register_decomposition([aten.lift, aten.detach_])
def lift(self):
    return self


@register_decomposition([aten.bernoulli.default])
def bernoulli(self, *, generator=None):
    assert generator is None
    return (torch.rand_like(self, dtype=torch.float32) < self).to(self.dtype)


@register_decomposition([aten.fmin, prims.fmin])
def fmin(self, other):
    return torch.where(torch.isnan(other) | (other > self), self, other)


@register_decomposition([aten.fmax, prims.fmax])
def fmax(self, other):
    return torch.where(torch.isnan(other) | (other < self), self, other)


@register_decomposition(aten.amax)
def amax(self, dim=None, keepdim=False):
    if self.dtype == torch.bool:
        return torch.any(self, dim=dim, keepdim=keepdim)
    return NotImplemented


@register_decomposition(aten.amin)
def amin(self, dim=None, keepdim=False):
    if self.dtype == torch.bool:
        return torch.all(self, dim=dim, keepdim=keepdim)
    return NotImplemented


@register_decomposition([aten.narrow_copy])
def narrow_copy(self, dim, start, length):
    return torch.narrow(self, dim, start, length).clone()


@register_decomposition([aten.expand_copy])
def expand_copy(self, size, *, implicit=False):
    return aten.expand(self, size, implicit=implicit).clone()


@register_decomposition([aten.view_copy.default])
def view_copy_default(self, size):
    return aten.view(self, size).clone()


@register_decomposition([aten.view_copy.dtype])
def view_copy_dtype(self, dtype):
    return self.to(dtype).clone()


def get_like_layout(
    tensor: torch.Tensor, memory_format: Optional[torch.memory_format]
) -> torch.memory_format:
    # TODO: _to_copy tensor to stride permutation
    if memory_format is torch.preserve_format or memory_format is None:
        return utils.suggest_memory_format(tensor)
    else:
        return memory_format


@register_decomposition(aten.rand_like)
def rand_like(self, *, dtype=None, device=None, memory_format=None, **kwargs):
    return torch.rand(
        [*self.size()],
        dtype=dtype or self.dtype,
        device=device or self.device,
        **kwargs,
    ).to(memory_format=get_like_layout(self, memory_format))


@register_decomposition(aten.randn_like)
def randn_like(self, *, dtype=None, device=None, memory_format=None, **kwargs):
    return torch.randn(
        [*self.size()],
        dtype=dtype or self.dtype,
        device=device or self.device,
        **kwargs,
    ).to(memory_format=get_like_layout(self, memory_format))


@register_decomposition(aten.full_like)
def full_like(
    self,
    fill_value,
    *,
    dtype=None,
    layout=None,
    device=None,
    pin_memory=False,
    requires_grad=False,
    memory_format=torch.preserve_format,
):
    return torch.full(
        [*self.size()],
        fill_value,
        dtype=dtype or self.dtype,
        layout=layout or self.layout,
        device=device or self.device,
        requires_grad=requires_grad,
    ).to(memory_format=get_like_layout(self, memory_format))


@register_decomposition(aten.randint_like.default)
def randint_like(self, high, *, dtype=None, device=None, memory_format=None, **kwargs):
    return aten.randint.low(
        0,
        high,
        [*self.size()],
        dtype=dtype or self.dtype,
        device=device or self.device,
        **kwargs,
    ).to(memory_format=get_like_layout(self, memory_format))


@register_decomposition(aten.randint_like.low_dtype)
def randint_like_low(
    self, low, high, *, dtype=None, device=None, memory_format=None, **kwargs
):
    return aten.randint.low(
        low,
        high,
        [*self.size()],
        dtype=dtype or self.dtype,
        device=device or self.device,
        **kwargs,
    ).to(memory_format=get_like_layout(self, memory_format))


@register_decomposition(aten.randint.default)
def randint(high, size, **kwargs):
    return aten.randint.low(0, high, size, **kwargs)


@register_decomposition(quantized.linear_dynamic_fp16_unpacked_weight.default)
def linear_dynamic_fp16_unpacked_weight(
    input: torch.Tensor, weight: torch.Tensor, bias: torch.Tensor
) -> torch.Tensor:
    packed_weight = torch.ops._quantized.wrapped_fbgemm_pack_gemm_matrix_fp16(weight)
    return torch.ops._quantized.wrapped_fbgemm_linear_fp16_weight(
        input, packed_weight, bias, weight.size()[0]
    )


# The difference between quantize_per_tensor.default and quantize_per_tensor.tensor is
# scale and zero_point is scalar or scalar tensor
@register_decomposition(quantized_decomposed.quantize_per_tensor.default)
def quantize_per_tensor_default_decomp_impl(
    input: torch.Tensor,
    scale: float,
    zero_point: int,
    quant_min: int,
    quant_max: int,
    dtype: torch.dtype,
) -> torch.Tensor:
    if input.dtype == torch.bfloat16:
        input = input.to(torch.float32)
    inv_scale = 1.0 / scale
    return torch.clamp(
        torch.round(input * inv_scale) + zero_point, quant_min, quant_max
    ).to(dtype)


# The difference between dequantize_per_tensor.default and dequantize_per_tensor.tensor is
# scale and zero_point is scalar or scalar tensor
@register_decomposition(quantized_decomposed.dequantize_per_tensor.default)
def dequantize_per_tensor_default_decomp_impl(
    input: torch.Tensor,
    scale: float,
    zero_point: int,
    quant_min: int,
    quant_max: int,
    dtype: torch.dtype,
) -> torch.Tensor:
    return (input.to(torch.float32) - zero_point) * scale


@register_decomposition(quantized_decomposed.quantize_per_tensor.tensor)
def quantize_per_tensor_tensor_decomp_impl(
    input: torch.Tensor,
    scale: torch.Tensor,
    zero_point: torch.Tensor,
    quant_min: int,
    quant_max: int,
    dtype: torch.dtype,
) -> torch.Tensor:
    if input.dtype == torch.bfloat16:
        input = input.to(torch.float32)
    inv_scale = 1.0 / scale
    return torch.clamp(
        torch.round(input * inv_scale) + zero_point, quant_min, quant_max
    ).to(dtype)


@register_decomposition(quantized_decomposed.dequantize_per_tensor.tensor)
def dequantize_per_tensor_tensor_decomp_impl(
    input: torch.Tensor,
    scale: torch.Tensor,
    zero_point: torch.Tensor,
    quant_min: int,
    quant_max: int,
    dtype: torch.dtype,
) -> torch.Tensor:
    return (input.to(torch.float32) - zero_point.to(torch.int32)) * scale.to(
        torch.float32
    )


@register_decomposition(torch.ops.quantized.embedding_bag_byte_unpack)
def q_embedding_bag_byte_unpack_decomp(packed):
    def bitcast_u8_to_f32(u8):
        x, y, z, w = (u8[..., n].to(torch.int32) for n in (0, 1, 2, 3))
        if sys.byteorder == "little":
            return (x + (y << 8) + (z << 16) + (w << 24)).view(torch.float32)[..., None]
        else:
            return ((x << 24) + (y << 16) + (z << 8) + w).view(torch.float32)[..., None]

    scales = bitcast_u8_to_f32(packed[..., -8:-4])
    offsets = bitcast_u8_to_f32(packed[..., -4:])
    return packed[..., :-8].to(torch.float32) * scales + offsets


@register_decomposition([aten.grid_sampler_2d])
@pw_cast_for_opmath
def grid_sampler_2d(
    a: torch.Tensor,
    grid: torch.Tensor,
    interpolation_mode: int = 0,
    padding_mode: int = 0,
    align_corners: bool = False,
) -> torch.Tensor:
    # We do not expand the grid (_expand_grid=False) on cpu for performance reasons
    # Experimenting locally it was found that compiled CUDA code is accelerated by ~5x
    # and CPU code by ~2x on bicubic mode, if we expand the grid from (N, H, W, 2) into (N, C, H, W, 2)
    # However, this leads to a slowdown around ~0.8x on CPU bilinear mode, channels first.
    # Thus we apply this hack to not expand the grid for this case.
    _expand_grid = not (
        a.device == torch.device("cpu")
        and interpolation_mode == 0
        and a.is_contiguous(memory_format=torch.contiguous_format)
    )

    output = decomp_grid_sampler_2d(
        a,
        grid=grid,
        interpolation_mode=interpolation_mode,
        padding_mode=padding_mode,
        align_corners=align_corners,
        _expand_grid=_expand_grid,
    )
    return output


@register_decomposition(aten._foreach_addcmul.Scalar)
def _foreach_addcmul_scalar(self, left_tensors, right_tensors, scalar=1):
    return aten._foreach_add.List(
        self, aten._foreach_mul.List(left_tensors, right_tensors), alpha=scalar
    )


@register_decomposition(aten._foreach_addcdiv.Scalar)
def _foreach_addcdiv_scalar(self, left_tensors, right_tensors, scalar=1):
    return aten._foreach_add.List(
        self, aten._foreach_div.List(left_tensors, right_tensors), alpha=scalar
    )


@register_decomposition(aten._foreach_lerp.Scalar)
def _foreach_lerp_scalar(start_tensors, end_tensors, weight):
    return aten._foreach_add.List(
        start_tensors,
        aten._foreach_mul.Scalar(
            aten._foreach_sub.List(end_tensors, start_tensors), weight
        ),
    )


@aten.miopen_batch_norm.default.py_impl(torch._C.DispatchKey.Autograd)
@register_decomposition(aten.miopen_batch_norm)
def miopen_batch_norm(
    input: torch.Tensor,
    weight: torch.Tensor,
    bias: typing.Optional[torch.Tensor],
    running_mean: typing.Optional[torch.Tensor],
    running_var: typing.Optional[torch.Tensor],
    training: bool,
    exponential_average_factor: float,
    epsilon: float,
):
    a, b, c = aten.native_batch_norm(
        input,
        weight,
        bias,
        running_mean,
        running_var,
        training,
        exponential_average_factor,
        epsilon,
    )

    if training:
        return (a, b, c)
    return (
        a,
        weight.new_zeros((0,)),
        weight.new_zeros((0,)),
    )


@functools.lru_cache(None)
def fast_random_decomps():
    return {**decompositions, **extra_random_decomps}


def select_decomp_table():
    """decomps can change based on config"""
    if config.fallback_random:
        return decompositions
    return fast_random_decomps()


@register_decomposition(aten.masked_scatter)
def masked_scatter(self, mask, source):
    if is_gpu(self.device.type):
        # This two-step algorithm is the same as eager CUDA, for eager CPU we
        # use a 1-shot serial iteration.
        self, mask = aten.broadcast_tensors([self, mask])
        source_idx = mask.reshape(-1).cumsum(0) - 1
        return inductor_prims.masked_scatter_with_index(self, mask, source_idx, source)
    return NotImplemented


@register_decomposition(quantized_decomposed.choose_qparams.tensor)
def choose_qparams_tensor(
    input: torch.Tensor, quant_min: int, quant_max: int, eps: float, dtype: torch.dtype
):
    min_val, max_val = torch.aminmax(input)
    scale = (max_val - min_val) / float(quant_max - quant_min)
    scale = torch.max(scale, torch.Tensor([eps]))
    zero_point = quant_min - torch.round(min_val / scale).to(torch.int)
    zero_point = torch.clamp(zero_point, quant_min, quant_max)
    return scale.to(torch.float64), zero_point.to(torch.int64)


@register_decomposition(aten.put)
def put(self, index, source, accumulate=False):
    flattened = self.flatten()
    flattened = torch.index_put(
        flattened, [index], source.reshape(index.shape), accumulate
    )
    return flattened.reshape(self.shape)


@register_decomposition(aten.put_)
def put_(self, index, source, accumulate=False):
    out = aten.put(self, index, source, accumulate=accumulate)
    return self.copy_(out)


@register_decomposition(aten._softmax_backward_data.default)
@pw_cast_for_opmath
def _softmax_backward_data(grad_output, output, dim, input_dtype):
    new_grad_output = grad_output * output
    sum_new_grad = torch.sum(new_grad_output, dim=dim, keepdim=True)
    # grad_input = new_grad_output - output * sum_new_grad
    grad_input = inductor_prims.fma(-output, sum_new_grad, new_grad_output)

    # CPU kernel doesn't respect input_dtype, but following check doesn't work for meta tensor
    # if grad_output.device == torch.device("cpu"):
    #     return grad_input.contiguous()

    if grad_output.dtype != input_dtype:
        grad_input = grad_input.to(input_dtype)
    return grad_input.contiguous()


@register_decomposition(aten.index_reduce)
def index_reduce(
    self, dim: int, index, src, reduction_type: str, *, include_self: bool = True
):
    if reduction_type == "mean" and not needs_fallback_due_to_atomic_add_limitations(
        self.dtype
    ):
        true_division = self.dtype.is_floating_point or self.dtype.is_complex
        ones = torch.ones_like(src)
        if include_self:
            out = self
            counts = torch.ones_like(self).index_add(dim, index, ones)
        else:
            out = self.index_fill(dim, index, 0)
            counts = torch.zeros_like(self).index_add(dim, index, ones)
            counts = counts.masked_fill(counts < 1, 1)
        out = out.index_add(dim, index, src)
        return out / counts if true_division else out // counts

    if use_scatter_fallback(
        "aten.scatter_reduce_",
        reduction_type,
        self.dtype,
        src.dtype,
        src.device.type,
        True,
    ):
        return NotImplemented

    repeats = self.shape[dim + 1 :].numel() * self.shape[:dim].numel()
    index_shape = (index.numel(), *self.shape[dim + 1 :], *self.shape[:dim])
    perm = (*range(self.ndim - dim, self.ndim), 0, *range(1, self.ndim - dim))
    scatter_index = (
        index.to(torch.int64)
        .repeat_interleave(repeats)
        .reshape(index_shape)
        .permute(perm)
    )
    return self.scatter_reduce(
        dim,
        scatter_index,
        src,
        reduction_type,
        include_self=include_self,
    )<|MERGE_RESOLUTION|>--- conflicted
+++ resolved
@@ -27,11 +27,11 @@
 )
 
 from . import config, inductor_prims
-<<<<<<< HEAD
-from .utils import is_gpu
-=======
-from .utils import needs_fallback_due_to_atomic_add_limitations, use_scatter_fallback
->>>>>>> 4f3ffa77
+from .utils import (
+    is_gpu,
+    needs_fallback_due_to_atomic_add_limitations,
+    use_scatter_fallback,
+)
 
 log = logging.getLogger(__name__)
 aten = torch.ops.aten
