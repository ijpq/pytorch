# mypy: allow-untyped-defs
import contextlib
import copy
import math

from collections import namedtuple
from typing import Any, Callable, Dict, List, Optional, Tuple
from unittest.mock import patch

import sympy

import torch
from torch.utils._sympy.symbol import symbol_is_type, SymT
from .. import ir

from ..scheduler import SchedulerBuffer
from ..utils import IndentedBuffer, sympy_index_symbol_with_prefix, sympy_subs
from ..virtualized import V

from .common import CSEVariable, ExprPrinter, Kernel, KernelArgs

DTYPE_TO_CPP = {
    torch.float32: "float",
    torch.float64: "double",
    torch.float16: "half",
    torch.int64: "int64_t",
    torch.int32: "int32_t",
    torch.int16: "int16_t",
    torch.int8: "int8_t",
    torch.uint64: "uint64_t",
    torch.uint32: "uint32_t",
    torch.uint16: "uint16_t",
    torch.uint8: "uint8_t",
    torch.bool: "bool",
    torch.bfloat16: "bfloat16",
    torch.complex64: "complex64",
    torch.float8_e4m3fn: "float8_e4m3fn",
    torch.float8_e5m2: "float8_e5m2",
}

DTYPE_TO_ATEN = {
    torch.float32: "at::kFloat",
    torch.float64: "at::kDouble",
    torch.float16: "at::kHalf",
    torch.int64: "at::kLong",
    torch.int32: "at::kInt",
    torch.int16: "at::kShort",
    torch.int8: "at::kChar",
    torch.uint64: "at::kUInt64",
    torch.uint32: "at::kUInt32",
    torch.uint16: "at::kUInt16",
    torch.uint8: "at::kByte",
    torch.uint32: "at::kUInt32",
    torch.uint64: "at::kUInt64",
    torch.bool: "at::kBool",
    torch.bfloat16: "at::kBFloat16",
    torch.complex32: "at::kComplexHalf",
    torch.complex64: "at::kComplexFloat",
    torch.complex128: "at::kComplexDouble",
    torch.float8_e4m3fn: "at::kFloat8_e4m3fn",
    torch.float8_e5m2: "at::kFloat8_e5m2",
    torch.float8_e4m3fnuz: "at::kFloat8_e4m3fnuz",
    torch.float8_e5m2fnuz: "at::kFloat8_e5m2fnuz",
}

DEVICE_TO_ATEN = {
    "cpu": "at::kCPU",
    "cuda": "at::kCUDA",
}

LAYOUT_TO_ATEN = {
    torch.strided: "at::kStrided",
    torch._mkldnn: "at::kMkldnn",  # type: ignore[attr-defined]
}

INDEX_TYPE = "long"

GemmBlocking = namedtuple("GemmBlocking", ["block_m", "block_n", "block_k"])


class CppPrinter(ExprPrinter):
    def _print_Integer(self, expr):
        return f"{int(expr)}L"

    def _print_Where(self, expr):
        c = self.paren(self.doprint(expr.args[0]))
        p = self.paren(self.doprint(expr.args[1]))
        q = self.paren(self.doprint(expr.args[2]))
        return f"{c} ? {p} : {q}"

    def _print_ModularIndexing(self, expr):
        x, div, mod = expr.args
        x = self.paren(self.doprint(x))
        if div != 1:
            div = self.paren(self.doprint(div))
            if expr.is_integer:
                x = f"c10::div_floor_integer({x}, {div})"
            else:
                x = f"c10::div_floor_floating(static_cast<double>({x}), static_cast<double>({div}))"
        mod = self.paren(self.doprint(mod))
        return f"static_cast<{INDEX_TYPE}>({x}) % static_cast<{INDEX_TYPE}>({mod})"

    def _print_FloorDiv(self, expr):
        x, div = expr.args
        x = self.paren(self.doprint(x))
        div = self.paren(self.doprint(div))
        if expr.is_integer:
            return f"c10::div_floor_integer({x}, {div})"
        return f"c10::div_floor_floating(static_cast<double>({x}), static_cast<double>({div}))"

    def _print_floor(self, expr):
        assert len(expr.args) == 1
        r = f"std::floor({self._print(expr.args[0])})"
        return f"static_cast<{INDEX_TYPE}>({r})" if expr.is_integer else r

    def _print_FloorToInt(self, expr):
        assert len(expr.args) == 1
        r = f"std::floor({self._print(expr.args[0])})"
        return f"static_cast<{INDEX_TYPE}>({r})" if expr.is_integer else r

    def _print_TruncToInt(self, expr):
        assert len(expr.args) == 1
        r = f"std::trunc({self._print(expr.args[0])})"
        return f"static_cast<{INDEX_TYPE}>({r})"

    def _print_TruncToFloat(self, expr):
        assert len(expr.args) == 1
        return f"std::trunc({self._print(expr.args[0])})"

    def _print_ToFloat(self, expr):
        assert len(expr.args) == 1
        return f"static_cast<double>({self._print(expr.args[0])})"

    # TODO: This is wrong if one of the inputs is negative.  This is hard to
    # tickle though, as the inputs are typically positive (and if we can prove
    # they are positive, we will have used Mod instead, for which this codegen
    # is right).
    def _print_PythonMod(self, expr):
        return " % ".join(map(self.paren, map(self._print, expr.args)))

    def _print_CMod(self, expr):
        return " % ".join(map(self.paren, map(self._print, expr.args)))

    def _print_IntTrueDiv(self, expr):
        lhs, rhs = expr.args
        # TODO: This is only accurate up to 2**53
        return f"static_cast<double>({self._print(lhs)}) / static_cast<double>({self._print(rhs)})"

    # TODO: PowByNatural: we need to implement our own int-int pow.  Do NOT
    # use std::pow, that operates on floats
    def _print_PowByNatural(self, expr):
        raise NotImplementedError(
            f"_print_PowByNatural not implemented for {type(self)}"
        )

    def _print_FloatTrueDiv(self, expr):
        lhs, rhs = expr.args
        return f"{self.paren(self._print(lhs))} / {self.paren(self._print(rhs))}"

    def _print_FloatPow(self, expr):
        base, exp = expr.args
        return f"std::pow({self._print(base)}, {self._print(exp)})"

    def _print_Pow(self, expr):
        # Uses float constants to perform FP div
        base, exp = expr.args
        base = self._print(base)

        if exp == 0.5 or exp == -0.5:
            return f"std::sqrt({base})" if exp == 0.5 else f"1.0/std::sqrt({base})"
        if exp.is_integer:
            exp = int(exp)
            if exp > 0:
                r = "*".join([self.paren(base)] * exp)
            elif exp < 0:
                r = "1.0/" + self.paren("*".join([self.paren(base)] * abs(exp)))
            else:  # exp == 0
                r = "1.0"

            return f"static_cast<{INDEX_TYPE}>({r})" if expr.is_integer else r
        else:
            # TODO: float vs double
            return f"std::pow({base}, {float(exp)})"

    def _print_Rational(self, expr):
        # Uses float constants to perform FP div
        if expr.q == 1:
            r = f"{expr.p}"
        else:
            r = f"{expr.p}.0/{expr.q}.0"
        return f"static_cast<{INDEX_TYPE}>({r})" if expr.is_integer else r

    def _print_ceiling(self, expr):
        assert len(expr.args) == 1
        r = f"std::ceil({self._print(expr.args[0])})"
        return f"static_cast<{INDEX_TYPE}>({r})" if expr.is_integer else r

    def _print_CeilToInt(self, expr):
        assert len(expr.args) == 1
        r = f"std::ceil({self._print(expr.args[0])})"
        return f"static_cast<{INDEX_TYPE}>({r})" if expr.is_integer else r

    def _print_Min(self, expr):
        args = [self._print(a) for a in expr.args]
        if len(args) == 2:
            return f"std::min({args[0]}, {args[1]})"
        else:
            # Initializer list overload
            il = "{" + ", ".join(args) + "}"
            return f"std::min({il})"

    def _print_Max(self, expr):
        args = [self._print(a) for a in expr.args]
        if len(args) == 2:
            return f"std::max({args[0]}, {args[1]})"
        else:
            # Initializer list overload
            il = "{" + ", ".join(args) + "}"
            return f"std::max({il})"

    def _print_Abs(self, expr):
        assert len(expr.args) == 1
        return f"std::abs({self._print(expr.args[0])})"

    def _print_OpaqueUnaryFn_cos(self, expr):
        assert len(expr.args) == 1
        return f"std::cos({self._print(expr.args[0])})"

    def _print_OpaqueUnaryFn_cosh(self, expr):
        assert len(expr.args) == 1
        return f"std::cosh({self._print(expr.args[0])})"

    def _print_OpaqueUnaryFn_acos(self, expr):
        assert len(expr.args) == 1
        return f"std::acos({self._print(expr.args[0])})"

    def _print_OpaqueUnaryFn_sin(self, expr):
        assert len(expr.args) == 1
        return f"std::sin({self._print(expr.args[0])})"

    def _print_OpaqueUnaryFn_sinh(self, expr):
        assert len(expr.args) == 1
        return f"std::sinh({self._print(expr.args[0])})"

    def _print_OpaqueUnaryFn_asin(self, expr):
        assert len(expr.args) == 1
        return f"std::asin({self._print(expr.args[0])})"

    def _print_OpaqueUnaryFn_tan(self, expr):
        assert len(expr.args) == 1
        return f"std::tan({self._print(expr.args[0])})"

    def _print_OpaqueUnaryFn_tanh(self, expr):
        assert len(expr.args) == 1
        return f"std::tanh({self._print(expr.args[0])})"

    def _print_OpaqueUnaryFn_atan(self, expr):
        assert len(expr.args) == 1
        return f"std::atan({self._print(expr.args[0])})"

    def _print_OpaqueUnaryFn_sqrt(self, expr):
        return f"std::sqrt({self._print(expr.args[0])})"

    def _print_RoundToInt(self, expr):
        assert len(expr.args) == 1
        # TODO: dispatch to llrint depending on index type
        return f"std::lrint({self._print(expr.args[0])})"

    def _print_RoundDecimal(self, expr):
        assert len(expr.args) == 2
        number, ndigits = expr.args
        if number.is_integer:
            # ndigits < 0 should have been filtered by the sympy function
            assert ndigits < 0
            raise ValueError(
                f"For integer inputs, only non-negative ndigits are currently supported, but got {ndigits}."
            )
        return f"static_cast<double>(std::nearbyint(1e{ndigits} * {self.paren(self._print(number))}) * 1e{-ndigits})"

    def _print_BooleanTrue(self, expr):
        return "true"

    def _print_BooleanFalse(self, expr):
        return "false"


# A function to print, useful for printing sympy symbols.
cexpr = CppPrinter().doprint


def cexpr_index(index):
    return f"static_cast<{INDEX_TYPE}>({cexpr(index)})"


def value_to_cpp(value, cpp_type):
    if value == float("-inf"):
        return f"-std::numeric_limits<{cpp_type}>::infinity()"
    elif value == float("inf"):
        return f"std::numeric_limits<{cpp_type}>::infinity()"
    elif isinstance(value, bool):
        return f"static_cast<{cpp_type}>({str(value).lower()})"
    elif math.isnan(value):
        return f"std::numeric_limits<{cpp_type}>::quiet_NaN()"
    else:
        return f"static_cast<{cpp_type}>({repr(value)})"


def rewrite_index_for_function(
    localize_buffer_handler: "LocalizeBufferHandler",
    index: sympy.Expr,
    global_buf_name: str,
):
    # Local buffer at the inner dimensions
    sbuffer = V.graph.scheduler.name_to_buf.get(global_buf_name)
    assert isinstance(sbuffer, SchedulerBuffer)
    snode = sbuffer.defining_op
    local_buf = localize_buffer_handler.global_to_local[global_buf_name]
    assert snode is not None
    scheduler_nodes = snode.get_nodes()
    _, (group, reduction_group) = max(
        scheduler_nodes, key=lambda x: int(x.is_reduction())
    ).group
    call_ranges = tuple(group) + tuple(reduction_group)
    indices_to_keep = [
        f"x{len(call_ranges) - (idx + 1)}"
        for idx in range(len(local_buf.get_layout().size))
    ]
    sorted_symbols = sorted(index.free_symbols, key=lambda s: s.name)  # type: ignore[attr-defined]
    replacements = {}
    for x in sorted_symbols:
        if x.name.startswith("x") and x.name not in indices_to_keep:  # type: ignore[attr-defined]
            # Only keep index used by local buffer
            replacements[x] = sympy.core.numbers.Zero()
    index = sympy_subs(index, replacements)  # type: ignore[arg-type]
    return index


def rewrite_index_for_nodes(
    localize_buffer_handler: "LocalizeBufferHandler",
    index: sympy.Expr,
    global_buf_name: str,
):
    used_vars = {s for s in index.free_symbols if symbol_is_type(s, SymT.INDEX)}
    index_vars = []
    local_buf = localize_buffer_handler.global_to_local[global_buf_name]
    for i in range(len(local_buf.get_size())):
        var = sympy_index_symbol_with_prefix(SymT.INDEX, i)
        index_vars.append(var if var in used_vars else 0)
    index = local_buf.layout.make_indexer()(index_vars)
    return index


class LocalizeBufferHandler(V.WrapperHandler):  # type: ignore[name-defined]
    def __init__(
        self,
        inner,
        global_to_local: Dict[str, ir.Buffer],
        rewrite_index: Callable[["LocalizeBufferHandler", sympy.Expr, str], sympy.Expr],
    ):
        super().__init__(inner)
        self.global_to_local = global_to_local
        self.rewrite_index = rewrite_index

    def localize(self, name: str, index: sympy.Expr):
        if self.global_to_local and name in self.global_to_local:
            assert self.rewrite_index is not None
            index = self.rewrite_index(self, index, name)
            name = self.global_to_local[name].get_name()
        return name, index

    def load(self, name: str, index: sympy.Expr):
        return self._inner.load(*self.localize(name, index))

    def store(self, name, index, value, mode=None):
        local_buffer_name, local_buffer_index = self.localize(name, index)
        res = self._inner.store(local_buffer_name, local_buffer_index, value, mode)
        if (
            self.global_to_local
            and name in self.global_to_local
            and isinstance(V.kernel, Kernel)
        ):
            # Remove name of local buffer from Kernel.store_buffer_names
            # local_buffer_name is added to Kernel.store_buffer_names in Kernel.CSEProxy.store.
            V.kernel.store_buffer_names.discard(local_buffer_name)
        return res

    def store_reduction(self, name, index, value):
        return self._inner.store_reduction(*self.localize(name, index), value)


class LocalBufferContext:
    """
    This class creates a context that helps to generate code involving Inductor IR with
    function local buffers. These buffers are constructed during the codegen process and
    are used to store intermediate results such as local accumulators. We do not want to
    add them to `V.graph` since they are not global and we do not want to add them as
    function arguments either. So we patch the codegen processes under this scope to support
    these buffers without exposure to the outside world.
    """

    def __init__(self, kernel_args: KernelArgs):
        self.kernel_args = kernel_args
        self.exit_stack = contextlib.ExitStack()
        # map local buffer name to local buffer
        self.local_buffers: Dict[str, ir.Buffer] = {}
        # map global buffer name to global buffer
        self.global_buffers: Dict[str, ir.Buffer] = {}
        # map global buffer name to local buffer
        self.global_to_local: Dict[str, ir.Buffer] = {}

    def __enter__(self):
        self.exit_stack.__enter__()
        original_get_dtype = V.graph.get_dtype

        def get_dtype(name):
            if name in self.local_buffers:
                return self.local_buffers[name].get_dtype()
            return original_get_dtype(name)

        self.exit_stack.enter_context(patch.object(V.graph, "get_dtype", get_dtype))

        original_input = self.kernel_args.input

        def input(name):
            if name in self.local_buffers:
                return name
            return original_input(name)

        self.exit_stack.enter_context(patch.object(self.kernel_args, "input", input))

        original_output = self.kernel_args.output

        def output(name):
            if name in self.local_buffers:
                return name
            return original_output(name)

        self.exit_stack.enter_context(patch.object(self.kernel_args, "output", output))

        # Set current LocalBufferContext into V
        self.exit_stack.enter_context(V.set_local_buffer_context(self))

        return self

    def __exit__(self, exc_type, exc_val, exc_tb):
        self.local_buffers.clear()
        self.exit_stack.__exit__(exc_type, exc_val, exc_tb)

    def add_local_buffer(
        self, local_buffer: ir.Buffer, global_buffers: Optional[List[ir.Buffer]] = None
    ):
        assert local_buffer.get_name() not in self.local_buffers
        self.local_buffers[local_buffer.get_name()] = local_buffer
<<<<<<< HEAD
        if global_buffers:
            for global_buffer in global_buffers:
                global_buffer_name = global_buffer.get_name()
                assert (
                    global_buffer_name not in self.global_buffers
                    and global_buffer_name not in self.global_to_local
                )
                self.global_buffers[global_buffer_name] = global_buffer
                self.global_to_local[global_buffer_name] = local_buffer
                V.graph.removed_buffers.add(global_buffer_name)
                # Patch the attr of SchedulerNode's outputs and outputs_by_name.
                # Since the name of local buffer has not been added into the outputs
                # of schedulerNode, which fails method of CSEProxy._update_store_cache
                # to get the SchedulerBuffer.
                # We create a new SchedulerBuffer with Local Buffer to substitute the
                # original SchedulerBuffer with global buffer.
=======
        if global_buffer:
            self.local_to_global[local_buffer.get_name()] = global_buffer
            V.graph.removed_buffers.add(global_buffer.get_name())
            # Patch the attr of SchedulerNode's outputs and outputs_by_name.
            # Since the name of local buffer has not been added into the outputs
            # of schedulerNode, which fails method of CSEProxy._update_store_cache
            # to get the SchedulerBuffer.
            # We create a new SchedulerBuffer with Local Buffer to substitute the
            # original SchedulerBuffer with global buffer.
            if (
                V.graph.scheduler
                and global_buffer.get_name() in V.graph.scheduler.name_to_buf
            ):
>>>>>>> 4b340bf6
                scheduler_buffer = V.graph.scheduler.name_to_buf.get(
                    global_buffer.get_name()
                )
                assert isinstance(scheduler_buffer, SchedulerBuffer)
                scheduler_node = scheduler_buffer.defining_op
                new_outputs: List[SchedulerBuffer] = [
                    output
                    for output in scheduler_node.get_outputs()
                    if output.get_name() != global_buffer.get_name()
                ]
                new_outputs.append(
                    SchedulerBuffer(
                        scheduler=scheduler_node.scheduler,
                        node=local_buffer,
                        defining_op=scheduler_node,
                    )
                )
                new_outputs_by_name: Dict[str, SchedulerBuffer] = {
                    buf.get_name(): buf for buf in new_outputs
                }
                self.exit_stack.enter_context(
                    patch.object(scheduler_node, "outputs", new_outputs)
                )
                self.exit_stack.enter_context(
                    patch.object(scheduler_node, "outputs_by_name", new_outputs_by_name)
                )

    def localize_function(
        self,
        fn: Callable[..., Any],
        rewrite_index: Callable[
            ["LocalizeBufferHandler", sympy.Expr, str], sympy.Expr
        ] = rewrite_index_for_function,
    ):
        def inner(node, *index_vars):
            with V.set_ops_handler(
                LocalizeBufferHandler(
                    V.get_ops_handler(),
                    global_to_local=self.global_to_local,
                    rewrite_index=rewrite_index,
                )
            ):
                return fn(node, *index_vars)

        return inner

    def localize_nodes(
        self,
        nodes: List[ir.IRNode],
        rewrite_index: Callable[
            ["LocalizeBufferHandler", sympy.Expr, str], sympy.Expr
        ] = rewrite_index_for_nodes,
    ) -> List[ir.IRNode]:
        """
        Given `local_buf` and `global_buf` registered in current `LocalBufferContext`
        though the method of `add_local_buffer`, localizes the `global_buf` to `local_buf`
        for the given `nodes` and returns a new list of IR nodes that work on `local_buf`
        instead of `global_buf`, i.e., all the loads and stores are redirected to
        `local_buf`. This helps the fused loops to work on smaller-sized local buffers
        for better data locality.

        The the data access of `local_buf` is assumed to be contiguous with the
        same order as the `global_buf`.
        """
        assert len(nodes) > 0

        def wrap_inner_fn_for_node(node: ir.IRNode):
            loops = node.data if isinstance(node, ir.ComputedBuffer) else node
            assert isinstance(loops, ir.Loops)
            new_loops = copy.copy(loops)
            if isinstance(node, ir.ComputedBuffer):
                new_node = ir.ComputedBuffer(
                    node.get_name(), node.get_layout(), new_loops
                )
            else:
                new_node = new_loops  # type: ignore[assignment]

            new_loops.inner_fn = self.localize_function(
                new_loops.inner_fn,
                rewrite_index,
            )
            return new_node

        return [wrap_inner_fn_for_node(node) for node in nodes]


def unify_mask_base_type(
    buffer: IndentedBuffer,
    vars: Tuple[CSEVariable, ...],
    dtype=torch.float,
):
    """
    Given list of cse variables,
    Cast each to new mask base dtype and return casted cse variable.
    """
    new_vars = (
        V.kernel.cse.generate(
            buffer,
            f"{V.kernel._get_mask_cast(var, dtype)}",
        )
        for var in vars
    )
    return new_vars


def get_gemm_template_output_and_compute_dtype(input_dtype):
    if input_dtype == torch.uint8:
        return (torch.int32, torch.int32)
    else:
        return (torch.float32, torch.float32)<|MERGE_RESOLUTION|>--- conflicted
+++ resolved
@@ -451,7 +451,6 @@
     ):
         assert local_buffer.get_name() not in self.local_buffers
         self.local_buffers[local_buffer.get_name()] = local_buffer
-<<<<<<< HEAD
         if global_buffers:
             for global_buffer in global_buffers:
                 global_buffer_name = global_buffer.get_name()
@@ -468,47 +467,36 @@
                 # to get the SchedulerBuffer.
                 # We create a new SchedulerBuffer with Local Buffer to substitute the
                 # original SchedulerBuffer with global buffer.
-=======
-        if global_buffer:
-            self.local_to_global[local_buffer.get_name()] = global_buffer
-            V.graph.removed_buffers.add(global_buffer.get_name())
-            # Patch the attr of SchedulerNode's outputs and outputs_by_name.
-            # Since the name of local buffer has not been added into the outputs
-            # of schedulerNode, which fails method of CSEProxy._update_store_cache
-            # to get the SchedulerBuffer.
-            # We create a new SchedulerBuffer with Local Buffer to substitute the
-            # original SchedulerBuffer with global buffer.
-            if (
-                V.graph.scheduler
-                and global_buffer.get_name() in V.graph.scheduler.name_to_buf
-            ):
->>>>>>> 4b340bf6
-                scheduler_buffer = V.graph.scheduler.name_to_buf.get(
-                    global_buffer.get_name()
-                )
-                assert isinstance(scheduler_buffer, SchedulerBuffer)
-                scheduler_node = scheduler_buffer.defining_op
-                new_outputs: List[SchedulerBuffer] = [
-                    output
-                    for output in scheduler_node.get_outputs()
-                    if output.get_name() != global_buffer.get_name()
-                ]
-                new_outputs.append(
-                    SchedulerBuffer(
-                        scheduler=scheduler_node.scheduler,
-                        node=local_buffer,
-                        defining_op=scheduler_node,
+                if (
+                    V.graph.scheduler
+                    and global_buffer.get_name() in V.graph.scheduler.name_to_buf
+                ):
+                    scheduler_buffer = V.graph.scheduler.name_to_buf.get(
+                        global_buffer.get_name()
                     )
-                )
-                new_outputs_by_name: Dict[str, SchedulerBuffer] = {
-                    buf.get_name(): buf for buf in new_outputs
-                }
-                self.exit_stack.enter_context(
-                    patch.object(scheduler_node, "outputs", new_outputs)
-                )
-                self.exit_stack.enter_context(
-                    patch.object(scheduler_node, "outputs_by_name", new_outputs_by_name)
-                )
+                    assert isinstance(scheduler_buffer, SchedulerBuffer)
+                    scheduler_node = scheduler_buffer.defining_op
+                    new_outputs: List[SchedulerBuffer] = [
+                        output
+                        for output in scheduler_node.get_outputs()
+                        if output.get_name() != global_buffer.get_name()
+                    ]
+                    new_outputs.append(
+                        SchedulerBuffer(
+                            scheduler=scheduler_node.scheduler,
+                            node=local_buffer,
+                            defining_op=scheduler_node,
+                        )
+                    )
+                    new_outputs_by_name: Dict[str, SchedulerBuffer] = {
+                        buf.get_name(): buf for buf in new_outputs
+                    }
+                    self.exit_stack.enter_context(
+                        patch.object(scheduler_node, "outputs", new_outputs)
+                    )
+                    self.exit_stack.enter_context(
+                        patch.object(scheduler_node, "outputs_by_name", new_outputs_by_name)
+                    )
 
     def localize_function(
         self,
