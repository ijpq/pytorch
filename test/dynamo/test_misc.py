--- conflicted
+++ resolved
@@ -45,16 +45,7 @@
 from torch.ao.quantization.qconfig import QConfig
 from torch.ao.quantization.quantize_fx import prepare_qat_fx
 from torch.autograd.profiler import _enable_dynamo_cache_lookup_profiler
-<<<<<<< HEAD
-from torch.fx.experimental.symbolic_shapes import (
-    ConstraintViolationError,
-    FloorDiv,
-    Mod,
-)
-from torch.fx.experimental.validator import SympyToZ3, TranslationValidator
-=======
 from torch.fx.experimental.symbolic_shapes import ConstraintViolationError
->>>>>>> c379d628
 from torch.nn import functional as F
 from torch.testing._internal.common_cuda import (
     PLATFORM_SUPPORTS_FUSED_SDPA,
@@ -869,7 +860,7 @@
         v2 = torch.randn((10, 10))
         correct = fn(v1, v2)
         cnts = torch._dynamo.testing.CompileCounter()
-        opt_fn = torch._dynamo.optimize((cnts))(fn)
+        opt_fn = torch._dynamo.optimize(cnts)(fn)
         self.assertEqual(opt_fn(v1, v2), correct)
         self.assertEqual(cnts.frame_count, 1)
         self.assertEqual(cnts.op_count, 3)
@@ -883,7 +874,7 @@
         v2 = torch.randn((10, 10))
         correct = fn(v1, v2)
         cnts = torch._dynamo.testing.CompileCounter()
-        opt_fn = torch._dynamo.optimize((cnts))(fn)
+        opt_fn = torch._dynamo.optimize(cnts)(fn)
         self.assertEqual(opt_fn(v1, v2), correct)
         self.assertEqual(cnts.frame_count, 1)
         self.assertEqual(cnts.op_count, 2)
@@ -1329,6 +1320,21 @@
         self.assertEqual(cnts.frame_count, 2)
 
     @requires_numpy_pytorch_interop
+    def test_numpy_ndarray_works_with_builtin_function(self):
+        def fn(x):
+            v = x.sum() / len(x)
+            return v
+
+        cnts = torch._dynamo.testing.CompileCounter()
+        opt_fn = torch._dynamo.optimize(cnts, nopython=True)(fn)
+        for _ in range(10):
+            x = np.random.randn(2, 3)
+            ref = fn(x)
+            res = opt_fn(x)
+            self.assertTrue(same(ref, res))
+        self.assertEqual(cnts.frame_count, 1)
+
+    @requires_numpy_pytorch_interop
     def test_mandelbrot_numpy(self):
         def mandelbrot_numpy(max_iter):
             # Define the boundaries of the complex plane
@@ -1364,6 +1370,37 @@
             res = opt_fn(x.item())
             self.assertTrue(same(ref, res))
 
+    @unittest.skipIf(not TEST_CUDA, "requires cuda")
+    @requires_numpy_pytorch_interop
+    @torch._dynamo.config.patch(numpy_ndarray_as_tensor=True)
+    def test_numpy_on_cuda(self):
+        x = np.arange(10)
+
+        @torch.compile
+        def fn(x):
+            return x**2
+
+        with torch.device("cuda"):
+            r = fn(x)
+
+        self.assertEqual(type(r), np.ndarray)
+        self.assertEqual(r, x**2)
+
+    @requires_numpy_pytorch_interop
+    @torch._dynamo.config.patch(numpy_ndarray_as_tensor=True)
+    def test_numpy_as_global(self):
+        global x
+        x = np.arange(10)
+
+        @torch.compile(fullgraph=True)
+        def fn(y):
+            return y + x + x
+
+        r = fn(np.arange(10))
+        self.assertEqual(type(r), np.ndarray)
+        self.assertEqual(r, x * 3)
+        del x
+
     def test_graph_break_correctly_when_passing_numpy_ndarray_to_torch_function(self):
         # from transformers/models/big_bird/modeling_big_bird.py
         def fn(x: int, y: torch.Tensor):
@@ -1383,6 +1420,34 @@
         # Graph break: call_function args: NumpyVariable() ConstantVariable(dtype) from user code at ...
         #     tensor = torch.tensor(ndarray, dtype=torch.long)
         self.assertEqual(cnts.frame_count, 2)
+
+    @torch._dynamo.config.patch(numpy_ndarray_as_tensor=True)
+    @requires_numpy_pytorch_interop
+    def test_numpy_with_builtin_type(self):
+        x = np.random.rand(5)
+
+        def fn(x):
+            return (x * 5).astype(bool).astype(float).astype(int) + 8
+
+        cnts = torch._dynamo.testing.CompileCounter()
+        opt_fn = torch._dynamo.optimize(cnts)(fn)
+
+        r = opt_fn(x)
+        self.assertEqual(r.dtype, int)
+        self.assertEqual(cnts.frame_count, 1)
+
+    def test_with_builtin_type(self):
+        x = torch.randn(5)
+
+        def fn(x):
+            return (x * 5).to(bool).to(float).to(int) + 8
+
+        cnts = torch._dynamo.testing.CompileCounter()
+        opt_fn = torch._dynamo.optimize(cnts)(fn)
+
+        r = opt_fn(x)
+        self.assertEqual(r.dtype, torch.int64)
+        self.assertEqual(cnts.frame_count, 1)
 
     def test_inplace_view_on_graph_input(self):
         # graph break when calling methods with inplace_view tag on graph input
@@ -2216,8 +2281,6 @@
             f = "linetable_writer"
             return f"Test if {f} generates correct co_linetable: {c}"
 
-        # Dynamo doesn't deal with column locations or end line numbers,
-        # so we only check that start line numbers in the linetables match.
         keys = bytecode_transformation.get_code_keys()
         code_options = {k: getattr(fn.__code__, k) for k in keys}
         result = bytecode_transformation.clean_and_assemble_instructions(
@@ -2228,8 +2291,7 @@
         l1, l2 = list(fn.__code__.co_positions()), list(result[1].co_positions())
         self.assertEqual(len(l1), len(l2))
         for p1, p2 in zip(l1, l2):
-            # check that start line numbers match
-            self.assertEqual(p1[0], p2[0])
+            self.assertEqual(p1, p2)
         self.assertEqual(fn.__code__.co_lnotab, result[1].co_lnotab)
 
     @skipIfNotPy311
@@ -2248,7 +2310,7 @@
 def fn():
     foo.bar(1, 2, 3)
 {str(chr(10)).join(' ' * 4 + 'x' + str(i) + ' = 1' for i in range(1 << 9))}
-    l = [{str(' ').join('x' + str(i) + ',' for i in range(1 << 9))}]
+    l = [{' '.join('x' + str(i) + ',' for i in range(1 << 9))}]
         """
         locals = {}
         exec(fn_str, {}, locals)
@@ -2269,8 +2331,7 @@
         l1, l2 = list(fn.__code__.co_positions()), list(result[1].co_positions())
         self.assertEqual(len(l1), len(l2))
         for p1, p2 in zip(l1, l2):
-            # check that start line numbers match
-            self.assertEqual(p1[0], p2[0])
+            self.assertEqual(p1, p2)
         self.assertEqual(fn.__code__.co_lnotab, result[1].co_lnotab)
 
     @unittest.skipIf(
@@ -3133,7 +3194,7 @@
                     memo=memo, prefix=prefix, remove_duplicate=remove_duplicate
                 ):
                     for pn, p in self.named_parameters():
-                        fpn = "%s.%s" % (mn, pn) if mn else pn
+                        fpn = f"{mn}.{pn}" if mn else pn
                         self.names.append(fpn)
 
         # Test plain recurse
@@ -3248,7 +3309,7 @@
         def f(x):
             return 1 + torch._shape_as_tensor(x)[0]
 
-        gm, _ = torch._dynamo.export(f, torch.ones(6))
+        gm, _ = torch._dynamo.export(f)(torch.ones(6))
 
         input_one_dim = torch.ones(6)
         input_two_dims = torch.ones(7, 4)
@@ -3588,8 +3649,8 @@
         def f(pred, pred2, x):
             return cond(pred, true_fn, false_fn, [pred2, x])
 
-        graph, guard = torch._dynamo.export(
-            f, torch.tensor(False), torch.tensor(True), torch.tensor([0.25, 0.25])
+        graph, guard = torch._dynamo.export(f)(
+            torch.tensor(False), torch.tensor(True), torch.tensor([0.25, 0.25])
         )
         true_true_sin = graph(
             torch.tensor(True), torch.tensor(True), torch.tensor([0.25, 0.25])
@@ -3627,8 +3688,8 @@
         def f(pred, x):
             return cond(pred, true_fn, false_fn, [x])
 
-        graph, guard = torch._dynamo.export(
-            f, torch.tensor(False), torch.tensor([0.25, 0.25])
+        graph, guard = torch._dynamo.export(f)(
+            torch.tensor(False), torch.tensor([0.25, 0.25])
         )
         true_mirror = graph(torch.tensor(True), torch.tensor([0.25, 0.25]))
         self.assertTrue(same(torch.tensor([0.25, 0.25]), true_mirror))
@@ -3896,7 +3957,7 @@
                 return self.mod[0](x)
 
         m = Mod()
-        graph, _ = torch._dynamo.export(m, torch.randn(3, 3))
+        graph, _ = torch._dynamo.export(m)(torch.randn(3, 3))
 
     def test_nn_sequential_invocation(self):
         with freeze_rng_state():
@@ -3918,7 +3979,7 @@
             m = TestModel()
             x = torch.rand((2, 2))
             real = m(x)
-            graph, _ = torch._dynamo.export(m, x)
+            graph, _ = torch._dynamo.export(m)(x)
             dynamo_result = graph(x)
             self.assertTrue(same(real, dynamo_result))
 
@@ -3942,7 +4003,7 @@
             m = TestModel()
             x = torch.rand((2, 2))
             real = m(x)
-            graph, _ = torch._dynamo.export(m, x)
+            graph, _ = torch._dynamo.export(m)(x)
             dynamo_result = graph(x)
             self.assertTrue(same(real, dynamo_result))
 
@@ -4766,7 +4827,7 @@
         b.tag = "b"
         b.frog = "ribbit"
 
-        exported = torch._dynamo.export(foo, a, b)
+        exported = torch._dynamo.export(foo)(a, b)
         out_graph = exported[0]
 
         nodes = list(out_graph.graph.nodes)
@@ -4814,7 +4875,7 @@
         state[0].tag = "STATE_0"
         state[1].tag = "HMMM"
 
-        exported = torch._dynamo.export(pre_attention_state_ops, i, mems, state)
+        exported = torch._dynamo.export(pre_attention_state_ops)(i, mems, state)
         out_graph = exported[0]
 
         nodes = list(out_graph.graph.nodes)
@@ -5115,11 +5176,11 @@
             (15, 16, 7),
             (17, 17, 6),
         ]
-        self.assertEquals(len(tab), len(expected))
+        self.assertEqual(len(tab), len(expected))
         for entry, exp in zip(tab, expected):
-            self.assertEquals(entry.start, exp[0] * 2)
-            self.assertEquals(entry.end, exp[1] * 2)
-            self.assertEquals(entry.target, exp[2] * 2)
+            self.assertEqual(entry.start, exp[0] * 2)
+            self.assertEqual(entry.end, exp[1] * 2)
+            self.assertEqual(entry.target, exp[2] * 2)
 
     @skipIfNotPy311
     def test_remove_dead_code_with_exn_table_entries(self):
@@ -5143,17 +5204,17 @@
         )
         bytecode_transformation.propagate_inst_exn_table_entries(insts)
         insts = bytecode_analysis.remove_dead_code(insts)
-        self.assertEquals(len(insts), 5)
+        self.assertEqual(len(insts), 5)
         self.assertNotIn(exn_start, insts)
         self.assertNotIn(exn_end, insts)
         self.assertIn(target2, insts)
         self.assertIn(target3, insts)
         bytecode_transformation.update_offsets(insts)
         tab = bytecode_transformation.compute_exception_table(insts)
-        self.assertEquals(len(tab), 1)
-        self.assertEquals(tab[0].start, 2)
-        self.assertEquals(tab[0].end, 4)
-        self.assertEquals(tab[0].target, 6)
+        self.assertEqual(len(tab), 1)
+        self.assertEqual(tab[0].start, 2)
+        self.assertEqual(tab[0].end, 4)
+        self.assertEqual(tab[0].target, 6)
 
     def test_unhandled_exception_in_dynamo(self):
         # traceback.format_exc() approximates an unhandled exception
@@ -5226,6 +5287,146 @@
         dis.dis(fn)
         self.assertEqual(torch._dynamo.optimize("eager")(fn)(), 3)
 
+    @skipIfNotPy311
+    def test_get_instruction_source_311(self):
+        def f():
+            # flake8: noqa
+            # fmt: off
+            # test binary ops
+            a = ( b   )   +   c
+            a = (a + b) // (c - d)
+            a = b    \
+         +\
+               c  # test
+            a = (
+                (b  # test +
+                    )  \
+                # +
+            << (
+
+                c  # test
+                \
+            )  # test
+            )
+
+            # test slice
+            a = bbb   [  ccc    ]
+            b = bbbbb \
+                [  ccc # test
+
+                 + ddd  \
+
+                ] # test
+            a = bbb[ccc][ddd][eee]
+
+            # test nested and multiline function calls
+            a = g(g(g(b)))
+            a = g(h(
+                g(b),
+                c
+            ))
+
+            # test chained function calls
+            a = (g(x).y)(
+                z
+            )(1)(2)
+
+            # test unicode (match traceback behavior)
+            a = ("🔥🔥🔥" +
+                + "🔥🔥") + b
+
+        from torch._dynamo.utils import get_instruction_source_311
+
+        offsets = (3, 11, 15, 19, 23, 29, 35, 46, 58, 74)
+        insts = list(dis.get_instructions(f))
+        # uncomment to determine offsets
+        # print(*enumerate(insts), sep="\n")
+        all_sources = "\n".join(
+            get_instruction_source_311(f.__code__, insts[offset]) for offset in offsets
+        )
+        self.assertExpectedInline(
+            all_sources,
+            """\
+            a = ( b   )   +   c
+                ~~~~~~~~~~^~~~~
+
+            a = (a + b) // (c - d)
+                ~~~~~~~~^^~~~~~~~~
+
+            a = b    \\
+                ~~~~~~
+         +\\
+         ^~
+               c  # test
+               ~
+
+                (b  # test +
+                ~~~~~~~~~~~~
+                    )  \\
+                    ~~~~
+                # +
+                ~~~
+            << (
+            ^^~~
+
+
+                c  # test
+                ~~~~~~~~~
+                \\
+                ~
+            )  # test
+            ~
+
+            a = bbb   [  ccc    ]
+                ~~~~~~^^^^^^^^^^^
+
+            b = bbbbb \\
+                ~~~~~~~
+                [  ccc # test
+                ^^^^^^^^^^^^^
+
+
+                 + ddd  \\
+                 ^^^^^^^^
+
+
+                ] # test
+                ^
+
+            a = bbb[ccc][ddd][eee]
+                ~~~~~~~~^^^^^
+
+            a = g(g(g(b)))
+                  ~^^^^^^
+
+            a = g(h(
+                  ~^
+                g(b),
+                ^^^^^
+                c
+                ^
+            ))
+            ^
+
+            a = (g(x).y)(
+                ~~~~~~~~~
+                z
+                ~
+            )(1)(2)
+            ~^^^
+""",
+        )
+        # test unicode (since assertExpectedInline doesn't support unicode)
+        self.assertEqual(
+            get_instruction_source_311(f.__code__, insts[84]),
+            """\
+            a = ("🔥🔥🔥" +
+                ~~~~~~~~
+                + "🔥🔥") + b
+                ~~~~~~~~^~~
+""",
+        )
+
     def test_raise_guard_full_constraint(self):
         y = torch.randn([3, 3, 3])
 
@@ -5445,7 +5646,8 @@
 
         @contextlib.contextmanager
         def global_context_capture_fn(frame_summary):
-            seen_frames.append(frame_summary)
+            if frame_summary is not None:
+                seen_frames.append(frame_summary)
             yield
 
         with mock.patch(
@@ -5480,7 +5682,8 @@
 
         @contextlib.contextmanager
         def global_context_capture_fn(frame_summary):
-            seen_frames.append(frame_summary)
+            if frame_summary is not None:
+                seen_frames.append(frame_summary)
             yield
 
         with mock.patch(
@@ -5840,7 +6043,7 @@
     def test_dynamo_compiling_fake_tensor_to_vararg_int(self):
         class MyModule(torch.nn.Module):
             def __init__(self):
-                super(MyModule, self).__init__()
+                super().__init__()
 
             def forward(self, x):
                 # use numpy int so it's wrapped as fake tensor in dynamo
@@ -5859,7 +6062,7 @@
     def test_scalar_tensor_is_equivalent_to_symint_argument(self):
         class GumbelTopKSampler(torch.nn.Module):
             def __init__(self, T, k):
-                super(GumbelTopKSampler, self).__init__()
+                super().__init__()
                 self.T = torch.nn.Parameter(
                     torch.tensor(T, dtype=torch.float32), requires_grad=False
                 )
@@ -5886,7 +6089,7 @@
     def test_scalar_tensor_is_equivalent_to_symint_list_argument(self):
         class Jitter(torch.nn.Module):
             def __init__(self, jitter_val):
-                super(Jitter, self).__init__()
+                super().__init__()
                 self.jitter_val = jitter_val
 
             def roll_tensor(self, input):
@@ -6061,133 +6264,6 @@
         self.assertEqual(counter.frame_count, 1)
         self.assertEqual(counter.op_count, 9)
 
-<<<<<<< HEAD
-    def _prepare_for_translation_validator(self):
-        validator = TranslationValidator()
-
-        # SymPy symbols.
-        s0, s1, s2 = sympy.symbols("s0 s1 s2", integer=True)
-
-        # Z3 symbols.
-        [validator.add_var(s, int) for s in (s0, s1, s2)]
-        z0, z1, z2 = [validator.z3var(s) for s in (s0, s1, s2)]
-
-        return (s0, s1, s2), (z0, z1, z2), validator
-
-    @torch._dynamo.config.patch(translation_validation=True)
-    def test_sympy_to_z3_translation(self):
-        import z3
-
-        (
-            (s0, s1, s2),
-            (z0, z1, z2),
-            validator,
-        ) = self._prepare_for_translation_validator()
-
-        test_cases = [
-            # Integer constants.
-            (sympy.S.Zero, z3.IntVal(0)),
-            (sympy.S.One, z3.IntVal(1)),
-            (sympy.S.NegativeOne, z3.IntVal(-1)),
-            (sympy.Integer(2), z3.IntVal(2)),
-            (
-                s0,
-                z0,
-            ),
-            # Arithmetic operations.
-            *[
-                (op(s0, s1), op(z0, z1))
-                for op in (
-                    operator.add,
-                    operator.mul,
-                    operator.pow,
-                )
-            ],
-            # Logical operations.
-            *[
-                (sympy_op(s0, s1), z3_op(z0, z1))
-                for sympy_op, z3_op in (
-                    (sympy.Eq, operator.eq),
-                    (sympy.Ne, operator.ne),
-                    (sympy.Lt, operator.lt),
-                    (sympy.Le, operator.le),
-                    (sympy.Gt, operator.gt),
-                    (sympy.Ge, operator.ge),
-                )
-            ],
-            # Other operations.
-            (
-                s0 - s1,
-                z0 + z3.IntVal(-1) * z1,
-            ),
-            (
-                s0 / s1,
-                z3.ToReal(z0) * (z1**-1),
-            ),
-            (FloorDiv(s0, s1), z3.ToInt(z3.ToReal(z0) / z3.ToReal(z1))),
-            (Mod(s0, s1), z0 - z3.ToInt(z3.ToReal(z0) / z3.ToReal(z1)) * z1),
-            (
-                Mod(s2, (s0 / s1)),
-                z2
-                - z3.ToReal(z3.ToInt(z3.ToReal(z2) / (z3.ToReal(z0) * z1**-1)))
-                * (z3.ToReal(z0) * z1**-1),
-            ),
-            (
-                Mod(s2, s0**3),
-                z2 - z3.ToReal(z3.ToInt(z3.ToReal(z2) / z0**3)) * z0**3,
-            ),
-        ]
-
-        toZ3 = SympyToZ3(validator)
-        for sympy_expr, z3_expr in test_cases:
-            result = toZ3.run(sympy_expr)
-            self.assertTrue(
-                z3_expr.eq(result), msg=f"expected: {z3_expr}. Got: {result}"
-            )
-
-    @torch._dynamo.config.patch(translation_validation=True)
-    def test_translation_validator_sat(self):
-        (
-            (s0, s1, s2),
-            (z0, z1, z2),
-            validator,
-        ) = self._prepare_for_translation_validator()
-
-        validator.add_source_expr(z0 > 5)
-        validator.add_source_expr(z1 / 2 > z0)
-
-        # Solutions for target is a subset of the solutions for the source.
-        validator.add_target_expr(s0 > 20)
-        validator.add_target_expr(s1 > s0**2)
-
-        r = validator.validate()
-        self.assertEqual(r.success, True, msg=f"failed with model: {r.model}")
-        self.assertIsNone(r.model)
-        self.assertIsNone(r.failed_source_expr)
-
-    @torch._dynamo.config.patch(translation_validation=True)
-    def test_translation_validator_unsat(self):
-        (
-            (s0, s1, s2),
-            (z0, z1, z2),
-            validator,
-        ) = self._prepare_for_translation_validator()
-
-        validator.add_source_expr(z0 > 5)
-        validator.add_source_expr(z1 / 2 > z0)
-
-        # Solutions for target is NOT a subset of the solutions for the source.
-        validator.add_target_expr(s0 > 20)
-        # This expression is less restrictive than its counterpart.
-        validator.add_target_expr(s1 > s0 + 2)
-
-        r = validator.validate()
-        self.assertEqual(r.success, False, msg=f"failed with model: {r.model}")
-        self.assertIsNotNone(r.model)
-        self.assertIsNotNone(r.failed_source_expr)
-
-=======
->>>>>>> c379d628
     def test_simple_set_usage(self):
         def foo(x, y):
             setty = {x, y}
@@ -6333,6 +6409,130 @@
         # assert no recompile
         self.assertEqual(counter.frame_count, 6)
 
+    def test_tolist_scalar(self):
+        def fn(x):
+            new_list = []
+            for i in x.tolist():
+                new_list.append(i * 4)
+            return new_list
+
+        x = torch.tensor([3])
+        eager = fn(x)
+        counter = CompileCounter()
+        compiled = torch._dynamo.optimize(counter, nopython=True)(fn)(x)
+        self.assertEqual(eager, compiled)
+        self.assertEqual(counter.frame_count, 1)
+
+    def test_tolist_1d(self):
+        def fn(x):
+            new_list = []
+            for i in x.tolist():
+                new_list.append(i * 4)
+            return new_list
+
+        x = torch.tensor([2, 1])
+        eager = fn(x)
+        counter = CompileCounter()
+        compiled = torch._dynamo.optimize(counter, nopython=True)(fn)(x)
+        self.assertEqual(eager, compiled)
+        self.assertEqual(counter.frame_count, 1)
+
+    def test_tolist_kd(self):
+        def fn(x):
+            new_list = []
+            for i in x.tolist():
+                new_list.append(i * 4)
+            return new_list
+
+        x = torch.tensor([[[2, 1], [2, 1], [2, 1]], [[2, 1], [2, 1], [2, 1]]])
+        eager = fn(x)
+        counter = CompileCounter()
+        compiled = torch._dynamo.optimize(counter, nopython=True)(fn)(x)
+        self.assertEqual(eager, compiled)
+        self.assertEqual(counter.frame_count, 1)
+
+    @patch.object(torch._dynamo.config, "specialize_int", True)
+    def test_tolist_0d(self):
+        def fn(x):
+            new_list = []
+            i = x.tolist()
+            new_list.append(i * 4)
+            return new_list
+
+        x = torch.tensor(42)
+        eager = fn(x)
+        counter = CompileCounter()
+        compiled = torch._dynamo.optimize(counter, nopython=True)(fn)(x)
+        self.assertEqual(eager, compiled)
+        self.assertEqual(counter.frame_count, 1)
+
+    @patch.object(torch._dynamo.config, "assume_static_by_default", False)
+    @patch.object(torch._dynamo.config, "automatic_dynamic_shapes", False)
+    def test_tolist_kd_dynamic(self):
+        def fn(x):
+            new_list = []
+            i = x.tolist()
+            new_list.append(i * 4)
+            return new_list
+
+        x = torch.randint(3, 5, [5, 5])
+        eager = fn(x)
+        counter = CompileCounter()
+        compiled_fn = torch._dynamo.optimize(counter, nopython=True)(fn)
+        compiled = compiled_fn(x)
+        self.assertEqual(eager, compiled)
+        self.assertEqual(counter.frame_count, 1)
+
+        # Value change, no recompiles
+        x = torch.randint(7, 9, [5, 5])
+        compiled_fn(x)
+        self.assertEqual(counter.frame_count, 1)
+
+        # Size change, forced recompiles
+        x = torch.randint(3, 5, [3, 3])
+        compiled_fn(x)
+        self.assertEqual(counter.frame_count, 2)
+
+    def test_tolist_float(self):
+        def fn(x):
+            new_list = []
+            for i in x.tolist():
+                new_list.append(i * 4)
+            return new_list
+
+        x = torch.tensor(
+            [[[2.0, 1.0], [2.0, 1.0], [2.0, 1.0]], [[2.0, 1.0], [2.0, 1.0], [2.0, 1.0]]]
+        )
+        eager = fn(x)
+        counter = CompileCounter()
+        compiled = torch._dynamo.optimize(counter)(fn)(x)
+        self.assertEqual(eager, compiled)
+        # Nothing to compile here
+        self.assertEqual(counter.frame_count, 0)
+
+    def test_inline_closure_not_loaded_by_parent(self):
+        def outer(a):
+            return a + 1
+
+        def indirect(x):
+            return direct(x)
+
+        def direct(x):
+            def deep2(c):
+                return outer(c)
+
+            def deep(c):
+                return deep2(c)
+
+            return deep(x)
+
+        x = torch.randn(3)
+        eager = indirect(x)
+        counter = CompileCounter()
+        compiled = torch._dynamo.optimize(counter)(indirect)(x)
+        self.assertEqual(eager, compiled)
+        self.assertEqual(counter.frame_count, 1)
+
 
 class TestTracer(JitTestCase):
     def test_jit_save(self):
