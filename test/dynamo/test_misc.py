# Owner(s): ["module: dynamo"]
import abc
import collections
import copy
import dataclasses
import dis
import enum
import functools
import gc
import itertools
import logging
import math
import operator
import os
import random
import sys
import tempfile
import threading
import traceback
import typing
import unittest
import unittest.mock as mock
import warnings
import weakref
from unittest.mock import patch

import numpy as np

import torch
import torch._dynamo.testing

import torch._inductor.test_case
import torch.onnx.operators

import torch.utils._pytree as pytree
import torch.utils.cpp_extension
from torch import Tensor
from torch._C import FileCheck
from torch._dynamo import allow_in_graph
from torch._dynamo.eval_frame import _debug_get_cache_entry_list
from torch._dynamo.exc import Unsupported
from torch._dynamo.source import ConstantSource, GetItemSource, LocalSource
from torch._dynamo.testing import (
    CompileCounter,
    CompileCounterWithBackend,
    expectedFailureDynamic,
    same,
    skipIfNotPy311,
    unsupported,
    xfailIfPy312,
)
from torch._dynamo.utils import CompileProfiler, counters, ifdynstaticdefault
from torch._inductor.utils import run_and_get_code
from torch.ao.quantization import MinMaxObserver
from torch.ao.quantization.fake_quantize import FakeQuantize
from torch.ao.quantization.qconfig import QConfig
from torch.ao.quantization.quantize_fx import prepare_qat_fx
from torch.fx.experimental.recording import NotEqualError, replay_shape_env_events
from torch.fx.experimental.symbolic_shapes import (
    _constrain_range_for_size,
    constrain_range,
    constrain_unify,
    ConstraintViolationError,
    expect_true,
    guard_size_oblivious,
    ShapeEnv,
)
from torch.nn import functional as F
from torch.testing import make_tensor
from torch.testing._internal.common_cuda import (
    PLATFORM_SUPPORTS_FLASH_ATTENTION,
    SM80OrLater,
    TEST_CUDA,
    TEST_MULTIGPU,
)
from torch.testing._internal.common_methods_invocations import (
    sample_inputs_take_along_dim,
)
from torch.testing._internal.common_utils import (
    freeze_rng_state,
    IS_FBCODE,
    set_default_dtype,
    wrapDeterministicFlagAPITest,
)
from torch.testing._internal.jit_utils import JitTestCase
from torch.testing._internal.logging_utils import logs_to_string

mytuple = collections.namedtuple("mytuple", ["a", "b", "ab"])
T = typing.TypeVar("T")


# Specializes a test to run only if translation validation is set.
def onlyIfTranslationValidation(fn: typing.Callable) -> typing.Callable:
    @functools.wraps(fn)
    def wrapper(*args, **kwargs):
        import torch.fx.experimental.validator

        if torch.fx.experimental.validator.translation_validation_enabled():
            return fn(*args, **kwargs)
        raise unittest.SkipTest(f"only works when TV is True.")

    return wrapper


def cleanup_op(opname):
    ns, name = opname.split("::")
    if not hasattr(torch.ops, ns):
        return
    actual_ns = getattr(torch.ops, ns)
    if not hasattr(actual_ns, name):
        return
    delattr(actual_ns, name)


class MyPickledModule(torch.nn.Module):
    def __init__(self, z):
        super().__init__()
        self.z = z

    def forward(self, x, y):
        return x * x * x + y + self.z


# These are used for test_{cond/map}_with_quantization
default_symmetric_fake_quant = FakeQuantize.with_args(
    observer=MinMaxObserver, qscheme=torch.per_tensor_symmetric, dtype=torch.quint8
)
default_weight_symmetric_fake_quant = FakeQuantize.with_args(
    observer=MinMaxObserver, qscheme=torch.per_tensor_symmetric, dtype=torch.qint8
)
uniform_qconfig_8bit = QConfig(
    activation=default_symmetric_fake_quant,
    weight=default_weight_symmetric_fake_quant.with_args,
)
qconfig_dict = {"object_type": [(torch.nn.Linear, uniform_qconfig_8bit)]}


def closure_adder(val):
    def inner(x):
        return torch.sin(x + val)

    return inner


class UserDefineSetAttr:
    setup = False

    def __setattr__(self, key, value):
        assert torch.compiler.is_dynamo_compiling() or UserDefineSetAttr.setup
        super().__setattr__(f"pfx_{key}", value)

    def __getattr__(self, key, c=1):
        assert torch.compiler.is_dynamo_compiling() or UserDefineSetAttr.setup
        # c is added to force a guard on __defaults__ and checks the source for __getattr__
        if c:
            return self.__dict__[f"pfx_{key}"]
        else:
            return None


class MiscTests(torch._inductor.test_case.TestCase):
    def test_get_cache_entry(self):
        def f(x):
            return x + 1

        torch.compile(f)(torch.randn(5, 5, 5))
        entries = _debug_get_cache_entry_list(f)
        self.assertTrue(len(entries) > 0)

        def g(x):
            return x + 2

        entries = _debug_get_cache_entry_list(g)
        self.assertTrue(len(entries) == 0)

        try:
            _debug_get_cache_entry_list(1)
        except TypeError as e:
            self.assertIn("expected a code object!", str(e))

        # test get cache entry on skipped code object
        def h(x):
            x = x + 1
            torch._dynamo.graph_break()
            return x + 1

        torch.compile(h)(torch.randn(3, 3))

        entries = _debug_get_cache_entry_list(torch._dynamo.graph_break)
        self.assertEqual(len(entries), 0)

    def test_boolarg(self):
        def boolarg(aa, bb, flag):
            if flag:
                return aa - bb
            else:
                return bb - aa

        a = torch.randn(10, 10)
        b = torch.randn(10, 10)
        correct1 = boolarg(a, b, True)
        correct2 = boolarg(a, b, False)
        correct3 = boolarg(a, b, None)
        counter = CompileCounter()
        opt_boolarg = torch._dynamo.optimize_assert(counter)(boolarg)
        val1 = opt_boolarg(a, b, True)
        val2 = opt_boolarg(a, b, False)
        val3 = opt_boolarg(a, b, None)
        val4 = opt_boolarg(a, b, True)
        self.assertTrue(same(val1, correct1))
        self.assertTrue(same(val2, correct2))
        self.assertTrue(same(val3, correct3))
        self.assertTrue(same(val4, correct1))
        self.assertEqual(counter.frame_count, 3)

    def test_invalid_args_builtin(self):
        @torch.compile(backend="eager")
        def fn(x):
            x = x.sin()
            if isinstance(x, torch.Tensor, invalid=True):
                x = x.sin()
            return x

        with self.assertRaises(TypeError):
            fn(torch.randn(16))

    def test_cpp_extension_recommends_custom_ops(self):
        cpp_source = """
        #include <torch/extension.h>
        at::Tensor foobar(const at::Tensor& x) {
            return x.clone();
        }
        """
        module = torch.utils.cpp_extension.load_inline(
            name="mylib",
            cpp_sources=cpp_source,
            functions="foobar",
            verbose=True,
        )

        x = torch.ones(2, 2, requires_grad=True)
        counters.clear()

        @torch.compile(backend="eager")
        def f(x):
            return module.foobar(x)

        with self.assertWarnsOnceRegex(
            UserWarning, ".*https://pytorch.org/docs/main/notes/custom_operators.html.*"
        ):
            f(x)
        self.assertEqual(len(counters["graph_break"]), 1)
        first_graph_break = list(counters["graph_break"].keys())[0]
        self.assertExpectedInline(
            first_graph_break,
            """Graph break due to unsupported builtin mylib.PyCapsule.foobar. This function is either a Python builtin (e.g. _warnings.warn) or a third-party C/C++ Python extension (perhaps created with pybind). If it is a Python builtin, please file an issue on GitHub so the PyTorch team can add support for it and see the next case for a workaround. If it is a third-party C/C++ Python extension, please either wrap it into a PyTorch-understood custom operator (see https://pytorch.org/docs/main/notes/custom_operators.html for more details) or, if it is traceable, use torch.compiler.allow_in_graph.""",
        )

    def test_callpacked(self):
        def call_packed(args):
            a, b, c = args
            return a - b * c

        counter = CompileCounter()
        a = torch.randn(10, 10)
        b = torch.randn(10, 10)
        c = torch.randn(10, 10)
        correct = call_packed([a, b, c])
        opt_call_packed = torch._dynamo.optimize_assert(counter)(call_packed)
        val1 = opt_call_packed([a, b, c])
        val2 = opt_call_packed((a, b, c))
        val3 = opt_call_packed([a, b, c])
        val4 = opt_call_packed((a, b, c))
        self.assertTrue(same(val1, correct))
        self.assertTrue(same(val2, correct))
        self.assertTrue(same(val3, correct))
        self.assertTrue(same(val4, correct))
        self.assertEqual(counter.frame_count, 2)

    def test_raises(self):
        def fn(a, b, c, cls):
            x = a + b - c * 10
            raise cls(str(x))

        counter = CompileCounter()
        a = torch.randn(10, 10)
        b = torch.randn(10, 10)
        c = torch.randn(10, 10)
        opt_fn = torch._dynamo.optimize(counter)(fn)
        self.assertRaises(AssertionError, lambda: opt_fn(a, b, c, AssertionError))
        self.assertEqual(counter.frame_count, 1)
        self.assertEqual(counter.op_count, 3)

    def test_module_not_callable(self):
        def fn(x):
            return torch.fft(x)

        counter = CompileCounter()
        a = torch.randn(10, 10)
        opt_fn = torch._dynamo.optimize(counter)(fn)
        self.assertRaisesRegex(
            TypeError, "'module' object is not callable", lambda: opt_fn(a)
        )

    def test_inplace(self):
        def inplace1(a, b):
            o = torch.empty((10, 10))
            o.copy_(a)
            o -= b
            return o

        torch._dynamo.testing.standard_test(self, inplace1, 2, expected_ops=3)

    def test_inplace_desugaring(self):
        def inplace_on_literals(y):
            x0 = 1
            x0 += y
            x1 = 1
            x1 -= y
            return x0, x1

        torch._dynamo.testing.standard_test(
            self, inplace_on_literals, 1, expected_ops=2
        )

    def test_unpack4(self):
        def unpack4(a, b):
            a = a[:5, :]
            b = b[:5, :]
            x, y = a.size()
            o = torch.empty((x, y))
            o.copy_(a / b)
            return o

        torch._dynamo.testing.standard_test(
            self,
            unpack4,
            2,
            expected_ops=5,
            expected_ops_dynamic=ifdynstaticdefault(5, 7),
        )

    def test_unpack5(self):
        def unpack5(a, b):
            a = a[:5, :]
            b = b[:5, :]
            x, y = a.shape
            o = torch.empty((x, y))
            o.copy_(a / b)
            return o

        torch._dynamo.testing.standard_test(
            self,
            unpack5,
            2,
            expected_ops=5,
            expected_ops_dynamic=ifdynstaticdefault(5, 7),
        )

    def test_matmul1(self):
        def matmul_op1(a, b):
            return a @ b

        # TODO(jansel): FX doesn't support this, should add upstream support
        torch._dynamo.testing.standard_test(self, matmul_op1, 2, expected_ops=1)

    def test_int_shape_binops(self):
        def fn(x):
            # Test reversal by putting int arg first.
            y = 15 - x.shape[0]
            y = 4 + y
            y = 5 * y
            y = 2 % y
            y = 3**y
            y = 10 // y
            y = pow(2, y)
            y = 10 / y
            return x + y

        torch._dynamo.testing.standard_test(
            self, fn, 1, expected_ops=1, expected_ops_dynamic=ifdynstaticdefault(1, 11)
        )

    @torch._dynamo.config.patch(only_allow_pt2_compliant_ops=True)
    def test_pt2_compliant_ops_are_allowed(self):
        lib = torch.library.Library("mylib", "FRAGMENT")
        try:
            torch.library.define(
                "mylib::bar",
                "(Tensor x) -> Tensor",
                lib=lib,
                tags=(torch.Tag.pt2_compliant_tag,),
            )
            torch.library.impl(
                "mylib::bar", "CompositeImplicitAutograd", torch.sin, lib=lib
            )
            assert torch.Tag.pt2_compliant_tag in torch.ops.mylib.bar.default.tags

            def f(x):
                return torch.ops.mylib.bar(x)

            overload = torch.ops.mylib.bar.default

            def g(x):
                return overload(x)

            x = torch.randn(3)

            counts = torch._dynamo.testing.CompileCounter()
            optimized_f = torch._dynamo.optimize(counts, nopython=True)(f)
            _ = optimized_f(x)

            optimized_g = torch._dynamo.optimize(counts, nopython=True)(f)
            _ = optimized_g(x)
        finally:
            cleanup_op("mylib::bar")
            del lib

    @torch._dynamo.config.patch(only_allow_pt2_compliant_ops=True)
    def test_non_pt2_compliant_ops_graph_break(self):
        lib = torch.library.Library("mylib", "FRAGMENT")
        try:
            torch.library.define("mylib::bar2", "(Tensor x) -> Tensor", lib=lib)
            torch.library.impl(
                "mylib::bar2", "CompositeImplicitAutograd", torch.sin, lib=lib
            )
            assert torch.Tag.pt2_compliant_tag not in torch.ops.mylib.bar2.default.tags

            def f(x):
                return torch.ops.mylib.bar2(x)

            overload = torch.ops.mylib.bar2.default

            def g(x):
                return overload(x)

            x = torch.randn(3)

            counts = torch._dynamo.testing.CompileCounter()
            with self.assertRaisesRegex(
                torch._dynamo.exc.Unsupported, "not PT2 compliant"
            ):
                optimized_f = torch._dynamo.optimize(counts, nopython=True)(f)
                y = optimized_f(x)

            with self.assertRaisesRegex(
                torch._dynamo.exc.Unsupported, "not PT2 compliant"
            ):
                optimized_g = torch._dynamo.optimize(counts, nopython=True)(f)
                y = optimized_g(x)
        finally:
            cleanup_op("mylib::bar2")
            del lib

    @torch._dynamo.config.patch(only_allow_pt2_compliant_ops=True)
    def test_pt2_compliant_overload(self):
        lib = torch.library.Library("mylib", "FRAGMENT")
        try:
            torch.library.define(
                "mylib::bar3.tensor",
                "(Tensor x) -> Tensor",
                tags=torch.Tag.pt2_compliant_tag,
                lib=lib,
            )
            torch.library.define(
                "mylib::bar3.int", "(Tensor x, int dim) -> Tensor", lib=lib
            )

            torch.library.impl(
                "mylib::bar3.tensor",
                "CompositeImplicitAutograd",
                torch.sin,
                lib=lib,
            )
            torch.library.impl(
                "mylib::bar3.int", "CompositeImplicitAutograd", torch.sum, lib=lib
            )

            def f(x):
                return torch.ops.mylib.bar3(x)

            def g(x):
                return torch.ops.mylib.bar3(x, 1)

            def h(x):
                return torch.ops.mylib.bar3(x, x, x)

            x = torch.randn(3)

            counts = torch._dynamo.testing.CompileCounter()
            optimized_f = torch._dynamo.optimize(counts, nopython=True)(f)
            optimized_g = torch._dynamo.optimize(counts, nopython=True)(g)
            optimized_h = torch._dynamo.optimize(counts, nopython=True)(h)

            # No error: the overload is PT2 compliant
            optimized_f(x)

            with self.assertRaisesRegex(
                torch._dynamo.exc.Unsupported, "not PT2 compliant"
            ):
                y = optimized_g(x)

            # graph break on incorrect parsing
            with self.assertRaisesRegex(torch._dynamo.exc.Unsupported, "failed to"):
                y = optimized_h(x)

        finally:
            cleanup_op("mylib::bar3")
            del lib

    def test_auto_functionalize_can_with_default(self):
        lib = torch.library.Library("mylib", "FRAGMENT")
        torch.library.define(
            "mylib::foo",
            "(Tensor a, int b, Tensor(d!)? c=None, Tensor? d=None, int e=-1) -> ()",
            tags=torch.Tag.pt2_compliant_tag,
            lib=lib,
        )

        @torch.library.impl("mylib::foo", "cpu", lib=lib)
        def foo_impl(a, b, c=None, d=None, e=-1):
            a + b
            return

        def f(a, mode):
            return torch.ops.mylib.foo(
                a,
                0,
            )

        a = torch.tensor([10, 10, 10], dtype=torch.int64)

        torch.compile(f)(a, 0)

        cleanup_op("mylib::foo")
        del lib

    def test_user_defined_setattr1(self):
        @torch.compile(backend="eager", fullgraph=True)
        def fn(obj):
            obj.y = obj.x + 1

        obj = UserDefineSetAttr()
        with patch.object(UserDefineSetAttr, "setup", True):
            obj.x = torch.randn(8)
        fn(obj)
        with patch.object(UserDefineSetAttr, "setup", True):
            self.assertEqual(obj.y, obj.x + 1)
        self.assertEqual(obj.__dict__.keys(), {"pfx_x", "pfx_y"})

    def test_user_defined_setattr2(self):
        @torch.compile(backend="eager", fullgraph=True)
        def fn(x):
            obj = UserDefineSetAttr()
            obj.x = x
            obj.y = obj.x + 1
            return obj

        x = torch.randn(8)
        obj = fn(x)
        with patch.object(UserDefineSetAttr, "setup", True):
            self.assertIs(obj.x, x)
            self.assertEqual(obj.y, x + 1)
        self.assertEqual(obj.__dict__.keys(), {"pfx_x", "pfx_y"})

    def test_closure_recompiles(self):
        cnt = CompileCounter()

        def fn(x, other_fn):
            return other_fn(x + 1) - 1

        opt = torch.compile(fn, backend=cnt, fullgraph=True)

        x = torch.randn(8)
        for f in (
            closure_adder(5),
            closure_adder(5),
            closure_adder(torch.randn(8)),
            closure_adder(torch.randn(8)),
        ):
            self.assertEqual(opt(x, f), fn(x, f))

        self.assertEqual(cnt.frame_count, 2)

    def test_generate_trivial_abstract_impl(self):
        try:
            lib = torch.library.Library("mylib", "FRAGMENT")
            torch.library.define(
                "mylib::foo",
                "(Tensor x, Tensor[] y, Tensor(a!)? z, SymInt w) -> ()",
                tags=torch.Tag.pt2_compliant_tag,
                lib=lib,
            )

            @torch.library.impl("mylib::foo", "cpu", lib=lib)
            @torch._dynamo.disable
            def foo_impl(x, y, z, w):
                x + y[0] + w
                return

            def f(x, y, z, w):
                return torch.ops.mylib.foo(x, y, z, 2)

            x = torch.randn(3)
            y = (torch.randn(3), torch.randn(3))
            z = torch.randn(3)
            w = torch.randn(3)
            args = (x, y, z, w)

            output = torch.compile(f, backend="eager", fullgraph=True)(*args)
            self.assertEqual(output, None)
        finally:
            cleanup_op("mylib::foo")
            del lib

    def test_can_auto_functionalize(self):
        from torch._higher_order_ops.auto_functionalize import can_auto_functionalize

        expected_true = [
            "(Tensor(a!) x) -> ()",
            "(Tensor(a!) x, Tensor y, Tensor(b!) z, SymInt w, Tensor(c!)? n) -> ()",
            "(Tensor(a!) x, Tensor[] y, Tensor(b!) z, SymInt w, Tensor(c!)? n) -> ()",
            "(Tensor(a!) x, Tensor y, Tensor(b!) z, SymInt w, Tensor(c!)? n) -> Tensor",
            "(Tensor(a!) x, Tensor y, Tensor(b!) z, SymInt w, Tensor(c!)? n) -> (Tensor, Tensor)",
        ]
        expected_false = [
            "(Tensor x) -> ()",
            "(Tensor(a) x) -> Tensor(a)",
            "(Tensor(a!) x) -> Tensor(a!)",
            "(Tensor(a!) x, Tensor y, Tensor(b!)[] z, SymInt w) -> ()",
            "(Tensor(a!) x, Tensor y, Tensor(b!) z, SymInt w, Tensor(c!)? n) -> Tensor(a)",
            "(Tensor(a!) x, Tensor y, Tensor(b!) z, SymInt w, Tensor(c!)? n) -> (Tensor, Tensor(a))",
            "(Tensor(a) x, Tensor y, Tensor(b!) z, SymInt w, Tensor(c!)? n) -> (Tensor, Tensor(a))",
            "(Tensor(a!) x, Tensor y, Tensor(b!) z, SymInt w, Tensor(c!)? n) -> (Tensor, Tensor[])",
        ]
        for schema in expected_true:
            try:
                lib = torch.library.Library("mylib", "FRAGMENT")
                torch.library.define("mylib::a", schema, lib=lib)
                self.assertTrue(
                    can_auto_functionalize(torch.ops.mylib.a.default), msg=schema
                )
                self.assertFalse(can_auto_functionalize(torch.ops.mylib.a))
            finally:
                cleanup_op("mylib::a")
                del lib
        for schema in expected_false:
            try:
                lib = torch.library.Library("mylib", "FRAGMENT")
                torch.library.define("mylib::a", schema, lib=lib)
                self.assertFalse(
                    can_auto_functionalize(torch.ops.mylib.a.default), msg=schema
                )
                self.assertFalse(can_auto_functionalize(torch.ops.mylib.a))
            finally:
                cleanup_op("mylib::a")
                del lib

    def test_auto_functionalize(self):
        try:
            lib = torch.library.Library("mylib", "FRAGMENT")
            torch.library.define(
                "mylib::foo",
                "(Tensor(a!) x, Tensor[] y, Tensor(b!) z, SymInt w, Tensor n) -> ()",
                tags=torch.Tag.pt2_compliant_tag,
                lib=lib,
            )

            @torch.library.impl("mylib::foo", "cpu", lib=lib)
            @torch._dynamo.disable
            def foo_impl(x, y, z, w, n):
                x.add_(y[0] + w)
                z.add_(y[1] + n)

            def f(x, y, z, n):
                torch.ops.mylib.foo(x, y, z, 2, n)

            x = torch.randn(3)
            y = (torch.randn(3), torch.randn(3))
            z = torch.randn(3)
            n = torch.randn(3)
            orig_args = (x, y, z, n)

            compiled_args = pytree.tree_map_only(torch.Tensor, torch.clone, orig_args)

            log_stream, ctx = logs_to_string(
                "torch._inductor.compile_fx", "post_grad_graphs"
            )
            with ctx():
                torch.compile(f, backend="inductor", fullgraph=True)(*compiled_args)

            post_grad_graphs = "\n".join(
                log_stream.getvalue().strip().split("\n")[3:]
            ).strip()

            # Check the graph under static shapes
            if torch._dynamo.config.assume_static_by_default:
                self.assertExpectedInline(
                    post_grad_graphs,
                    """\
def forward(self, arg0_1: "f32[3][1]cpu", arg1_1: "f32[3][1]cpu", arg2_1: "f32[3][1]cpu", arg3_1: "f32[3][1]cpu", arg4_1: "f32[3][1]cpu"):
        # No stacktrace found for following nodes
        foo_default = torch.ops.mylib.foo.default(arg4_1, [arg2_1, arg3_1], arg1_1, 2, arg0_1);  arg4_1 = arg2_1 = arg3_1 = arg1_1 = arg0_1 = None
        return ()""",
                )

            eager_args = pytree.tree_map_only(torch.Tensor, torch.clone, orig_args)
            f(*eager_args)
            self.assertEqual(compiled_args, eager_args)
        finally:
            cleanup_op("mylib::foo")
            del lib

    def test_auto_functionalize_with_returns(self):
        try:
            lib = torch.library.Library("mylib", "FRAGMENT")
            torch.library.define(
                "mylib::foo",
                "(Tensor(a!) x, Tensor[] y, Tensor(b!) z, SymInt w, Tensor n) -> (Tensor, Tensor)",
                tags=torch.Tag.pt2_compliant_tag,
                lib=lib,
            )

            @torch.library.impl("mylib::foo", "cpu", lib=lib)
            @torch._dynamo.disable
            def foo_impl(x, y, z, w, n):
                x.add_(y[0] + w)
                z.add_(y[1] + n)
                return y[0] + w, y[1] + n

            @torch.library.impl_abstract("mylib::foo", lib=lib)
            def foo_abstract(x, y, z, w, n):
                return y[0] + w, y[1] + n

            def f(x, y, z, n):
                return torch.ops.mylib.foo(x, y, z, 2, n)

            x = torch.randn(3)
            y = (torch.randn(3), torch.randn(3))
            z = torch.randn(3)
            n = torch.randn(3)
            orig_args = (x, y, z, n)

            compiled_args = pytree.tree_map_only(torch.Tensor, torch.clone, orig_args)
            log_stream, ctx = logs_to_string(
                "torch._inductor.compile_fx", "post_grad_graphs"
            )
            with ctx():
                compiled_out = torch.compile(f, backend="inductor", fullgraph=True)(
                    *compiled_args
                )

            if torch._dynamo.config.assume_static_by_default:
                post_grad_graphs = "\n".join(
                    log_stream.getvalue().strip().split("\n")[3:]
                ).strip()
                self.assertExpectedInline(
                    post_grad_graphs,
                    """\
def forward(self, arg0_1: "f32[3][1]cpu", arg1_1: "f32[3][1]cpu", arg2_1: "f32[3][1]cpu", arg3_1: "f32[3][1]cpu", arg4_1: "f32[3][1]cpu"):
        # No stacktrace found for following nodes
        foo_default = torch.ops.mylib.foo.default(arg4_1, [arg2_1, arg3_1], arg1_1, 2, arg0_1);  arg4_1 = arg2_1 = arg3_1 = arg1_1 = arg0_1 = None
        getitem_4: "f32[3][1]cpu" = foo_default[0]
        getitem_5: "f32[3][1]cpu" = foo_default[1];  foo_default = None
        return (getitem_4, getitem_5)""",
                )

            eager_args = pytree.tree_map_only(torch.Tensor, torch.clone, orig_args)
            eager_out = f(*eager_args)
            self.assertEqual(compiled_args, eager_args)
            self.assertEqual(compiled_out, eager_out)
        finally:
            cleanup_op("mylib::foo")
            del lib

    def test_auto_functionalize_on_view(self):
        try:
            lib = torch.library.Library("mylib", "FRAGMENT")
            torch.library.define(
                "mylib::foo",
                "(Tensor(a!) x) -> ()",
                tags=torch.Tag.pt2_compliant_tag,
                lib=lib,
            )

            @torch.library.impl("mylib::foo", "cpu", lib=lib)
            @torch._dynamo.disable
            def foo_impl(x):
                x_np = x.detach().numpy()  # view
                np.sin(x_np, out=x_np)
                return

            x = torch.randn(3)
            expected = x.sin()
            torch.ops.mylib.foo(x)
            assert torch.allclose(x, expected)

            @torch.compile(backend="aot_eager_decomp_partition", fullgraph=True)
            def f(x):
                x = x.clone()
                y = x[:]
                torch.ops.mylib.foo(y)
                return x

            y = f(x)
            self.assertEqual(y, x.sin())
        finally:
            cleanup_op("mylib::foo")
            del lib

    def test_auto_functionalize_optional(self):
        try:
            lib = torch.library.Library("mylib", "FRAGMENT")
            torch.library.define(
                "mylib::foo",
                "(Tensor(a!)? x, Tensor[] y, Tensor(b!)? z, SymInt w, Tensor n) -> ()",
                tags=torch.Tag.pt2_compliant_tag,
                lib=lib,
            )

            @torch.library.impl("mylib::foo", "cpu", lib=lib)
            @torch._dynamo.disable
            def foo_impl(x, y, z, w, n):
                if x is not None:
                    x.add_(y[0] + w)
                if z is not None:
                    z.add_(y[1] + n)

            def f(x, y, z, n):
                torch.ops.mylib.foo(x, y, z, 2, n)

            x = None
            y = (torch.randn(3), torch.randn(3))
            z = torch.randn(3)
            n = torch.randn(3)
            orig_args = (x, y, z, n)

            compiled_args = pytree.tree_map_only(torch.Tensor, torch.clone, orig_args)
            log_stream, ctx = logs_to_string(
                "torch._inductor.compile_fx", "post_grad_graphs"
            )
            with ctx():
                torch.compile(f, backend="inductor", fullgraph=True)(*compiled_args)

            if torch._dynamo.config.assume_static_by_default:
                post_grad_graphs = "\n".join(
                    log_stream.getvalue().strip().split("\n")[3:]
                ).strip()
                self.assertExpectedInline(
                    post_grad_graphs,
                    """\
def forward(self, arg0_1: "f32[3][1]cpu", arg1_1: "f32[3][1]cpu", arg2_1: "f32[3][1]cpu", arg3_1: "f32[3][1]cpu"):
        # No stacktrace found for following nodes
        foo_default = torch.ops.mylib.foo.default(None, [arg2_1, arg3_1], arg1_1, 2, arg0_1);  arg2_1 = arg3_1 = arg1_1 = arg0_1 = None
        return ()""",
                )

            eager_args = pytree.tree_map_only(torch.Tensor, torch.clone, orig_args)
            f(*eager_args)
            self.assertEqual(compiled_args, eager_args)
        finally:
            cleanup_op("mylib::foo")
            del lib

    def test_shape_int_inplace_binops(self):
        def fn(x):
            p = x.shape[0]
            p += 2
            p -= 2
            p **= 2
            p /= 2
            p *= 2
            p //= 2
            p %= 2
            return x + p

        torch._dynamo.testing.standard_test(
            self, fn, 1, expected_ops=1, expected_ops_dynamic=ifdynstaticdefault(1, 10)
        )

    def test_int_shape_inplace_binops(self):
        def fn(x):
            p = x.shape[0]
            # Test reversal by putting constant first
            y = 2
            y += p
            y = 2
            y -= p
            y = 2
            y **= p
            y = 2
            y /= p
            y = 2
            y *= p
            y = 2
            y //= p
            y = 2
            y %= p
            return x + y

        torch._dynamo.testing.standard_test(
            self, fn, 1, expected_ops=1, expected_ops_dynamic=ifdynstaticdefault(1, 4)
        )

    def test_int_int_comparisons(self):
        def fn(x):
            if 2 != 2:
                out = 1
            elif 2 < 1:
                out = 1
            elif 1 > 2:
                out = 1
            elif 1 >= 2:
                out = 1
            elif 2 <= 1:
                out = 1
            elif 2 == 2:
                out = 2
            else:
                out = 1
            return x + out

        torch._dynamo.testing.standard_test(self, fn, 1, expected_ops=1)

    def test_shape_int_comparisons(self):
        def fn(x):
            a = x.shape[0]
            # Ensure support for constant on right side
            if a != 10:
                out = 1
            elif a < 2:
                out = 1
            elif a > 12:
                out = 1
            elif a >= 12:
                out = 1
            elif a <= 2:
                out = 1
            elif a == 10:
                out = 2
            else:
                out = 1
            return x + out

        # TODO: Test the guards maybe?
        torch._dynamo.testing.standard_test(self, fn, 1, expected_ops=1)

    def test_int_shape_comparisons(self):
        def fn(x):
            a = x.shape[0]
            # Ensure support for constant on left side
            if 10 != a:
                out = 1
            elif 12 < a:
                out = 1
            elif 2 > a:
                out = 1
            elif 2 >= a:
                out = 1
            elif 12 <= a:
                out = 1
            elif 10 == a:
                out = 2
            else:
                out = 1
            return x + out

        # TODO: Test the guards maybe?
        torch._dynamo.testing.standard_test(self, fn, 1, expected_ops=1)

    def test_param_shape_binops(self):
        class MyModule(torch.nn.Module):
            def __init__(self):
                super().__init__()
                self.param = torch.nn.Parameter(torch.randn(15))

            def forward(self, x):
                # Test reversal by putting param shape arg first.
                p = self.param.shape[0]
                y = p - x.shape[0]
                y = p + y
                y = p * y
                y = p % y
                y = p**y
                y = p // y
                y = pow(p, y)
                y = p / y
                return x + y

        counts = torch._dynamo.testing.CompileCounter()
        mod = MyModule()
        optimized_mod = torch._dynamo.optimize(counts, nopython=True)(mod)

        x = torch.randn(3)
        ref = mod(x)
        res = optimized_mod(x)

        self.assertTrue(same(ref, res))
        self.assertEqual(counts.frame_count, 1)

        if torch._dynamo.config.assume_static_by_default:
            self.assertExpectedInline(counts.op_count, """1""")
        else:
            self.assertExpectedInline(counts.op_count, """11""")

    def test_user_defined_binop(self):
        class MyClass:
            def __init__(self, value):
                self.value = value

            def __radd__(self, other):
                return self.value + other

        def fn(x, c):
            y = x.shape[0] + c
            return x + y

        counts = torch._dynamo.testing.CompileCounter()
        opt_fn = torch._dynamo.optimize(counts)(fn)

        x = torch.randn(3)
        c = MyClass(4)
        ref = fn(x, c)
        res = opt_fn(x, c)

        self.assertTrue(same(ref, res))
        self.assertEqual(counts.frame_count, 1)
        if torch._dynamo.config.assume_static_by_default:
            self.assertExpectedInline(counts.op_count, """1""")
        else:
            self.assertExpectedInline(counts.op_count, """4""")

    def test_user_defined_iter(self):
        class Mod:
            def __init__(self):
                self.a = [torch.randn(2, 2), torch.randn(2, 2)]

            def __iter__(self):
                return iter(self.a)

        def f(mod):
            ret = []
            for x in mod:
                ret.append(x + 1)
            return ret

        mod = Mod()
        counts = torch._dynamo.testing.CompileCounter()
        opt_fn = torch._dynamo.optimize(counts, nopython=True)(f)
        ref = f(mod)
        res = opt_fn(mod)
        res = opt_fn(mod)
        res = opt_fn(mod)
        res = opt_fn(mod)
        self.assertTrue(same(ref, res))
        self.assertEqual(counts.frame_count, 1)

        mod.a.append(torch.randn(2, 2))
        # `for x in mod` is inlined, where iter(m.a) creates a guard on the list length of m.a
        # Mutating length of mod.a causes a re-compilation.
        ref2 = f(mod)
        res2 = opt_fn(mod)
        res2 = opt_fn(mod)
        res2 = opt_fn(mod)
        res2 = opt_fn(mod)
        self.assertTrue(same(ref2, res2))
        self.assertEqual(counts.frame_count, 2)

    def test_compare_shapes_eq(self):
        def compare_shapes(a, b, to_list):
            x = list(a.unsqueeze(-1).shape) if to_list else a.shape
            y = list(b.unsqueeze(-1).shape) if to_list else b.shape
            if x == y:
                return a + 1
            else:
                return a + 2

        # Test both ListVariable and ShapeVariable
        torch._dynamo.testing.standard_test(
            self, lambda a, b: compare_shapes(a, b, to_list=True), 2
        )
        torch._dynamo.testing.standard_test(
            self, lambda a, b: compare_shapes(a, b, to_list=False), 2
        )

    def test_compare_shapes_tuple_eq(self):
        def compare_shapes(a, b):
            x = tuple(a.unsqueeze(-1).shape)
            y = tuple(b.unsqueeze(-1).shape)
            if x == y:
                return a + 1
            else:
                return a + 2

        torch._dynamo.testing.standard_test(self, lambda a, b: compare_shapes(a, b), 2)

    def test_compare_shapes_tuple_neq(self):
        def compare_shapes(a, b):
            x = tuple(a.unsqueeze(-1).shape)
            y = tuple(b.unsqueeze(-1).shape)
            if x != y:
                return a + 1
            else:
                return a + 2

        torch._dynamo.testing.standard_test(self, lambda a, b: compare_shapes(a, b), 2)

    def test_compare_shapes_neq(self):
        def compare_shapes(a, b, to_list):
            x = list(a.unsqueeze(-1).shape) if to_list else a.shape
            y = list(b.unsqueeze(-1).shape) if to_list else b.shape
            if x != y:
                return a + 1
            else:
                return a + 2

        # Test both ListVariable and ShapeVariable
        torch._dynamo.testing.standard_test(
            self, lambda a, b: compare_shapes(a, b, to_list=True), 2
        )
        torch._dynamo.testing.standard_test(
            self, lambda a, b: compare_shapes(a, b, to_list=False), 2
        )

    def test_compare_shapes_with_constant(self):
        def compare_shapes(a):
            x = a.shape
            if x[0] != 3:
                return a * 4
            return a * 3

        guard_failure = None

        def guard_failures(failure):
            nonlocal guard_failure
            guard_failure = failure

        opt_fn = torch._dynamo.optimize(
            "eager", nopython=True, guard_fail_fn=guard_failures
        )(compare_shapes)
        opt_fn(torch.randn([3, 4]))
        opt_fn(torch.randn([4, 3]))
        self.assertIn(
            """tensor 'L['a']' size mismatch at index 0. expected 3, actual 4""",
            guard_failure.reason,
        )

    def test_builtin_abs(self):
        def fn(x, y):
            return abs(x) + abs(y)

        sample = torch.randn(10, 10)
        opt_fn = torch._dynamo.optimize("eager", nopython=True)(fn)

        for sample in [
            (torch.randn(10, 10), torch.randn(10, 10)),
            (-10, make_tensor(10, dtype=torch.int64, device="cpu")),
            (-0.1, torch.randn(10)),
        ]:
            expect = fn(*sample)
            actual = opt_fn(*sample)
            self.assertEqual(expect, actual)

    def test_builtin_isinstance(self):
        def fn(x):
            t = torch.arange(1, 3)
            a = isinstance(x, torch.Tensor)
            b = isinstance(t, torch.Tensor)
            c = isinstance(x, int)
            d = isinstance(3, int)
            e = isinstance([1, 2, 3], list)
            f = isinstance({"foo": 1, "bar": 2}, dict)
            res = [a, b, c, d, e, f]
            # Can't run yet due to other unimplemented instructions
            # res += [isinstance(torch.nn.LazyLinear(2, 3), torch.nn.Linear)]
            return res

        torch._dynamo.testing.standard_test(self, fn, 1, expected_ops=1)

    @unittest.skipIf(sys.version_info[:2] <= (3, 8), "Requires astunparse")
    def test_cse_dict_guards(self):
        def fn(x):
            ret = torch.zeros(3)
            for v in x.values():
                ret = ret + v
            return ret

        from torch._dynamo.guards import build_guard_function, CLOSURE_VARS

        x = {3: torch.randn(3), 2: torch.randn(3), 4: torch.randn(3)}
        _, guards = torch._dynamo.export(fn, x)

        code_lists = [c for g in guards for c in g.code_list or []]
        _, pycode = build_guard_function(code_lists, [])
        # Make sure we just call "list(dict.keys())" once
        self.assertEqual(pycode.count("keys"), 1)

    def test_sys_modules(self):
        def fn(x, y):
            mod_a = sys.modules.get("aaaaaaaa")
            assert mod_a is None
            assert "bbbbbbbb" not in sys.modules

            assert "operator" in sys.modules
            operator = sys.modules["operator"]
            builtins = sys.modules.get("builtins")
            operator2 = sys.modules.get("cccccccc", operator)

            return operator.add(x, y), operator2.neg(builtins.abs(x))

        torch._dynamo.testing.standard_test(self, fn, 2, expected_ops=3)

        x = torch.randn(10, 10)
        _, guards = torch._dynamo.export(fn, x, x)
        guard_code = []
        for guard in guards:
            if guard.code_list:
                guard_code += guard.code_list

        # Filter out id-matches that won't reproduce run to run
        guard_code = filter(
            lambda line: "id" not in line and "lookup_backend" not in line,
            sorted(guard_code),
        )
        guard_code_str = "\n".join(guard_code)

        for line in """\
2 <= L['x'].size()[0]
L['x'] is L['y']
L['x'].ndimension() == 2
L['x'].requires_grad == False
L['x'].size()[1] == L['x'].size()[0]
L['x'].storage_offset() == 0
___dict_contains('builtins', G['sys'].modules)
___dict_contains('operator', G['sys'].modules)
___dict_contains('operator', G['sys'].modules)
hasattr(L['x'], '_dynamo_dynamic_indices') == False
not ___dict_contains('aaaaaaaa', G['sys'].modules)
not ___dict_contains('bbbbbbbb', G['sys'].modules)
not ___dict_contains('cccccccc', G['sys'].modules)
str(L['x'].device) == 'cpu'
str(L['x'].dtype) == 'torch.float32'
utils_device.CURRENT_DEVICE == None""".split(
            "\n"
        ):
            self.assertIn(
                line,
                guard_code_str,
            )

    def test_fold(self):
        def fn(a):
            return a + math.sqrt(63)

        torch._dynamo.testing.standard_test(self, fn, 1, expected_ops=1)

    def test_getattr_dict(self):
        def fn(x):
            from torch.masked.maskedtensor._ops_refs import _MASKEDTENSOR_FUNCTION_TABLE

            return x * len(_MASKEDTENSOR_FUNCTION_TABLE)

        i = torch.randn(5)
        r1 = fn(i)
        opt_fn = torch.compile(fn, backend="eager", fullgraph=True)
        r2 = opt_fn(i)
        self.assertEqual(r1, r2)

    def test_shape_unpack(self):
        def fn(x):
            a, b = x.size()
            return x * b

        i = torch.randn(5, 10)
        r1 = fn(i)
        opt_fn = torch._dynamo.optimize("eager")(fn)
        r2 = opt_fn(i)
        self.assertTrue(same(r1, r2))

    def test_typing_dict(self):
        def fn(d):
            return d[T]

        d = {T: torch.randn(3)}
        r1 = fn(d)
        opt_fn = torch.compile(fn, backend="eager", fullgraph=True)
        r2 = opt_fn(d)
        self.assertEqual(r1, r2)

    def test_tensor_iter(self):
        def fn(x):
            for y in x:
                y.add_(1.0)
            return y

        torch._dynamo.testing.standard_test(
            self,
            fn,
            1,
            expected_ops=20,
        )

    def test_empty_list(self):
        def fn(x, ll):
            if len(ll) == 0 and not ll and ll is not None:
                return x + 1

        i = torch.randn(5, 10)
        r1 = fn(i, [])
        opt_fn = torch._dynamo.optimize("eager")(fn)
        r2 = opt_fn(i, [])
        r3 = opt_fn(i, tuple())
        self.assertTrue(same(r1, r2))
        self.assertTrue(same(r1, r3))

    def test_min_max_over_iterable(self):
        def get_test_fn(func):
            def _fn(a, b, func=func):
                # try all of list, iterator, tuple, vararg.
                lst = [a.shape[0] + 1, 8, a.shape[0]]
                x = func(lst)
                y = func(iter(lst))
                z = func(tuple(lst))
                w = func(*lst)
                return a + (x + y + z + w)

            return _fn

        torch._dynamo.testing.standard_test(
            self,
            get_test_fn(func=min),
            2,
            expected_ops=1,
            expected_ops_dynamic=ifdynstaticdefault(1, 14),
        )
        torch._dynamo.testing.standard_test(
            self,
            get_test_fn(func=max),
            2,
            expected_ops=1,
            expected_ops_dynamic=ifdynstaticdefault(1, 17),
        )

    @torch._dynamo.config.patch(capture_scalar_outputs=True)
    def test_torch_check(self):
        cnts = torch._dynamo.testing.CompileCounter()

        @torch.compile(backend=cnts, fullgraph=True)
        def f(x):
            y = x.item()
            torch._check(y >= 0)
            return torch.arange(0, y)

        f(torch.tensor([3]))
        f(torch.tensor([4]))
        self.assertEqual(cnts.frame_count, 1)

    @torch._dynamo.config.patch(capture_scalar_outputs=True)
    def test_torch_check_symbolic_shape_rel(self):
        cnts = torch._dynamo.testing.CompileCounter()

        @torch.compile(backend=cnts, fullgraph=True)
        def f(x):
            y = x.item()
            torch._check(x.shape[0] == 1)
            torch._check(x.shape[0] != 2)
            torch._check(x.shape[0] >= 0)
            torch._check(x.shape[0] > 0)
            torch._check(x.shape[0] < 4)
            torch._check(x.shape[0] <= 3)
            return torch.arange(0, y)

        f(torch.tensor([3]))
        f(torch.tensor([4]))
        self.assertEqual(cnts.frame_count, 1)

    @torch._dynamo.config.patch(capture_scalar_outputs=True)
    # Translation validation changes the exception type, don't run with it
    @torch.fx.experimental._config.patch(translation_validation=False)
    def test_torch_check_is_size(self):
        cnts = torch._dynamo.testing.CompileCounter()

        @torch.compile(backend=cnts, fullgraph=True)
        def f(x):
            y = x.item()
            torch._check_is_size(y)
            # Cannot conditional on unbacked SymInt
            if y == 0:
                assert False
            else:
                return torch.arange(0, y)

        self.assertRaises(torch._dynamo.exc.UserError, lambda: f(torch.tensor([3])))

    def test_assert(self):
        @torch.compile
        def fn1(x):
            assert x.shape != x.shape

        with self.assertRaises(AssertionError):
            a = torch.randn(10)
            fn1(a)

        def fn2(x):
            assert x.shape == x.shape
            return x.abs()

        torch._dynamo.testing.standard_test(self, fn=fn2, nargs=1, expected_ops=1)

    def test_config_obj(self):
        class Cfg:
            def __init__(self):
                self.val = 0.5
                self.count = 3

        def fn(x, cfg):
            for i in range(cfg.count):
                x = x + cfg.val
            return x

        cfg1 = Cfg()
        cfg1.val = 1.0
        cfg2 = Cfg()
        v = torch.zeros(1)
        cnts = torch._dynamo.testing.CompileCounter()
        opt_fn = torch._dynamo.optimize(cnts)(fn)
        v = opt_fn(v, cfg1)  # 3
        v = opt_fn(v, cfg2)  # 4.5
        cfg2.count = 1
        v = opt_fn(v, cfg2)  # 5
        cfg2.val = 2.0
        v = opt_fn(v, cfg2)  # 7
        self.assertEqual(v[0], 7)
        self.assertEqual(cnts.op_count, 8)

    def test_config_getattr_default(self):
        class Cfg:
            def __init__(self):
                self.val = 0.5
                self.count = 10

        def fn(x, cfg):
            if getattr(cfg, "just_add_7", False):
                return x + 7
            for i in range(cfg.count):
                x = x + cfg.val
            return x

        cfg1 = Cfg()
        v = torch.zeros(1)
        cnts = torch._dynamo.testing.CompileCounter()
        opt_fn = torch._dynamo.optimize(cnts)(fn)
        self.assertEqual(opt_fn(v, cfg1)[0], 5)
        self.assertEqual(opt_fn(v, cfg1)[0], 5)
        cfg1.just_add_7 = True
        self.assertEqual(opt_fn(v, cfg1)[0], 7)
        self.assertEqual(opt_fn(v, cfg1)[0], 7)
        cfg1.just_add_7 = False
        self.assertEqual(opt_fn(v, cfg1)[0], 5)
        self.assertEqual(opt_fn(v, cfg1)[0], 5)
        self.assertEqual(cnts.frame_count, 3)

    def test_size_input(self):
        def fn(x, s):
            a, b = s
            return x + (a - b)

        v = torch.zeros(10, 20)
        cnts = torch._dynamo.testing.CompileCounter()
        opt_fn = torch._dynamo.optimize(cnts)(fn)
        self.assertEqual(opt_fn(v, v.size())[0, 0], -10)
        self.assertEqual(opt_fn(v, (10, 20))[0, 0], -10)
        self.assertEqual(opt_fn(v, [10, 20])[0, 0], -10)
        # One recompile per differing input type
        self.assertEqual(cnts.frame_count, 3)

    def test_cell_output1(self):
        out = None

        def fn(a, b):
            nonlocal out
            out = a + b * 10

        v = torch.Tensor([100])
        cnts = torch._dynamo.testing.CompileCounter()
        opt_fn = torch._dynamo.optimize(cnts)(fn)
        self.assertIsNone(opt_fn(v, v))
        self.assertEqual(out[0], 1100)
        self.assertEqual(cnts.op_count, 2)

    def test_cell_output2(self):
        out = None

        def fn(a, b):
            nonlocal out
            c = unsupported(a, b)
            out = a + b * 10 + c

        v = torch.Tensor([100])
        cnts = torch._dynamo.testing.CompileCounter()
        opt_fn = torch._dynamo.optimize(cnts)(fn)
        self.assertIsNone(opt_fn(v, v))
        self.assertEqual(out[0], 1200)
        self.assertEqual(cnts.op_count, 3)

    def test_return_nested_function(self):
        out = None

        def fn(a, b):
            nonlocal out
            c = a + b
            d = a + 1.0

            def fn2(f: int = 7, g: float = 9.0):
                nonlocal out
                out = a + b * 10
                return c * f - d * g

            return fn2

        v1 = torch.Tensor([100])
        v2 = torch.Tensor([200])
        cnts = torch._dynamo.testing.CompileCounter()
        opt_fn = torch._dynamo.optimize(cnts)(fn)
        opt_fn_ret = torch._dynamo.optimize(cnts)(opt_fn(v1, v2))
        self.assertEqual(opt_fn_ret(1.5)[0], -459)
        self.assertEqual(out[0], 2100)
        self.assertEqual(cnts.frame_count, 2)
        self.assertEqual(cnts.op_count, 7)

    def test_tensor_dict1(self):
        def fn(inputs):
            return inputs["a"] - inputs["b"] * 1.5

        v1 = torch.Tensor([100])
        v2 = torch.Tensor([200])
        cnts = torch._dynamo.testing.CompileCounter()
        opt_fn = torch._dynamo.optimize(cnts, nopython=True)(fn)
        self.assertEqual(opt_fn({"a": v1, "b": v2})[0], -200)
        self.assertEqual(cnts.frame_count, 1)
        self.assertEqual(cnts.op_count, 2)

    def test_tensor_dict3(self):
        def fn(inputs_a, inputs_b):
            total = torch.zeros(1)
            input_keys = inputs_a.keys() | inputs_b.keys()
            for k in input_keys:
                if k in inputs_a:
                    total += inputs_a[k]
                if k in inputs_b:
                    total += inputs_b[k]
            return total

        v1 = torch.Tensor([100])
        v2 = torch.Tensor([200])
        cnts = torch._dynamo.testing.CompileCounter()
        opt_fn = torch._dynamo.optimize(cnts, nopython=True)(fn)
        self.assertEqual(
            opt_fn({"a": v1, "b": v2}, {"b": v1, "c": v2}),
            fn({"a": v1, "b": v2}, {"b": v1, "c": v2}),
        )
        self.assertEqual(cnts.frame_count, 1)
        self.assertEqual(cnts.op_count, 5)

    def test_tensor_dict2(self):
        def fn1(inputs):
            total = torch.zeros(1)
            for k, v in inputs.items():
                total += v
            return total

        def fn2(inputs):
            total = torch.zeros(1)
            for v in inputs.values():
                total += v
            return total

        def fn3(inputs):
            total = torch.zeros(1)
            for k in inputs.keys():
                total += inputs[k]
            return total

        v1 = torch.Tensor([100])
        v2 = torch.Tensor([200])
        cnts = torch._dynamo.testing.CompileCounter()
        opt_fn1 = torch._dynamo.optimize(cnts, nopython=True)(fn1)
        opt_fn2 = torch._dynamo.optimize(cnts, nopython=True)(fn2)
        opt_fn3 = torch._dynamo.optimize(cnts, nopython=True)(fn3)
        self.assertEqual(opt_fn1({"a": v1, "b": v2})[0], 300)
        self.assertEqual(opt_fn2({"a": v1, "b": v2})[0], 300)
        self.assertEqual(opt_fn3({"a": v1, "b": v2})[0], 300)
        self.assertEqual(cnts.frame_count, 3)
        self.assertEqual(cnts.op_count, 9)

    def test_dictcomp(self):
        def fn1(inputs):
            return {k: v + 1 for k, v in inputs.items()}

        v1 = torch.Tensor([100])
        v2 = torch.Tensor([200])
        cnts = torch._dynamo.testing.CompileCounter()
        opt_fn1 = torch._dynamo.optimize(cnts)(fn1)
        self.assertEqual(opt_fn1({"a": v1, "b": v2})["a"], 101)
        self.assertEqual(opt_fn1({"a": v1, "b": v2})["b"], 201)
        self.assertEqual(cnts.frame_count, 1)
        self.assertEqual(cnts.op_count, 2)

    def test_listcomp(self):
        def fn2(inputs):
            return torch.sum(torch.cat([v + 1 for k, v in inputs.items()], 0))

        v1 = torch.Tensor([100])
        v2 = torch.Tensor([200])
        cnts = torch._dynamo.testing.CompileCounter()
        opt_fn2 = torch._dynamo.optimize(cnts)(fn2)
        self.assertEqual(opt_fn2({"a": v1, "b": v2}), 302)
        self.assertEqual(cnts.frame_count, 1)
        self.assertEqual(cnts.op_count, 4)

    def test_is_floating_point(self):
        def fn(a, b):
            x = a + 1.0
            if torch.is_floating_point(b):
                x = x + b
            return x + 2.0

        return torch._dynamo.testing.standard_test(self, fn=fn, nargs=2, expected_ops=3)

    def test_is_floating_point2(self):
        def fn(a, b):
            x = a + 1.0
            if b.is_floating_point():
                x = x + b
            return x + 2.0

        return torch._dynamo.testing.standard_test(self, fn=fn, nargs=2, expected_ops=3)

    def test_is_tensor(self):
        def fn(a, b):
            x = a + 1.0
            if torch.is_tensor(b):
                x = x + b
            return x + 2.0

        return torch._dynamo.testing.standard_test(self, fn=fn, nargs=2, expected_ops=3)

    def test_is_tensor2(self):
        def fn(x):
            if torch.is_tensor(x):
                return x + 1
            else:
                return torch.ones([2, 3])

        x1 = {"input": torch.rand(2, 3)}
        x2 = torch.rand(2, 3)
        ref1 = fn(x1)
        ref2 = fn(x2)
        opt_fn = torch._dynamo.optimize("eager")(fn)
        res1 = opt_fn(x1)
        res2 = opt_fn(x2)
        self.assertEqual(ref1, res1)
        self.assertEqual(ref2, res2)

    def test_numel(self):
        def fn(a):
            return (a + a.numel() + torch.numel(a), a + a.nelement())

        return torch._dynamo.testing.standard_test(
            self,
            fn=fn,
            nargs=1,
            expected_ops=3,
            expected_ops_dynamic=ifdynstaticdefault(3, 6),
        )

    def test_pair(self):
        def fn(a):
            return (
                torch.zeros(torch.nn.modules.utils._pair(a.size()))
                + a
                + torch.ones(torch.nn.modules.utils._ntuple(3)(3)).sum()
            )

        return torch._dynamo.testing.standard_test(
            self,
            fn=fn,
            nargs=1,
            expected_ops=5,
            expected_ops_dynamic=ifdynstaticdefault(5, 8),
        )

    @patch.object(torch._dynamo.config, "capture_scalar_outputs", True)
    def test_tensor_item_capture(self):
        def fn(a, b):
            return (a + b).sum().item()

        v1 = torch.randn((10, 10))
        v2 = torch.randn((10, 10))
        correct = fn(v1, v2)
        cnts = torch._dynamo.testing.CompileCounter()
        opt_fn = torch._dynamo.optimize(cnts)(fn)
        self.assertEqual(opt_fn(v1, v2), correct)
        self.assertEqual(cnts.frame_count, 1)
        self.assertEqual(cnts.op_count, 4)

    @patch.object(torch._dynamo.config, "capture_scalar_outputs", False)
    def test_tensor_item_no_capture(self):
        def fn(a, b):
            return (a + b).sum().item()

        v1 = torch.randn((10, 10))
        v2 = torch.randn((10, 10))
        correct = fn(v1, v2)
        cnts = torch._dynamo.testing.CompileCounter()
        opt_fn = torch._dynamo.optimize(cnts)(fn)
        self.assertEqual(opt_fn(v1, v2), correct)
        self.assertEqual(cnts.frame_count, 1)
        self.assertEqual(cnts.op_count, 2)

    def test_namedtuple1(self):
        def fn(a, b):
            tmp = mytuple(a, b, a + b)
            return mytuple(tmp.a, tmp[1], tmp.ab + b)

        v1 = torch.Tensor([10])
        v2 = torch.Tensor([20])
        cnts = torch._dynamo.testing.CompileCounter()
        opt_fn = torch._dynamo.optimize(cnts)(fn)
        self.assertEqual(opt_fn(v1, v2).ab, 50)
        self.assertEqual(cnts.frame_count, 1)
        self.assertEqual(cnts.op_count, 2)

    def test_namedtuple2(self):
        def fn(packed):
            a, b, c = packed
            if hasattr(packed, "b"):
                b = packed.b + 1
            c = packed[2]
            return a + b + c

        v1 = torch.Tensor([1])
        v2 = torch.Tensor([2])
        v3 = torch.Tensor([3])
        cnts = torch._dynamo.testing.CompileCounter()
        opt_fn = torch._dynamo.optimize(cnts)(fn)
        self.assertEqual(opt_fn(mytuple(v1, v2, v3))[0], 7)
        self.assertEqual(cnts.frame_count, 1)
        self.assertEqual(cnts.op_count, 3)

    def test_namedtuple3(self):
        def fn(x, packed):
            if isinstance(packed, mytuple):
                return x + 1
            else:
                return x - 1

        x = torch.rand([2, 3])
        packed = mytuple(1, 2, 3)
        ref = fn(x, packed)
        opt_fn = torch._dynamo.optimize("eager")(fn)
        res = opt_fn(x, packed)
        self.assertTrue(same(ref, res))

    def test_range_input(self):
        def fn(a, rng):
            x = a
            for i in rng:
                x = x + i
            return x

        def fn1(a):
            return fn(a, rng=range(3))

        return torch._dynamo.testing.standard_test(
            self, fn=fn1, nargs=1, expected_ops=3
        )

    def test_range_with_shape(self):
        def fn(a):
            for i in range(1, a.shape[0]):
                a += 1
            return a

        return torch._dynamo.testing.standard_test(
            self,
            fn=fn,
            nargs=1,
            expected_ops=9,
        )

    def test_build_tuple_unpack(self):
        def fn1(a, b, c):
            return a - b / c

        def fn2(a, b, c):
            tmp1 = (a,)
            tmp2 = (b, c)
            args = (*tmp1, *tmp2)
            return fn1(*args)

        def fn3(a, *args):
            return fn1(a, *args)

        torch._dynamo.testing.standard_test(self, fn=fn2, nargs=3, expected_ops=2)
        torch._dynamo.testing.standard_test(self, fn=fn3, nargs=3, expected_ops=2)

    def test_list_mul(self):
        def fn(count):
            head_mask = count * [None] * count
            return head_mask

        cnts = torch._dynamo.testing.CompileCounter()
        opt_fn = torch._dynamo.optimize(cnts)(fn)
        self.assertEqual(opt_fn(2), [None] * 4)
        # TODO: the captured frame here is a bit goofy, because we don't
        # output anything and none of the traced operations have side
        # effects.  Probably need better heuristic for bailing on
        # dynamo if there are no outputs
        if torch._dynamo.config.assume_static_by_default:
            self.assertExpectedInline(cnts.frame_count, """0""")
            self.assertExpectedInline(cnts.op_count, """0""")
        else:
            self.assertExpectedInline(cnts.frame_count, """1""")
            self.assertExpectedInline(cnts.op_count, """2""")

    def test_list_slice_mul(self):
        def fn(count):
            a = [1, 2, 3]
            head_mask = count * a[1:] * count
            return head_mask

        cnts = torch._dynamo.testing.CompileCounter()
        opt_fn = torch._dynamo.optimize(cnts)(fn)
        self.assertEqual(opt_fn(2), [2, 3] * 4)
        if torch._dynamo.config.assume_static_by_default:
            self.assertExpectedInline(cnts.frame_count, """0""")
            self.assertExpectedInline(cnts.op_count, """0""")
        else:
            self.assertExpectedInline(cnts.frame_count, """1""")
            self.assertExpectedInline(cnts.op_count, """2""")

    def test_tuple_mul(self):
        def fn(count):
            head_mask = count * (2, 3) * count
            return head_mask

        cnts = torch._dynamo.testing.CompileCounter()
        opt_fn = torch._dynamo.optimize(cnts)(fn)
        self.assertEqual(opt_fn(2), (2, 3) * 4)
        if torch._dynamo.config.assume_static_by_default:
            self.assertExpectedInline(cnts.frame_count, """0""")
            self.assertExpectedInline(cnts.op_count, """0""")
        else:
            self.assertExpectedInline(cnts.frame_count, """1""")
            self.assertExpectedInline(cnts.op_count, """2""")

    def test_tuple_mul_with_shape(self):
        def fn(a):
            x = a.shape[0]
            y = 2 * (x, 3) * 2
            return a + y[4]

        # expect 3 ops post folding for dynamic case: size, index, add
        torch._dynamo.testing.standard_test(
            self, fn, 1, expected_ops=1, expected_ops_dynamic=ifdynstaticdefault(1, 3)
        )

    def test_tuple_iadd_with_shape(self):
        def fn(a):
            output = (a + a.shape[0], a - a.shape[0])
            # tuple += tuple
            output += (a - a.shape[0], a + a.shape[0])
            # tuple += constant tuple
            output += (2, 3)
            return output

        # expect 4 add / subs for static, 4 * 3 (size, index, math op) for dynamic
        torch._dynamo.testing.standard_test(
            self, fn, 1, expected_ops=4, expected_ops_dynamic=ifdynstaticdefault(4, 12)
        )

    def test_list_iadd_with_shape(self):
        def fn(a):
            output = [a + a.shape[0], a - a.shape[0]]
            # list += list
            output += [a - a.shape[0], a + a.shape[0]]
            # list += tuple
            output += (a + a.shape[0], a - a.shape[0])
            return output

        # expect 6 add / subs for static, 6 * 3 (size, index, math op) for dynamic

        torch._dynamo.testing.standard_test(
            self, fn, 1, expected_ops=6, expected_ops_dynamic=ifdynstaticdefault(6, 18)
        )

    def test_list_iadd_side_effect(self):
        def fn(a, b):
            a += [b]
            torch._dynamo.graph_break()
            return a

        a = [1, 2, 3]
        b = torch.ones(2, 2)

        opt_fn = torch._dynamo.optimize("eager")(fn)

        exp = fn(a, b)

        a = [1, 2, 3]
        b = torch.ones(2, 2)
        act = opt_fn(a, b)

        self.assertEqual(exp, act)

    def test_user_getattr1(self):
        class MyConfig(dict):
            def __getattr__(self, name):
                return self[name]

        def fn(cfg, x, y):
            return x + y + cfg.offset

        x = torch.randn(10)
        cfg = MyConfig(offset=5)
        cnts = torch._dynamo.testing.CompileCounter()
        opt_fn = torch._dynamo.optimize(cnts)(fn)
        self.assertTrue(same(opt_fn(cfg, x, x), 2 * x + 5))
        self.assertEqual(cnts.frame_count, 1)
        self.assertEqual(cnts.op_count, 2)

    def test_user_getattr2(self):
        class MyConfig:
            defined_on_class = 1

            def __init__(self):
                self.defined_on_object = 2

            def __getattr__(self, name):
                return 3

        def fn(cfg, x):
            return x + cfg.defined_on_class - cfg.defined_on_object + cfg.not_defined

        x = torch.randn(10)
        cfg = MyConfig()
        cnts = torch._dynamo.testing.CompileCounter()
        opt_fn = torch._dynamo.optimize(cnts)(fn)
        self.assertTrue(same(opt_fn(cfg, x), x + 1 - 2 + 3))
        self.assertEqual(cnts.frame_count, 1)
        self.assertEqual(cnts.op_count, 3)

    def test_getset_descriptor(self):
        def fn(g, x):
            return g.__get__(x)

        cnts = torch._dynamo.testing.CompileCounter()
        opt_fn = torch.compile(fullgraph=True, backend="eager")(fn)
        g = torch.Tensor.shape

        res = opt_fn(g, torch.ones(2, 2))
        exp_res = fn(g, torch.ones(2, 2))
        self.assertEqual(res, exp_res)

    def test_get_attr_function(self):
        def fn(g, x):
            return g(x)

        cnts = torch._dynamo.testing.CompileCounter()
        opt_fn = torch._dynamo.optimize(cnts)(fn)
        g = torch.Tensor.shape.__get__

        res = opt_fn(g, torch.ones(2, 2))
        exp_res = fn(g, torch.ones(2, 2))
        self.assertEqual(res, exp_res)

    def test_user_getattribute(self):
        class MyObject:
            def __init__(self):
                self.custom_dict = {"a": torch.rand((2, 2))}
                self.my_number = 42

            def __getattribute__(self, name):
                custom_dict = super().__getattribute__("custom_dict")
                if name in custom_dict:
                    return custom_dict[name]
                return super().__getattribute__(name)

            def run(self, x):
                return self.my_number * x + self.a * x

        def fn(obj, x):
            return obj.run(x)

        obj = MyObject()
        x = torch.rand((2, 2))
        cnts = torch._dynamo.testing.CompileCounter()
        opt_fn = torch._dynamo.optimize(cnts)(fn)
        self.assertTrue(same(opt_fn(obj, x), fn(obj, x)))

    def test_nn_module_getattr(self):
        class MyMod(torch.nn.Module):
            def __init__(self):
                super().__init__()
                self.custom_dict = {"queue": [torch.rand((2, 2)) for _ in range(3)]}
                self.other_attr = torch.rand((2, 2))

            def __getattr__(self, name):
                custom_dict = self.custom_dict
                if name in custom_dict:
                    return custom_dict[name]
                return super().__getattr__(name)

            def forward(self, x):
                return x @ self.other_attr + self.queue[-1]

        x = torch.rand((2, 2))
        mod = MyMod()
        cnts = torch._dynamo.testing.CompileCounter()
        opt_mod = torch._dynamo.optimize(cnts)(mod)
        self.assertTrue(same(opt_mod(x), mod(x)))
        self.assertTrue(cnts.frame_count, 1)
        self.assertTrue(cnts.op_count, 2)

    def test_nn_module_getattribute(self):
        class MyMod(torch.nn.Module):
            def __init__(self):
                super().__init__()
                self.my_number = 42

            def __getattribute__(self, name):
                if name == "special_attr":
                    return torch.tensor([[1, 2], [3, 4]])
                return super().__getattribute__(name)

            def forward(self, x):
                return self.my_number * x + self.special_attr * x

        def fn(mod, x):
            return mod(x)

        mod = MyMod()
        x = torch.rand((2, 2))
        cnts = torch._dynamo.testing.CompileCounter()
        opt_fn = torch._dynamo.optimize(cnts)(fn)
        self.assertTrue(same(opt_fn(mod, x), fn(mod, x)))

    def test_constant_getattr(self):
        # https://github.com/pytorch/pytorch/issues/97480
        def fn():
            return getattr(None, "arg", 3)

        cnt = torch._dynamo.testing.CompileCounter()
        optimized_fn = torch._dynamo.optimize(cnt)(fn)
        res = optimized_fn()
        self.assertTrue(same(res, 3))

    def test_user_property(self):
        class MyConfig:
            @property
            def prop5(self):
                return 5

        def fn(cfg, x, y):
            return x + y + cfg.prop5

        x = torch.randn(10)
        cfg = MyConfig()
        cnts = torch._dynamo.testing.CompileCounter()
        opt_fn = torch._dynamo.optimize(cnts)(fn)
        self.assertTrue(same(opt_fn(cfg, x, x), 2 * x + 5))
        self.assertEqual(cnts.frame_count, 1)
        self.assertEqual(cnts.op_count, 2)

    def test_dataclass_fields(self):
        @dataclasses.dataclass
        class MyDataClass:
            a: torch.Tensor
            b: torch.Tensor = None
            c: torch.Tensor = None
            d: torch.Tensor = None
            e: torch.Tensor = None

        def fn(obj):
            class_fields = dataclasses.fields(obj)
            assert len(class_fields)
            assert all(field.default is None for field in class_fields[1:])
            other_fields_are_none = all(
                getattr(obj, field.name) is None for field in class_fields[1:]
            )
            assert not other_fields_are_none

            if not hasattr(obj, "a"):
                return -1
            if hasattr(obj, "z"):
                return -2

            total = getattr(obj, class_fields[0].name)
            for field in class_fields[1:]:
                v = getattr(obj, field.name)
                if v is not None:
                    total += v

            return total

        obj1 = MyDataClass(torch.randn(10), torch.randn(10), torch.randn(10))
        obj2 = MyDataClass(torch.randn(10), e=torch.randn(10))
        correct1 = fn(obj1)
        correct2 = fn(obj2)

        cnts = torch._dynamo.testing.CompileCounter()
        opt_fn = torch._dynamo.optimize(cnts)(fn)
        self.assertTrue(same(opt_fn(obj1), correct1))
        self.assertEqual(cnts.frame_count, 1)
        self.assertEqual(cnts.op_count, 2)

        torch._dynamo.reset()
        cnts = torch._dynamo.testing.CompileCounter()
        opt_fn = torch._dynamo.optimize(cnts)(fn)
        self.assertTrue(same(opt_fn(obj2), correct2))
        self.assertEqual(cnts.frame_count, 1)
        self.assertEqual(cnts.op_count, 1)

        # guard failure
        obj2.z = True
        self.assertEqual(opt_fn(obj2), -2)

    def test_dataclass_local_hasattr(self):
        cnt = CompileCounter()
        x = torch.randn(10)

        @dataclasses.dataclass
        class MyDataClass:
            a: torch.Tensor
            b: torch.Tensor

        @torch.compile(backend=cnt, fullgraph=True)
        def fn():
            obj = MyDataClass(x + 1, x - 1)
            if not hasattr(obj, "a"):
                return -1
            if hasattr(obj, "z"):
                return -2
            return obj

        result = fn()
        self.assertIsInstance(result, MyDataClass)
        self.assertEqual(result.a, x + 1)
        self.assertEqual(result.b, x - 1)
        self.assertEqual(cnt.frame_count, 1)
        self.assertEqual(cnt.op_count, 2)

    def test_catch_watchings1(self):
        cnt = CompileCounter()

        @torch.compile(backend=cnt, fullgraph=True)
        def fn(x):
            with warnings.catch_warnings(record=True):
                return x.sin()

        x = torch.randn(8)
        self.assertEqual(fn(x), x.sin())
        self.assertEqual(cnt.frame_count, 1)

    def test_catch_watchings2(self):
        cnt = CompileCounter()

        @torch.compile(backend=cnt, fullgraph=True)
        def fn(x):
            return x.sin(), warnings.catch_warnings(record=True)

        x = torch.randn(8)
        _, a = fn(x)
        _, b = fn(x)
        self.assertEqual(cnt.frame_count, 1)
        self.assertIsInstance(a, warnings.catch_warnings)
        self.assertIsInstance(b, warnings.catch_warnings)
        self.assertIsNot(a, b)

    def test_tensor_build_list_unpack(self):
        def fn(x):
            # seen in fastNLP_Bert
            return torch.cat([*x], dim=-1)

        val = torch.randn([1, 1, 473, 768])
        correct = fn(val)
        cnts = torch._dynamo.testing.CompileCounter()
        opt_fn = torch._dynamo.optimize(cnts)(fn)
        self.assertTrue(same(opt_fn(val), correct))
        self.assertEqual(cnts.frame_count, 1)
        self.assertEqual(cnts.op_count, 2)

    def test_numpy_int_constant(self):
        def fn(x, a, b):
            return x + (a % b)

        args = [torch.randn(10), 4096, np.int64(8)]
        correct = fn(*args)
        cnts = torch._dynamo.testing.CompileCounter()
        opt_fn = torch._dynamo.optimize(cnts, dynamic=True, nopython=True)(fn)
        self.assertTrue(same(opt_fn(*args), correct))
        self.assertTrue(same(opt_fn(*args), correct))
        self.assertEqual(cnts.frame_count, 1)
        self.assertEqual(cnts.op_count, 2)

    def test_numpy_subdtype(self):
        def fn(x, n):
            return np.issubdtype(type(n), np.integer) + x

        args = [torch.randn(10), 4096]
        correct = fn(*args)
        cnts = torch._dynamo.testing.CompileCounter()
        opt_fn = torch._dynamo.optimize(cnts, nopython=True)(fn)
        self.assertEqual(opt_fn(*args), correct)
        self.assertEqual(cnts.frame_count, 1)

    def test_numpy_take_along_axis(self):
        def fn(x, i, a):
            return np.take_along_axis(x, i, a)

        def sample_to_args(s):
            args = (s.input, *sample.args)
            return tuple(a.numpy() if isinstance(a, torch.Tensor) else a for a in args)

        samples = list(
            sample_inputs_take_along_dim(
                None, "cpu", torch.float32, requires_grad=False
            )
        )
        cnts = torch._dynamo.testing.CompileCounter()
        opt_fn = torch._dynamo.optimize(cnts)(fn)
        i = 1
        for sample in samples:
            args = sample_to_args(sample)
            if len(args) < 3:
                # if axis is None, second argument is treated as 1d array
                args = (args[0], np.ravel(args[1]), None)
            self.assertEqual(fn(*args), opt_fn(*args))
            self.assertEqual(cnts.frame_count, i)
            i += 1

    def test_numpy_torch_operators(self):
        def fn(op, t1, t2):
            return op(t1, t2)

        from torch._dynamo.variables.builtin import BuiltinVariable

        operators = BuiltinVariable._fx_graph_functions()

        for op, t1_np, t2_np in itertools.product(
            operators, (True, False), (True, False)
        ):
            if op in [operator.eq, operator.ne]:
                # returns equivalent of torch.eq/ne
                continue
            if op is operator.getitem:
                # skip
                # Did you know that tensor[ndarray_of_floats] works?
                continue
            if op is operator.imatmul and (t1_np or t2_np):
                # skip
                # in numpy, in place matmul does not work single
                # dimensional arrays
                continue
            t1 = torch.rand(5)
            if t1_np:
                t1 = t1.numpy()
            t2 = torch.rand(5)
            if t2_np:
                t2 = t2.numpy()
            try:
                # TODO try a bit harder
                result = op(t1, t2)
            except (RuntimeError, TypeError, IndexError):
                continue
            cnts = torch._dynamo.testing.CompileCounter()
            opt_fn = torch._dynamo.optimize(cnts)(fn)
            self.assertEqual(result, opt_fn(op, t1, t2), msg=f"{op=} {t1_np=} {t2_np=}")
            self.assertEqual(cnts.frame_count, 1, msg=f"{op=} {t1_np=} {t2_np=}")
            torch._dynamo.reset()

    def test_numpy_ndarray_graph_break(self):
        def fn(x):
            a = x.numpy()
            b = a.real
            torch._dynamo.graph_break()
            c = np.multiply(b, 2.0)
            return c

        cnts = torch._dynamo.testing.CompileCounter()
        opt_fn = torch._dynamo.optimize(cnts)(fn)
        for _ in range(10):
            x = torch.randn(3)
            ref = fn(x)
            res = opt_fn(x)
            self.assertEqual(ref, res)
        self.assertEqual(cnts.frame_count, 2)

    def test_numpy_ndarray_graph_break_with_multiple_outputs(self):
        def fn(x, y):
            a = x.numpy()
            b = y.numpy()
            torch._dynamo.graph_break()
            return np.add(a, 1), np.add(b, 1)

        cnts = torch._dynamo.testing.CompileCounter()
        opt_fn = torch._dynamo.optimize(cnts)(fn)
        for _ in range(10):
            x = torch.randn([1, 3])
            y = torch.randn([1, 3])
            ref = fn(x, y)
            res = opt_fn(x, y)
            self.assertEqual(ref, res)
        self.assertEqual(cnts.frame_count, 2)

    def test_numpy_force(self):
        def fn(x):
            return x.numpy(force=False)

        cnts = torch._dynamo.testing.CompileCounter()
        opt_fn = torch._dynamo.optimize(cnts)(fn)
        x = torch.randn(3)
        res = opt_fn(x)
        self.assertEqual(type(res), np.ndarray)
        self.assertEqual(cnts.frame_count, 1)

        def fn(x):
            return x.numpy(force=True)

        cnts = torch._dynamo.testing.CompileCounter()
        opt_fn = torch._dynamo.optimize(cnts)(fn)
        x = torch.randn(3, requires_grad=True)
        res = opt_fn(x)
        self.assertEqual(type(res), np.ndarray)
        self.assertEqual(cnts.frame_count, 1)

    def test_numpy_recompilation_scalar(self):
        def fn(x, a):
            return np.where(x < 0.5, a, x)

        x = np.random.randn(8)
        cnts = torch._dynamo.testing.CompileCounter()
        opt_fn = torch._dynamo.optimize(cnts, dynamic=True)(fn)

        ref = fn(x, 3)
        res = opt_fn(x, 3)
        self.assertEqual(ref, res)

        ref = fn(x, 4)
        res = opt_fn(x, 4)
        self.assertEqual(ref, res)

        self.assertEqual(cnts.frame_count, 1)

    def test_tensor_interacts_with_numpy_ndarray(self):
        def fn(x, y):
            a = x.numpy()
            b = y.numpy()
            c = np.ones_like(a)
            d = np.ones_like(b)
            torch._dynamo.graph_break()
            return np.add(a, c), np.add(b, d)

        cnts = torch._dynamo.testing.CompileCounter()
        opt_fn = torch._dynamo.optimize(cnts)(fn)
        for _ in range(10):
            x = torch.randn([1, 3])
            y = torch.randn([1, 3])
            ref = fn(x, y)
            res = opt_fn(x, y)
            self.assertEqual(ref, res)
        self.assertEqual(cnts.frame_count, 2)

    def test_numpy_ndarray_works_with_builtin_function(self):
        def fn(x):
            v = x.sum() / len(x)
            return v

        cnts = torch._dynamo.testing.CompileCounter()
        opt_fn = torch._dynamo.optimize(cnts, nopython=True)(fn)
        for _ in range(10):
            x = np.random.randn(2, 3)
            ref = fn(x)
            res = opt_fn(x)
            self.assertEqual(ref, res)
        self.assertEqual(cnts.frame_count, 1)

    def test_numpy_array_of_arrays(self):
        def fn(x, y):
            return np.array([x, y])

        cnts = torch._dynamo.testing.CompileCounter()
        opt_fn = torch._dynamo.optimize(cnts, nopython=True)(fn)

        x, y = np.float64(1), np.float64(2)
        res = opt_fn(x, y)
        self.assertEqual(res, np.array([1, 2], dtype=float))
        self.assertEqual(type(res), np.ndarray)
        self.assertEqual(cnts.frame_count, 1)

        x, y = np.arange(2), np.arange(2) + 2
        res = opt_fn(x, y)
        self.assertEqual(res, np.array([[0, 1], [2, 3]]))
        self.assertEqual(type(res), np.ndarray)
        self.assertEqual(cnts.frame_count, 2)

    def test_numpy_readonly(self):
        @torch.compile(fullgraph=True)
        def fn(x):
            return x

        x = np.broadcast_to(np.arange(3), (2, 3))
        self.assertFalse(x.flags.writeable)

        with warnings.catch_warnings():
            warnings.simplefilter("error")
            y = fn(x)
        self.assertTrue(y.flags.writeable)  # XXX: differs from numpy

    def test_numpy_tolist(self):
        def fn(x):
            return x.tolist()

        cnts = torch._dynamo.testing.CompileCounter()
        opt_fn = torch._dynamo.optimize(cnts, nopython=True)(fn)

        x = np.arange(5)
        r = opt_fn(x)

        self.assertEqual(r, [0, 1, 2, 3, 4])
        self.assertEqual(type(r), list)
        self.assertEqual(cnts.frame_count, 1)

    def test_numpy_size_attr(self):
        def fn(x):
            return x.size + x

        cnts = torch._dynamo.testing.CompileCounter()
        opt_fn = torch._dynamo.optimize(cnts, nopython=True)(fn)

        x = np.arange(5)
        r = opt_fn(x)

        self.assertEqual(r, fn(x))
        self.assertEqual(type(r), np.ndarray)
        self.assertEqual(cnts.frame_count, 1)

    def test_numpy_no_raise(self):
        def _inf_nan_preprocess(t, t_np):
            t_np = np.nan_to_num(t_np)
            return t, t_np

        def fn():
            # shape, dims format
            test_cases = (
                (3, 3),
                (4, 4),
                (5, 5),
            )

            for shape in test_cases:
                t = torch.randn(shape, dtype=torch.complex64)
                t_np = np.random.randn(*shape).astype(np.complex64)

                _, t_np = _inf_nan_preprocess(t, t_np)
                print(t, t_np)  # Just a side effect so that compilation kicks in

        cnt = CompileCounterWithBackend("inductor")
        fn = torch._dynamo.optimize(cnt)(fn)
        fn()
        self.assertEqual(cnt.frame_count, ifdynstaticdefault(2, 1))

    def test_mandelbrot_numpy(self):
        def mandelbrot_numpy(max_iter):
            # Define the boundaries of the complex plane
            xn = 450
            yn = 375
            xmin = -2.25
            xmax = 0.75
            ymin = -1.25
            ymax = 1.25

            # Create the grid of complex numbers
            x_values = np.linspace(xmin, xmax, xn, dtype=np.float64)
            y_values = np.linspace(ymin, ymax, yn, dtype=np.float64)
            rx, iy = np.meshgrid(x_values, y_values, indexing="xy")

            x = rx.copy()
            y = iy.copy()
            mask = np.zeros_like(x)
            for i in range(max_iter):
                x_prev = x
                y_prev = y
                x = x_prev**2 - y_prev**2 + rx
                y = 2 * x_prev * y_prev + iy
                inside = np.sqrt(x**2 + y**2) <= 2
                mask += inside
            return mask

        cnts = torch._dynamo.testing.CompileCounter()
        opt_fn = torch._dynamo.optimize(cnts, nopython=True)(mandelbrot_numpy)
        n_iter = torch._dynamo.config.cache_size_limit - 2
        for i in range(n_iter):
            x = i + 3
            ref = mandelbrot_numpy(x)
            res = opt_fn(x)
            self.assertEqual(ref, res)
        # We need to specialise the number as it's in a forloop
        self.assertEqual(cnts.frame_count, n_iter)

    def test_numpy_as_global(self):
        global x
        x = np.arange(10)

        @torch.compile(fullgraph=True)
        def fn(y):
            return y + x + x

        r = fn(np.arange(10))
        self.assertEqual(type(r), np.ndarray)
        self.assertEqual(r, x * 3)
        del x

    def test_numpy_gt(self):
        x = np.arange(10)

        @torch.compile
        def fn(y):
            return y >= 3

        r = fn(x)
        self.assertEqual(type(r), np.ndarray)
        self.assertEqual(r, x >= 3)

    def test_numpy_min(self):
        x = np.arange(10)

        @torch.compile
        def fn(y):
            return min(y, 3), min(y, y - 1)

        r1, r2 = fn(x)
        self.assertEqual(type(r1), np.ndarray)
        self.assertEqual(type(r2), np.ndarray)
        self.assertEqual(r1, np.minimum(x, 3))
        self.assertEqual(r2, np.minimum(x, x - 1))

    def test_graph_break_correctly_when_passing_numpy_ndarray_to_torch_function(self):
        # from transformers/models/big_bird/modeling_big_bird.py
        def fn(x: int, y: torch.Tensor):
            ndarray_list = [np.ones([2, x])]
            ndarray = np.stack(ndarray_list, axis=0)
            tensor = torch.tensor(ndarray, dtype=torch.long)
            tensor.unsqueeze_(0)
            return tensor + y

        cnts = torch._dynamo.testing.CompileCounter()
        opt_fn = torch._dynamo.optimize(cnts)(fn)
        for x in range(1, 10):
            y = torch.randn([1, 2, x])
            ref = fn(x, y)
            res = opt_fn(x, y)
            self.assertEqual(ref, res)
        # It's all traced once with x = 1, x = 2 and then x = ks0
        # For dynamic it's x=1 and x=ks0
        self.assertEqual(cnts.frame_count, ifdynstaticdefault(3, 2))

    def test_numpy_with_builtin_type(self):
        x = np.random.rand(5)

        def fn(x):
            return (x * 5).astype(bool).astype(float).astype(int) + 8

        cnts = torch._dynamo.testing.CompileCounter()
        opt_fn = torch._dynamo.optimize(cnts)(fn)

        r = opt_fn(x)
        self.assertEqual(r.dtype, int)
        self.assertEqual(cnts.frame_count, 1)

    def test_with_builtin_type(self):
        x = torch.randn(5)

        def fn(x):
            return (x * 5).to(bool).to(float).to(int) + 8

        cnts = torch._dynamo.testing.CompileCounter()
        opt_fn = torch._dynamo.optimize(cnts)(fn)

        r = opt_fn(x)
        self.assertEqual(r.dtype, torch.int64)
        self.assertEqual(cnts.frame_count, 1)

    def test_numpy_unique_f16(self):
        def fn():
            x = np.asarray([1, 1, 2, 2, 3], dtype=np.float16)
            return np.unique(x)

        cnts = torch._dynamo.testing.CompileCounter()
        opt_fn = torch._dynamo.optimize(cnts)(fn)

        r = opt_fn()
        self.assertEqual(r.dtype, np.float16)
        self.assertEqual(cnts.frame_count, 1)

    def test_numpy_fallback_on_eager(self):
        def fn():
            return np.asarray(["L", "U"])

        cnts = torch._dynamo.testing.CompileCounter()
        opt_fn = torch._dynamo.optimize(cnts)(fn)

        r = opt_fn()
        self.assertEqual(cnts.frame_count, 0)  # graph break
        self.assertEqual(r, np.asarray(["L", "U"]))

        # repeat with a different function
        def fn2():
            return np.random.choice(["L", "U"])

        cnts2 = torch._dynamo.testing.CompileCounter()
        opt_fn2 = torch._dynamo.optimize(cnts2)(fn2)

        r2 = fn2()
        self.assertEqual(cnts.frame_count, 0)
        assert r2 in ("L", "U")

    def test_trace_ndarray_frame(self):
        def fn(x):
            x = x**2
            print("graph break.")
            return 2 * x

        counter = CompileCounter()
        compiled_fn = torch._dynamo.optimize(counter)(fn)

        x = np.arange(8)
        self.assertEqual(fn(x), compiled_fn(x))
        self.assertEqual(counter.frame_count, 2)

    def test_trace_ndarray_frame_2(self):
        # no tensors/ndarray as inputs in the frame
        def fn(x):
            print("graph break.")
            return 2 * np.arange(x)

        counter = CompileCounter()
        compiled_fn = torch._dynamo.optimize(counter)(fn)

        x = 8
        self.assertEqual(fn(x), compiled_fn(x))
        self.assertEqual(counter.frame_count, 1)

    def test_numpy_non_torch_dtype(self):
        # test that we gracefully graph break on dtypes
        # that do not have pytorch equivalents.
        def fn(x):
            return isinstance(x, torch.Tensor)

        cnts = torch._dynamo.testing.CompileCounter()
        opt_fn = torch._dynamo.optimize(cnts)(fn)

        # torch does not have the `uint16` dtype
        for x in [np.array([42], dtype=np.uint16), np.uint16(42), np.dtype("uint16")]:
            r = opt_fn(x)

            self.assertEqual(r, False)
            self.assertEqual(cnts.frame_count, 0)  # graph break

    def test_numpy_iter(self):
        # test that iteration over an ndarray produces ndarrays not bare tensors
        def fn(x):
            return [bm for bm in x]

        cnts = torch._dynamo.testing.CompileCounter()
        opt_fn = torch._dynamo.optimize(cnts)(fn)

        proba_map = np.arange(3)[:, None]
        res = opt_fn(proba_map)

        self.assertEqual([type(r) for r in res], [np.ndarray, np.ndarray, np.ndarray])
        self.assertEqual(res, [np.array([0]), np.array([1]), np.array([2])])
        self.assertEqual(cnts.frame_count, 1)

    # cache size limit needs to be larger than the `dtypes` list size
    @torch._dynamo.config.patch(cache_size_limit=12)
    def test_dtypes_no_graphbreaks(self):
        dtypes = [
            # floats
            float,
            np.float64,
            "float64",
            np.float32,
            "float32",
            # np.dtype('float64')   # XXX: this is not supported, yet
            # integers
            int,
            "int",
            np.intp,
            np.int32,
            np.uint8
            # np.dtype('int')       # XXX: as above
        ]

        def fn(dt):
            return np.arange(5, dtype=dt)

        for dtyp in dtypes:
            cnts = torch._dynamo.testing.CompileCounter()
            opt_fn = torch._dynamo.optimize(cnts)(fn)

            val = fn(dtyp)
            opt_val = opt_fn(dtyp)

            self.assertEqual(cnts.frame_count, 1)  # no graph break

    # setting the config value makes the PRNG identical to numpy's
    # NB this may involve a graph break
    @torch._dynamo.config.patch(use_numpy_random_stream=True)
    def test_numpy_random_config_to_numpy(self):
        @torch.compile
        def fn():
            return np.random.uniform(size=13)

        self.assertEqual(fn().shape, (13,))

    def test_inplace_view_on_graph_input(self):
        # graph break when calling methods with inplace_view tag on graph input
        func_args_map = {
            lambda x: x.resize_(6).mul_(2): torch.ones(4),
            lambda x: x.t_().mul_(2): torch.rand(2, 3),
            lambda x: x.transpose_(0, 1).mul_(2): torch.rand(2, 3),
            lambda x: x.squeeze_().mul_(2): torch.rand(1, 2, 3),
            lambda x: x.unsqueeze_(0).mul_(2): torch.rand(2, 3),
            lambda x: x.resize_as_(torch.rand(200, 300)): torch.rand(2, 3),
            lambda x: x.swapaxes_(0, 1).mul_(2): torch.rand(2, 3),
            lambda x: x.swapdims_(0, 1).mul_(2): torch.rand(2, 3),
            lambda x: x.rename_("N", "C").mul_(2): torch.zeros(2, 3),
            lambda x: x.as_strided_((3, 2), (2, 1)).mul_(2): torch.zeros(2, 3),
            lambda x: x.detach_().mul_(2): torch.zeros(2, 3),
        }
        for func, args in func_args_map.items():
            args_clone = args.clone()
            cnts = torch._dynamo.testing.CompileCounter()
            opt_f = torch._dynamo.optimize(cnts)(func)
            self.assertTrue(same(func(args).shape, opt_f(args_clone).shape))
            self.assertEqual(cnts.frame_count, 1)
            self.assertEqual(cnts.op_count, 1)  # mul_

    def test_out_variants_with_resizing_on_graph_inputs(self):
        def fn(x, y):
            return torch.cosh(x, out=y) + 1

        x = torch.rand(2, 3)
        y = torch.rand(4)

        cnts = torch._dynamo.testing.CompileCounter()
        opt_fn = torch.compile(fn, backend=cnts)
        self.assertTrue(same(fn(x, y), opt_fn(x.clone(), y.clone())))
        self.assertEqual(cnts.frame_count, 1)

    def test_out_variants_with_resizing_on_graph_inputs_with_dynamic(self):
        # https://github.com/pytorch/pytorch/issues/120482
        class CustomModel(torch.nn.Module):
            def __init__(self):
                super().__init__()

            def forward(self, inputs):
                return torch.outer(**inputs)

        compile_fn = torch.compile(CustomModel(), fullgraph=True)

        shapes = [(2, 1), (6, 1), (4, 1)]
        for shape in shapes:
            vec1, vec2 = shape
            input_tensor1 = torch.randn(vec1)
            input_tensor2 = torch.randn(vec2)
            out_tensor = torch.empty(shape)
            args = {"input": input_tensor1, "vec2": input_tensor2, "out": out_tensor}
            res = compile_fn(args)
            opt_res = res.clone()  # cuz this is out and we mutate it
            res = CustomModel()(args)
            self.assertEqual(res, opt_res)

    def test_dict_mutation_side_effect(self):
        def fn(d):
            d["c"] = d["a"] + d.pop("b")
            return d

        args1 = {"a": torch.randn(10), "b": torch.randn(10)}
        args2 = dict(args1)
        assert fn(args1) is args1
        cnts = torch._dynamo.testing.CompileCounter()
        opt_fn = torch._dynamo.optimize(cnts)(fn)
        self.assertIs(opt_fn(args2), args2)
        self.assertTrue(same(args1, args2))
        self.assertEqual(cnts.frame_count, 1)
        self.assertEqual(cnts.op_count, 1)

    def test_dict_order_keys(self):
        def fn(d):
            c = 0
            for v in d.values():
                c += v
            return c

        args1 = {}
        args1["a"] = torch.rand(10)
        args1["b"] = torch.rand(10)
        cnts = torch._dynamo.testing.CompileCounter()
        opt_fn = torch._dynamo.optimize(cnts)(fn)
        self.assertEqual(fn(args1), opt_fn(args1))
        self.assertEqual(cnts.frame_count, 1)
        self.assertEqual(cnts.op_count, 2)

        # A different order of keys recompiles
        args2 = {}
        args2["b"] = args1["b"]
        args2["a"] = args1["a"]
        self.assertEqual(fn(args2), opt_fn(args2))
        self.assertEqual(cnts.frame_count, 2)
        # Extra calls don't recompile
        self.assertEqual(cnts.frame_count, 2)

    def test_dict_namedtuple(self):
        def fn(d):
            return d[3] * 2

        args1 = {collections.namedtuple: None, 3: torch.randn(3)}
        cnts = torch._dynamo.testing.CompileCounter()
        opt_fn = torch._dynamo.optimize(cnts)(fn)
        self.assertEqual(fn(args1), opt_fn(args1))
        self.assertEqual(cnts.frame_count, 1)
        # Test a failing namedtuple guard
        args2 = {2: None, 3: torch.randn(3)}
        self.assertEqual(fn(args2), opt_fn(args2))
        self.assertEqual(cnts.frame_count, 2)

    def test_dict_order_keys_tensors(self):
        def fn(d, x):
            return d[x] + 3

        args1 = {}
        x = torch.randn(10)
        y = torch.randn(10)
        z = torch.randn(10)
        args1[x] = y
        args1[3] = z

        cnts = torch._dynamo.testing.CompileCounter()
        opt_fn = torch._dynamo.optimize(cnts)(fn)
        self.assertEqual(fn(args1, x), opt_fn(args1, x))
        self.assertEqual(cnts.frame_count, 1)

        # Calling again doesn't recompile (same id and key order)
        opt_fn(args1, x)
        self.assertEqual(cnts.frame_count, 1)
        args2 = {}
        args2[3] = z
        args2[x] = y

        # Different order recompiles
        self.assertEqual(fn(args2, x), opt_fn(args2, x))
        self.assertEqual(cnts.frame_count, 2)

    def test_dict_order_keys_modules(self):
        def fn(d, x):
            return d[x](torch.ones(2, 2))

        args1 = {}
        x = torch.nn.Linear(2, 2)
        y = torch.nn.Linear(2, 2)
        z = torch.nn.Linear(2, 2)
        args1[x] = y
        args1[3] = z

        cnts = torch._dynamo.testing.CompileCounter()
        opt_fn = torch._dynamo.optimize(cnts)(fn)
        self.assertEqual(fn(args1, x), opt_fn(args1, x))
        self.assertEqual(cnts.frame_count, 1)

        # Calling again doesn't recompile (same id and key order)
        opt_fn(args1, x)
        self.assertEqual(cnts.frame_count, 1)
        args2 = {}
        args2[3] = z
        args2[x] = y

        # Different order recompiles
        self.assertEqual(fn(args2, x), opt_fn(args2, x))
        self.assertEqual(cnts.frame_count, 2)

    def test_dunder_new_function_inlining(self):
        # https://github.com/pytorch/pytorch/issues/107460

        counters.clear()

        class ModelA(torch.nn.Module):
            def __init__(self):
                super().__init__()

            def forward(self, x):
                return torch.tanh(x + 1)

        class ModelB(torch.nn.Module):
            def __new__(cls):
                return ModelA()

        class Model(torch.nn.Module):
            def __init__(self):
                super().__init__()
                self.layer = torch.nn.Linear(2, 2)

            def forward(self, x):
                other = ModelB()
                return self.layer(x) + other(x)

        x = torch.rand(2, 2)
        m = Model()

        opt_m = torch.compile(backend="eager")(m)
        ref = m(x)
        res = opt_m(x)
        self.assertTrue(same(ref, res))
        self.assertEqual(len(counters["graph_break"]), 1)
        self.assertFalse("super() nn.Module.__init__" in counters["graph_break"])

    def test_class_duner_mro(self):
        class ModuleA(torch.nn.Module):
            pass

        class ModuleB(ModuleA):
            pass

        def fn(x, mod):
            if ModuleA in type(mod).__mro__:
                return x + 1
            else:
                return x - 1

        x = torch.rand(2, 3)
        mod = ModuleB()
        opt_fn = torch.compile(backend="eager", fullgraph=True)(fn)
        ref = fn(x, mod)
        res = opt_fn(x, mod)
        self.assertTrue(same(ref, res))

    def test_nested_wraps(self):
        def foo(x, y):
            def add(x, y):
                return x + y

            @functools.wraps(add)
            def wrapped_call(x, y):
                return add(x, y)

            return wrapped_call(x, y)

        x = torch.randn(3, 3)
        y = torch.randn(3, 3)

        o = torch.compile(foo, fullgraph=True, backend="eager")(x, y)
        self.assertEqual(o, x + y)

        def foo(x, y):
            def nested_call(x, y):
                def mul(x, y):
                    return x * y

                @functools.wraps(mul)
                def double_nested_call(x, y):
                    return mul(x, y)

                return double_nested_call(x, y)

            return nested_call(x, y)

        o = torch.compile(foo, fullgraph=True, backend="eager")(x, y)
        self.assertEqual(o, x * y)

    def test_module_deepcopy(self):
        m1 = torch.nn.Sequential(
            torch.nn.Linear(10, 10),
            torch.nn.ReLU(),
            torch.nn.Linear(10, 10),
            torch.nn.ReLU(),
        )
        m2 = torch.nn.Sequential(
            torch.nn.Linear(10, 10),
            torch.nn.ReLU(),
            torch.nn.Linear(10, 10),
            torch.nn.ReLU(),
        )

        def fn(m, x):
            m_copy = copy.deepcopy(m)
            return m_copy(x)

        v = torch.randn(10)
        correct1 = fn(m1, v)
        correct2 = fn(m2, v)
        cnts = torch._dynamo.testing.CompileCounter()
        opt_fn = torch._dynamo.optimize(cnts)(fn)
        for _ in range(10):
            self.assertTrue(same(opt_fn(m1, v), correct1))
        for _ in range(10):
            self.assertTrue(same(opt_fn(m2, v), correct2))
        self.assertEqual(cnts.frame_count, 1)
        self.assertEqual(cnts.op_count, 4)

    def test_type_copy(self):
        def fn(seq):
            a, b = seq
            return type(seq)([a + 1, b + 2, a + b])

        args1 = [torch.randn(10), torch.randn(10)]
        args2 = (torch.randn(10), torch.randn(10))
        correct1 = fn(args1)
        correct2 = fn(args2)
        cnts = torch._dynamo.testing.CompileCounter()
        opt_fn = torch._dynamo.optimize(cnts)(fn)
        self.assertTrue(same(opt_fn(args1), correct1))
        self.assertTrue(same(opt_fn(args2), correct2))
        self.assertIsInstance(opt_fn(args1), list)
        self.assertIsInstance(opt_fn(args2), tuple)
        self.assertEqual(cnts.frame_count, 2)
        self.assertEqual(cnts.op_count, 6)

    def test_setattr_mutation1(self):
        class MyObj:  # noqa: B903
            def __init__(self, a, b):
                self.a = a
                self.b = b

        def fn(obj):
            obj.c = obj.a * obj.b + 1
            obj.b = obj.a * obj.c + 2
            obj.a = obj.b * obj.c + 3
            obj.c = obj.a * obj.b + 4
            obj.b = obj.a * obj.c + 5
            obj.a = obj.b * obj.c + 6
            return obj

        x1 = torch.randn(10)
        x2 = torch.randn(10)
        obj1 = MyObj(x1, x2)
        obj2 = MyObj(x1, x2)
        fn(obj2)
        cnts = torch._dynamo.testing.CompileCounter()
        opt_fn = torch._dynamo.optimize(cnts)(fn)
        self.assertIs(opt_fn(obj1), obj1)
        self.assertTrue(same(obj1.a, obj2.a))
        self.assertTrue(same(obj1.b, obj2.b))
        self.assertTrue(same(obj1.c, obj2.c))
        self.assertEqual(cnts.frame_count, 1)
        self.assertEqual(cnts.op_count, 12)

    def test_setattr_mutation2(self):
        class MyObj:
            def __init__(self, x):
                self.a = x + 1
                self.b = x + 2

        def fn(x):
            x = x / 3.0
            obj = MyObj(x)
            obj.c = obj.a * obj.b + 1
            obj.b = obj.a * obj.c + 2
            obj.a = obj.b * obj.c + 3
            return obj

        x1 = torch.randn(10)
        obj2 = fn(x1)

        cnts = torch._dynamo.testing.CompileCounter()
        opt_fn = torch._dynamo.optimize(cnts)(fn)
        obj1 = opt_fn(x1)
        self.assertTrue(same(obj1.a, obj2.a))
        self.assertTrue(same(obj1.b, obj2.b))
        self.assertTrue(same(obj1.c, obj2.c))
        self.assertEqual(cnts.frame_count, 1)
        self.assertEqual(cnts.op_count, 9)

    def test_setattr_mutation3(self):
        # TODO(jansel): dead code eliminate the object creation
        class MyObj:
            def __init__(self, x):
                super().__init__()
                self.a = x + 1
                self.b = x + 2

        def fn(x):
            x = x / 3.0
            obj = MyObj(x)
            obj.c = obj.a * obj.b + 1
            obj.b = obj.a * obj.c + 2
            obj.a = obj.b * obj.c + 3
            return obj.a, obj.b, obj.c

        x1 = torch.randn(10)
        obj2 = fn(x1)

        cnts = torch._dynamo.testing.CompileCounter()
        opt_fn = torch._dynamo.optimize(cnts)(fn)
        obj1 = opt_fn(x1)
        self.assertTrue(same(obj1, obj2))
        self.assertEqual(cnts.frame_count, 1)
        self.assertEqual(cnts.op_count, 9)

    def test_object_setattr(self):
        @dataclasses.dataclass
        class A:
            x: torch.Tensor

        def fn1(x) -> None:
            a = A(x)
            object.__setattr__(a, "x", x + 2)
            return a

        x1 = torch.randn(10)
        obj11 = fn1(x1.clone())

        cnts = torch._dynamo.testing.CompileCounter()
        opt_fn1 = torch._dynamo.optimize(cnts, nopython=True)(fn1)
        obj12 = opt_fn1(x1.clone())
        self.assertTrue(same(obj11.x, x1 + 2))
        self.assertTrue(same(obj12.x, x1 + 2))
        self.assertTrue(same(obj11.x, obj12.x))
        self.assertEqual(cnts.frame_count, 1)

        @dataclasses.dataclass(frozen=True)
        class B:
            x: torch.Tensor

        def fn2(x) -> None:
            b = B(x)
            return b

        x2 = torch.randn(10)
        obj21 = fn2(x2.clone())

        cnts = torch._dynamo.testing.CompileCounter()
        opt_fn2 = torch._dynamo.optimize(cnts, nopython=True)(fn2)
        obj22 = opt_fn2(x2.clone())
        self.assertTrue(same(obj21.x, x2))
        self.assertTrue(same(obj22.x, x2))
        self.assertTrue(same(obj21.x, obj22.x))
        self.assertEqual(cnts.frame_count, 0)

        @dataclasses.dataclass(frozen=True)
        class C:
            x: torch.Tensor

        def fn3(x) -> None:
            c = C(x)
            object.__setattr__(c, "x", x + 2)
            return c

        x3 = torch.randn(10)
        obj31 = fn3(x3.clone())

        cnts = torch._dynamo.testing.CompileCounter()
        opt_fn3 = torch._dynamo.optimize(cnts, nopython=True)(fn3)
        obj32 = opt_fn3(x3.clone())
        self.assertTrue(same(obj31.x, x3 + 2))
        self.assertTrue(same(obj32.x, x3 + 2))
        self.assertTrue(same(obj31.x, obj32.x))
        self.assertEqual(cnts.frame_count, 1)

        @dataclasses.dataclass(frozen=True)
        class D:
            x: torch.Tensor

            def __post_init__(self):
                object.__setattr__(self, "y", self.x + 2)

        def fn4(x) -> None:
            d = D(x)
            return d

        x4 = torch.randn(10)
        obj41 = fn4(x4.clone())

        cnts = torch._dynamo.testing.CompileCounter()
        opt_fn4 = torch._dynamo.optimize(cnts, nopython=True)(fn4)
        obj42 = opt_fn4(x4.clone())
        self.assertTrue(same(obj41.x, x4))
        self.assertTrue(same(obj42.x, x4))
        self.assertTrue(same(obj41.x, obj42.x))
        self.assertTrue(same(obj41.y, x4 + 2))
        self.assertTrue(same(obj42.y, x4 + 2))
        self.assertTrue(same(obj41.y, obj42.y))
        self.assertEqual(cnts.frame_count, 1)

    def test_user_defined_class_name(self):
        class MyClassFoo:
            pass

        def fn1(a, b, c):
            tmp = MyClassFoo()
            if tmp.__class__.__name__ == "MyClassFoo":
                return a - b / c

        torch._dynamo.testing.standard_test(self, fn=fn1, nargs=3)

    def test_user_defined_class_python_type(self):
        class MyClass1:
            pass

        class ExampleMeta(type):
            pass

        class MyClass2(metaclass=ExampleMeta):
            pass

        def fn(x, c):
            if isinstance(c, MyClass1):
                return x + 1
            elif isinstance(c, MyClass2):
                return x + 2
            else:
                return x + 3

        x = torch.rand(3)
        opt_fn = torch._dynamo.optimize("eager")(fn)
        for c in [MyClass1, MyClass2]:
            ref = fn(x, c)
            res = opt_fn(x, c)
            self.assertTrue(same(ref, res))

    def test_super_calling_with_metaclass(self):
        class ExampleMeta(type):
            pass

        class MyClass1(metaclass=ExampleMeta):
            coeff = 4  # Force the constant guard to test source in guards

            @classmethod
            def add(cls, x):
                return x + 1

        class MyClass2(MyClass1):
            @classmethod
            def add(cls, x):
                torch._dynamo.graph_break()
                return x + super().add(x) + super().coeff

        def fn(x, obj):
            return x + obj.add(x)

        x = torch.rand(3)
        obj = MyClass2()
        opt_fn = torch._dynamo.optimize("eager")(fn)
        ref = fn(x, obj)
        res = opt_fn(x, obj)
        self.assertTrue(same(ref, res))

    def test_usr_cls_staticmethod(self):
        class Foo:
            @staticmethod
            def bar(a, b):
                return a + b

        def fn(a, b):
            return Foo.bar(a, b) - 1

        torch._dynamo.testing.standard_test(self, fn=fn, nargs=2)

    def test_usr_cls_classmethod(self):
        class Foo:
            @classmethod
            def bar(cls, a, b):
                return a + b

        def fn(a, b):
            return Foo.bar(a, b) - 1

        torch._dynamo.testing.standard_test(self, fn=fn, nargs=2)

    def test_dunder_methods(self):
        class Foo:
            def __init__(self, val):
                super().__init__()
                self.val = val

            def __add__(self, other):
                return Foo(self.val + other.val)

            def __mul__(self, other):
                return Foo(self.val * other.val)

            def __truediv__(self, other):
                return Foo(self.val / other.val)

            def __sub__(self, other):
                return Foo(self.val - other.val)

        def fn(a, b, c):
            return Foo(a) + Foo(b) * Foo(c) / Foo(a) - Foo(b)

        torch._dynamo.testing.standard_test(self, fn=fn, nargs=3, expected_ops=4)

    def test_function_annotation(self):
        class Variable:
            pass

        def fn(x):
            x = x / 3.0

            def inner(y: typing.List[Variable]):
                return x + 1

            return inner

        x1 = torch.randn(10)
        obj2 = fn(x1)([])

        cnts = torch._dynamo.testing.CompileCounter()
        opt_fn = torch._dynamo.optimize_assert(cnts)(fn)
        opt_fn_inner = torch._dynamo.optimize_assert(cnts)(opt_fn(x1))
        obj1 = opt_fn_inner([])
        self.assertTrue(same(obj1, obj2))
        self.assertEqual(cnts.frame_count, 2)
        self.assertEqual(cnts.op_count, 2)

    def test_nested_closure(self):
        v0 = torch.randn(10)

        def fn1():
            v1 = torch.randn(10)

            def fn2(*args, **kwargs):
                assert len(args) == 1
                assert len(kwargs) == 1
                v2 = torch.randn(10) + args[0] + kwargs["b"]

                def fn3(v3=torch.randn(10)):
                    def fn4():
                        return v0 + v1 + v2 + v3 + 1

                    return fn4

                return fn3

            return fn2(1, b=2)()

        cnts = torch._dynamo.testing.CompileCounter()
        opt_fn1 = torch._dynamo.optimize_assert(cnts)(fn1)
        tmp1 = torch._dynamo.optimize_assert(cnts)(opt_fn1())
        tmp2 = torch._dynamo.optimize_assert(cnts)(opt_fn1())
        self.assertTrue(tmp1().shape, (10,))
        self.assertTrue(same(tmp1(), tmp1()))
        self.assertFalse(same(tmp1(), tmp2()))
        self.assertEqual(cnts.frame_count, 2)
        self.assertEqual(cnts.op_count, 9)

    def test_nested_closure_mutation(self):
        def fn1():
            v1 = torch.randn(10)

            def fn2():
                v2 = torch.randn(10)

                def fn3():
                    nonlocal v1, v2
                    v1 += 1
                    v2 += 2
                    return v1 + v2

                return fn3

            rv = fn2()
            rv()
            rv()
            return rv

        torch.manual_seed(9000)
        counter1 = fn1()
        result1 = [counter1(), counter1(), counter1()]

        torch.manual_seed(9000)
        cnts = torch._dynamo.testing.CompileCounter()
        opt_fn1 = torch._dynamo.optimize_assert(cnts)(fn1)
        counter2 = torch._dynamo.optimize_assert(cnts)(opt_fn1())
        result2 = [counter2(), counter2(), counter2()]
        result1.append(counter1())
        result2.append(counter2())

        self.assertTrue(same(result1, result2))
        self.assertEqual(cnts.frame_count, 2)
        self.assertEqual(cnts.op_count, 11)

    def test_write_to_closures_in_inlining(self):
        out = []
        for use_dynamo in [False, True]:

            def make_counter():
                x = torch.randn(10)

                def counter():
                    nonlocal x
                    x = x + 1
                    return x

                return counter

            torch.manual_seed(0)
            counter = make_counter()
            if not use_dynamo:
                out.append(counter() + counter())
            else:
                cnts = torch._dynamo.testing.CompileCounter()

                @torch._dynamo.optimize(cnts, nopython=True)
                def fn(counter):
                    return counter() + counter()

                out.append(fn(counter))
                self.assertEqual(cnts.frame_count, 1)
                self.assertEqual(cnts.op_count, 3)
                self.assertFalse(same(counter() + counter(), out[-1]))

        self.assertTrue(same(out[0], out[1]))

    def test_closure_out_of_scope_cell(self):
        cell1 = torch.rand(1).item()
        cell2 = torch.rand(3, 3)

        def indirect():
            return direct()

        def direct():
            def inner():
                return cell1 + 1, cell2 + 3

            return inner()

        cnts = torch._dynamo.testing.CompileCounter()
        opt_fn = torch._dynamo.optimize(cnts)(indirect)
        result1, result2 = opt_fn()
        self.assertAlmostEqual(cell1 + 1, result1)
        self.assertTrue(torch.allclose(cell2 + 3, result2))
        self.assertEqual(cnts.frame_count, 1)
        self.assertEqual(cnts.op_count, 1)

    def test_closure_out_of_scope_cell_with_mutation(self):
        cell1 = torch.rand(1).item()
        orig1 = cell1
        cell2 = torch.rand(3, 3)
        orig2 = cell2.clone()

        def indirect():
            return direct()

        def direct():
            def inner():
                nonlocal cell1, cell2
                x = cell2 + 1
                cell1 += 1
                cell2 += 10
                x = x + cell2
                return cell1, cell2, x

            return inner()

        cnts = torch._dynamo.testing.CompileCounter()
        opt_fn = torch._dynamo.optimize(cnts, nopython=True)(indirect)
        for i in range(1, 4):
            result1, result2, _ = opt_fn()
            self.assertAlmostEqual(orig1 + 1 * i, result1)
            self.assertTrue(torch.allclose(orig2 + 10 * i, result2))
            self.assertEqual(cnts.frame_count, 1)
            self.assertEqual(cnts.op_count, 3)
            cnts.clear()

    def test_closure_with_mutation_and_graph_break(self):
        def fn():
            x = torch.zeros(1)

            def subfunc():
                x[0] = backup

            if x[0] >= -1e5:
                pass

            backup = 1
            subfunc()
            return x

        cnts = torch._dynamo.testing.CompileCounter()
        opt_fn = torch._dynamo.optimize(cnts)(fn)
        expected = fn()
        actual = opt_fn()
        self.assertTrue(same(expected, actual))
        self.assertEqual(cnts.frame_count, 2)

    def test_closure_out_of_scope_cell_with_cond(self):
        # Test closure with out-of-scope cell variable, used in a cond
        # where the two branches read different closure variables
        from functorch.experimental.control_flow import cond

        def g(x):
            return x

        class ModuleCondDeep(torch.nn.Module):
            def forward(self, pred, x):
                return self._indirection(pred, x)

            def _indirection(self, pred, x):
                return self.indirection(pred, x)

            def indirection(self, pred, x):
                def true_fn(y):
                    return y + 2

                def false_fn(y):
                    return y - 2

                def shallow(x):
                    return x * 2

                def deep(x):
                    # y = g(x)
                    y = x
                    return cond(
                        x[0][0] > 0,
                        true_fn,
                        false_fn,
                        [y],
                    )

                return cond(pred, shallow, deep, [x])

        mod = ModuleCondDeep()
        opt_mod = torch._dynamo.optimize("eager")(mod)
        inp = torch.randn(3, 3)
        exp1 = mod(torch.tensor(False), inp)
        actual1 = opt_mod(torch.tensor(False), inp)
        exp2 = mod(torch.tensor(True), inp)
        actual2 = opt_mod(torch.tensor(True), inp)
        self.assertTrue(torch.allclose(exp1, actual1))
        self.assertTrue(torch.allclose(exp2, actual2))

    def test_top_package_import(self):
        def fn(x):
            import torch.fx

            assert not isinstance(x, torch.fx.Proxy)
            return torch.sin(x)

        x = torch.randn(4, 5)
        ref = fn(x)
        cnts = torch._dynamo.testing.CompileCounter()
        opt_fn = torch._dynamo.optimize_assert(cnts)(fn)
        res = opt_fn(x)
        self.assertTrue(same(ref, res))

    def test_typing_typevar(self):
        def fn(x):
            def sumt(y: torch.Tensor) -> torch.Tensor:
                return torch.sum(y)

            def foo(c: typing.Callable[[T], T], y: T) -> T:
                return c(y)

            return foo(sumt, x)

        x = torch.randn(3)
        ref = fn(x)
        cnts = torch._dynamo.testing.CompileCounter()
        opt_fn = torch._dynamo.optimize_assert(cnts)(fn)
        res = opt_fn(x)
        self.assertTrue(same(ref, res))
        self.assertEqual(cnts.frame_count, 1)

    def test_typing_union_and_optional(self):
        def fn(x):
            a = torch.jit.annotate(typing.Dict[str, typing.Optional[torch.Tensor]], {})
            b = torch.jit.annotate(
                typing.Dict[str, typing.Union[torch.Tensor, None]], {}
            )
            return a, b, x + 1

        x = torch.randn(3)
        ref = fn(x)
        opt_fn = torch._dynamo.optimize("eager", nopython=False)(fn)
        res = opt_fn(x)
        self.assertTrue(same(ref, res))

    def test_optimize_on_module(self):
        class MockModule(torch.nn.Module):
            def __init__(self):
                super().__init__()
                self.relu = torch.nn.ReLU()

            def custom_member(self):
                # Just for checking that Dynamo returned mod object can redirect
                # to this method
                pass

            def forward(self, x):
                return self.relu(x)

        cnts1 = torch._dynamo.testing.CompileCounter()
        mod = MockModule()
        optimized_mod = torch._dynamo.optimize(cnts1, nopython=True)(mod)

        a = torch.randn(10)
        ref = mod(a)
        res = optimized_mod(a)

        optimized_mod.custom_member()

        self.assertTrue(same(ref, res))

    def test_nested_optimize_decorator(self):
        cnts2 = torch._dynamo.testing.CompileCounter()
        cnts3 = torch._dynamo.testing.CompileCounter()

        @torch._dynamo.run()
        def fn1(x):
            return torch.sin(x) * 10

        @torch._dynamo.optimize(cnts2, nopython=True)
        def fn2(x):
            return fn1(x) + 1

        @torch._dynamo.optimize(cnts3, nopython=True)
        def fn3(x):
            return torch.relu(fn2(x))

        fn3(torch.randn(4, 5))
        self.assertEqual(cnts2.frame_count, 0)
        self.assertEqual(cnts3.frame_count, 1)
        self.assertEqual(cnts3.op_count, 4)

    def test_nested_optimize_run(self):
        cnts = torch._dynamo.testing.CompileCounter()

        @torch._dynamo.optimize(cnts, nopython=True)
        def fn(x):
            return torch.relu(torch.cos(x) + torch.sin(x))

        fn(torch.randn(4))
        self.assertEqual(cnts.frame_count, 1)

        fn(torch.randn(4, 4))
        self.assertEqual(cnts.frame_count, 2)

        # Test that run works on a decorated fn
        fn = torch._dynamo.run(fn)
        fn(torch.randn(4, 4, 4))
        self.assertEqual(cnts.frame_count, 2)

    def test_nested_optimize(self):
        cnts1 = torch._dynamo.testing.CompileCounter()
        cnts2 = torch._dynamo.testing.CompileCounter()

        def fn(x):
            return torch.relu(torch.cos(x) + torch.sin(x))

        fn1 = torch._dynamo.optimize(cnts1, nopython=True)(fn)
        fn2 = torch._dynamo.optimize(cnts2, nopython=True)(fn1)

        # The first optimize in the nesting should be ignored
        fn2(torch.randn(4))
        self.assertEqual(cnts2.frame_count, 1)
        self.assertEqual(cnts1.frame_count, 0)

        # Since the fn code object is already compiled, calling fn1 should
        # directly call the compiled_fn callable.
        torch._dynamo.run()(fn1)(torch.randn(4))
        self.assertEqual(cnts1.frame_count, 0)

        # Test same behavior by reversing the calls
        torch._dynamo.reset()
        cnts1 = torch._dynamo.testing.CompileCounter()
        cnts2 = torch._dynamo.testing.CompileCounter()
        fn1 = torch._dynamo.optimize(cnts1, nopython=True)(fn)
        fn2 = torch._dynamo.optimize(cnts2, nopython=True)(fn1)
        fn1(torch.randn(4))
        self.assertEqual(cnts1.frame_count, 1)
        torch._dynamo.run()(fn2)(torch.randn(4))
        self.assertEqual(cnts2.frame_count, 0)

    def test_torch_size(self):
        cnts = torch._dynamo.testing.CompileCounter()

        def fn(x):
            output_size = torch.Size([10, 10])
            x = x.view(*output_size)
            return (x,)

        x = torch.randn(100, requires_grad=True)
        x_clone = x.clone()
        ref = fn(x)

        opt_fn = torch._dynamo.optimize(cnts, nopython=True)(fn)
        res = opt_fn(x_clone)

        self.assertTrue(same(ref, res))

    def test_torch_size_numel(self):
        cnts = torch._dynamo.testing.CompileCounter()

        def fn():
            return torch.Size([10, 8]).numel()

        opt_fn = torch._dynamo.optimize(cnts, nopython=True)(fn)
        num = torch.Size([10, 8]).numel()
        self.assertEqual(opt_fn(), num)

    def test_torch_size_numel_dynamic(self):
        cnts = torch._dynamo.testing.CompileCounter()

        def fn(x):
            return x.size().numel()

        opt_fn = torch._dynamo.optimize(cnts, nopython=True)(fn)
        x = torch.rand(10, 1, 8, 1)
        expect = fn(x)
        self.assertEqual(opt_fn(x), expect)

    def test_shape_type(self):
        cnts = torch._dynamo.testing.CompileCounter()

        def fn(x):
            return x + (type(x.shape) == torch.Size)

        opt_fn = torch._dynamo.optimize(cnts, nopython=True)(fn)
        x = torch.zeros(())
        self.assertEqual(opt_fn(x), fn(x))

    def test_size_dim(self):
        cnts = torch._dynamo.testing.CompileCounter()

        def fn(x, dim):
            return x.size(dim=dim)

        opt_fn = torch._dynamo.optimize(cnts, nopython=True)(fn)
        x = torch.empty([4, 9, 8])
        self.assertEqual(opt_fn(x, 1), 9)
        self.assertEqual(opt_fn(x, -2), 9)

    def test_stride_dim(self):
        cnts = torch._dynamo.testing.CompileCounter()

        def fn(x, dim):
            return x.stride(dim=dim)

        opt_fn = torch._dynamo.optimize(cnts, nopython=True)(fn)
        x = torch.empty([4, 9, 8])
        self.assertEqual(opt_fn(x, 0), 72)
        self.assertEqual(opt_fn(x, -2), 8)

    def test_torch_seed(self):
        from torch._dynamo.utils import counters

        cnts = torch._dynamo.testing.CompileCounter()
        counters.clear()

        def fn(x):
            attention_seed = int(torch.seed() % sys.maxsize)
            torch.manual_seed(attention_seed)
            return (x,)

        x = torch.randn(10, requires_grad=True)
        ref = fn(x)

        # Python code is needed here, since torch.manual_seed graph-breaks.
        # Refs: https://github.com/pytorch/pytorch/issues/107187
        opt_fn = torch._dynamo.optimize(cnts, nopython=False)(fn)
        res = opt_fn(x)

        self.assertTrue(same(ref, res))
        # Only the torch.seed call is turned into an FX graph.
        self.assertEqual(cnts.op_count, 1)
        self.assertEqual(cnts.frame_count, 1)
        # Graph breaks at manual_seed.
        self.assertEqual(len(counters["graph_break"]), 1)

    def test_is_tensor_like(self):
        cnts = torch._dynamo.testing.CompileCounter()

        def f(x):
            if torch.overrides.is_tensor_like(x):
                return (x * 2,)
            return (torch.ones(10) + x,)

        x = torch.randn(10)
        ref0 = f(x)
        ref1 = f(4)
        opt_f = torch._dynamo.optimize(cnts, nopython=True)(f)
        res0 = opt_f(x)
        res1 = opt_f(4)
        self.assertTrue(same(ref0, res0))
        self.assertTrue(same(ref1, res1))

    def test_is_tensor_like2(self):
        class MyTensor:
            @classmethod
            def __torch_function__(cls, func, types, args=(), kwargs=None):
                if kwargs is None:
                    kwargs = {}

                if func is torch.max:
                    return torch.tensor(123)
                return func(*args, **kwargs)

        def fn(x):
            if torch.overrides.is_tensor_like(x):
                return torch.max(x)
            else:
                return torch.zeros(1)

        x = MyTensor()
        ref0 = fn(x)
        ref1 = fn(4)
        opt_fn = torch._dynamo.optimize("eager")(fn)
        res0 = opt_fn(x)
        res1 = opt_fn(4)
        self.assertTrue(same(ref0, res0))
        self.assertTrue(same(ref1, res1))

    def test_tensor_data(self):
        def fn(x, y):
            return x[y.data]

        x = torch.rand(8)
        y = torch.ones(8).to(torch.int)
        ref = fn(x, y)
        opt_fn = torch._dynamo.optimize("eager", nopython=True)(fn)
        res = opt_fn(x, y)
        self.assertTrue(same(ref, res))

    def test_tensor_layout(self):
        def fn(x):
            return torch.zeros(
                [x.size()[0], x.size()[1]],
                dtype=x.dtype,
                layout=x.layout,
                device=x.device,
            )

        x = torch.rand(2, 3)
        ref = fn(x)
        opt_fn = torch._dynamo.optimize("eager", nopython=True)(fn)
        res = opt_fn(x)
        self.assertTrue(same(ref, res))

    def test_version_ci(self):
        # temporary test to check that the ci torch version is set correctly
        self.assertTrue(hasattr(torch, "_subclasses"))

    @unittest.skipIf(not TEST_CUDA, "requires cuda")
    def test_rand(self):
        cnts = torch._dynamo.testing.CompileCounter()
        device = "cuda"

        def fn():
            return torch.randn(10, device=device)

        torch.manual_seed(10)
        ref_run1 = fn()

        torch.manual_seed(10)
        ref_run2 = fn()
        self.assertTrue(same(ref_run1, ref_run2))

        torch.manual_seed(10)
        opt_fn = torch._dynamo.optimize(cnts, nopython=True)(fn)
        res = opt_fn()

        self.assertTrue(same(res, ref_run1))

    def test_slice_input(self):
        cnts = torch._dynamo.testing.CompileCounter()

        def getitem(a, idx):
            if isinstance(idx, slice):
                return (
                    torch.zeros(1),
                    a[idx]
                    + [
                        100,
                    ],
                )
            else:
                return (torch.zeros(1), a[idx])

        layers = list(range(10))
        ref0 = getitem(layers, slice(0, 2, 1))
        ref1 = getitem(layers, 2)
        ref2 = getitem(layers, slice(3, 8, 2))
        opt_getitem = torch._dynamo.optimize(cnts, nopython=True)(getitem)
        res0 = opt_getitem(layers, slice(0, 2, 1))
        res1 = opt_getitem(layers, 2)
        res2 = opt_getitem(layers, slice(3, 8, 2))

        self.assertTrue(ref0 == res0)
        self.assertTrue(ref1 == res1)
        self.assertTrue(ref2 == res2)

    def test_grad(self):
        cnts = torch._dynamo.testing.CompileCounter()

        def fn(a, b):
            out = a * b
            out.sum().backward()
            real_out = torch.sigmoid(a.grad + b)
            return real_out

        inps = [torch.randn(4, requires_grad=True) for _ in range(2)]
        for inp in inps:
            inp.grad = None
        ref = fn(*inps)

        for inp in inps:
            inp.grad = None
        opt_fn = torch._dynamo.optimize(cnts)(fn)
        res = opt_fn(*inps)

        self.assertTrue(same(ref, res))

    @torch._dynamo.config.patch(guard_nn_modules=True)
    def test_source_non_input_grad_access(self):
        # This test creates a model, and accesses the grads
        # from its parameter. This means that within dynamo,
        # the tensor we are reading the grad from HAS a source,
        # but is not known to graphargs.
        cnts = torch._dynamo.testing.CompileCounter()

        class TrivialModel(torch.nn.Module):
            def __init__(self):
                super(TrivialModel, self).__init__()
                self.linear = torch.nn.Linear(2, 1)

            def forward(self, x):
                return self.linear(x)

        def fn(a, b):
            outs = []
            for param in model.parameters():
                outs.append(torch.ones(param.grad.size()))
            return outs, param.grad + 1

        model = TrivialModel()
        # Eager
        a = torch.ones([2, 2], requires_grad=True)
        b = torch.ones([2, 2])
        out = model(a)
        out_sum = out.sum()
        out_sum.backward()
        ref = fn(a, b)

        # Compiled
        model = TrivialModel()
        a = torch.ones([2, 2], requires_grad=True)
        b = torch.ones([2, 2])
        out = model(a)
        out_sum = out.sum()
        out_sum.backward()

        opt_fn = torch._dynamo.optimize(cnts, nopython=True)(fn)
        res = opt_fn(a, b)

        self.assertTrue(same(ref, res))
        self.assertEqual(cnts.frame_count, 1)
        self.assertEqual(cnts.op_count, 3)

    def test_intermediary_tensor_grad_access(self):
        # This test creates a model, and accesses the grads
        # from its parameters and an entirely intermediary tensor.
        cnts = torch._dynamo.testing.CompileCounter()

        def fn(a, b):
            intermediary = torch.ones(2, 2)
            c = a + intermediary
            outs = []
            outs.append(intermediary.grad)
            return outs

        # Eager
        a = torch.ones([2, 2], requires_grad=True)
        b = torch.ones([2, 2])
        ref = fn(a, b)

        # Compiled
        a = torch.ones([2, 2], requires_grad=True)
        b = torch.ones([2, 2])
        opt_fn = torch._dynamo.optimize(cnts, nopython=True)(fn)
        res = opt_fn(a, b)
        self.assertTrue(same(ref, res))
        self.assertEqual(cnts.frame_count, 1)
        self.assertEqual(cnts.op_count, 2)

    def test_clone_sparse_input(self):
        for layout in [
            torch.sparse_coo,
            torch.sparse_csr,
            torch.sparse_csc,
            torch.sparse_bsr,
            torch.sparse_bsc,
        ]:
            for sparse_input in self.generate_simple_inputs(
                layout,
                device="cpu",
                dtype=torch.float64,
                index_dtype=torch.int64,
            ):
                # Invoke the dynamo clone input method directly.
                sparse_copy = torch._dynamo.utils.clone_input(sparse_input)
                # Make sure sparse clone is successful.
                self.assertEqual(sparse_input, sparse_copy)

    def test_tensor_is_contiguous(self):
        def fn(x):
            input = torch.randn((1, 16, 1, 1))
            weight = torch.randn((8, 16, 3, 3))
            weight = weight.to(memory_format=x)
            output = torch.conv2d(input, weight, None, (2, 1), (1, 1), (1, 1), 1)
            return output.is_contiguous(memory_format=x)

        opt_fn = torch._dynamo.optimize("eager")(fn)
        for x in [torch.contiguous_format, torch.channels_last]:
            self.assertEqual(fn(x), opt_fn(x))

    def test_python_slice(self):
        def f1(input):
            y = 0
            for i, x in enumerate(input[2:], 1):
                y = y + x
            return y

        def f2(input):
            y = 0
            for i, x in enumerate(input.shape[2:], 1):
                y = y + x
            return y

        cnts = torch._dynamo.testing.CompileCounter()
        opt_f1 = torch._dynamo.optimize(cnts)(f1)
        opt_f2 = torch._dynamo.optimize(cnts)(f2)
        res1 = opt_f1([1, 2, 3, 5])
        res2 = opt_f2(torch.rand([2, 3, 4, 5]))

        self.assertEqual(res1, 8)
        self.assertEqual(res2, 9)

    def test_enum_as_dict_key(self):
        class MyEnum(enum.Enum):
            FOO = 10
            BAR = 20

        def fn(x):
            y = x + 2
            z = {
                MyEnum.FOO: torch.tensor(1),
                MyEnum.BAR: 10,
                "MyEnum.BAR": torch.tensor(8),
                5: torch.rand(3),
            }
            torch._dynamo.graph_break()
            a = z[MyEnum.FOO] + z["MyEnum.BAR"]
            b = y * 2
            return a, b

        cnts = torch._dynamo.testing.CompileCounter()
        opt_fn = torch._dynamo.optimize(cnts)(fn)
        for _ in range(10):
            x = torch.rand(3)
            ref = fn(x)
            res = opt_fn(x)
            self.assertTrue(same(ref, res))
        self.assertEqual(cnts.frame_count, 2)

    def test_enum_as_dict_key_with_overloaded_str(self):
        class MyEnum(enum.Enum):
            FOO = 10
            BAR = 20

            def __str__(self):
                return self.value

        def fn(x):
            y = x + 2
            z = {
                MyEnum.FOO: torch.tensor(1),
                MyEnum.BAR: 10,
                "MyEnum.BAR": torch.tensor(8),
                5: torch.rand(3),
            }
            torch._dynamo.graph_break()
            a = z[MyEnum.FOO] + z["MyEnum.BAR"]
            b = y * 2
            return a, b

        cnts = torch._dynamo.testing.CompileCounter()
        opt_fn = torch._dynamo.optimize(cnts)(fn)
        for _ in range(10):
            x = torch.rand(3)
            ref = fn(x)
            res = opt_fn(x)
            self.assertTrue(same(ref, res))
        self.assertEqual(cnts.frame_count, 2)

    def test_const_dict_variable_python_type(self):
        from torch._dynamo.variables import ConstantVariable, ConstDictVariable

        make_key = ConstantVariable.create

        d1 = {
            make_key("a"): ConstantVariable.create(10),
            make_key("b"): ConstantVariable.create(20),
        }
        d2 = collections.OrderedDict(
            [
                (make_key("x"), ConstantVariable.create(12)),
                (make_key("y"), ConstantVariable.create(22)),
            ]
        )
        self.assertEqual(ConstDictVariable(d1).python_type(), dict)
        self.assertEqual(
            ConstDictVariable(d2, collections.OrderedDict).python_type(),
            collections.OrderedDict,
        )

    def test_builtin_subclasses_as_method_on_class_type(self):
        class Foo:
            def __init__(self, name):
                self.ame_ = name

            def get_name(self):
                return "Foo " + self.name_

        class Bar(Foo):
            def __init__(self, name):
                self.name_ = name

            def get_name(self):
                return "Bar " + self.name_

        class Baz(Foo):
            def __init__(self, name):  # noqa: B903
                self.name_ = name

            def get_name(self):
                return "Baz " + self.name_

        subs_of_foo_reg = Foo.__subclasses__()

        counter = CompileCounter()

        @torch._dynamo.optimize_assert(counter)
        def fn():
            return Foo.__subclasses__()

        subs_of_foo_optim = fn()

        self.assertEqual(len(subs_of_foo_reg), 2)
        self.assertEqual(subs_of_foo_reg, subs_of_foo_optim)

    def test_builtin_subclasses_as_method_on_var(self):
        class Foo:
            def __init__(self, name):
                self.name_ = name

            def get_name(self):
                return "Foo " + self.name_

        class Bar(Foo):
            def __init__(self, name):
                self.name_ = name

            def get_name(self):
                return "Bar " + self.name_

        class Baz(Bar):
            def __init__(self, name):
                self.name_ = name

            def get_name(self):
                return "Baz " + self.name_

        subs_of_foo_reg = Foo.__subclasses__()
        sub_of_foo_subclass_var_reg = subs_of_foo_reg[0].__subclasses__()

        sub_of_foo_subclass_var_optim = list()
        counter = CompileCounter()

        @torch._dynamo.optimize_assert(counter)
        def fn():
            return Foo.__subclasses__()

        @torch._dynamo.optimize_assert(counter)
        def fn_single(subs_of_foo_optim):
            return subs_of_foo_optim[0].__subclasses__()

        subs_of_foo_optim = fn()
        sub_of_foo_subclass_var_optim = fn_single(subs_of_foo_optim)

        self.assertEqual(len(sub_of_foo_subclass_var_optim), 1)
        self.assertEqual(sub_of_foo_subclass_var_optim, sub_of_foo_subclass_var_reg)

    def test_builtin_str_on_user_defined_function(self):
        def another_fn():
            pass

        def fn():
            return "another_fn" in str(another_fn)

        opt_fn = torch._dynamo.optimize(nopython=True)(fn)
        self.assertTrue(opt_fn())

    def test_enum_no_graphbreaks(self):
        class Foo(enum.Enum):
            FOO = 0
            BAR = 1

        def fn(x, foo):
            if foo is Foo.FOO:
                x = torch.add(x, 1.0)
            x = torch.mul(x, 1.0)
            return x

        x = torch.randn(1)
        cnts = torch._dynamo.testing.CompileCounter()
        opt_fn = torch._dynamo.optimize(cnts, nopython=True)(fn)
        opt_fn(x, Foo.FOO)
        self.assertEqual(cnts.op_count, 2)

        torch._dynamo.reset()
        cnts = torch._dynamo.testing.CompileCounter()
        opt_fn = torch._dynamo.optimize(cnts, nopython=True)(fn)
        opt_fn(x, Foo.BAR)
        self.assertEqual(cnts.op_count, 1)

    def test_repeat_interleave_graphbreaks(self):
        def fn_no_breaks(x):
            # no breaks on self_int
            x += 1
            x = torch.repeat_interleave(x, 2, 3)
            x += 1
            return x

        def fn_has_breaks(x):
            # breaks on self_Tensor
            x += 1
            x = torch.repeat_interleave(x, torch.tensor(2), 3)
            x += 1
            return x

        x = torch.randn([4, 16, 1, 64])

        cnts = torch._dynamo.testing.CompileCounter()
        opt_fn = torch._dynamo.optimize(cnts)(fn_no_breaks)
        opt_fn(x)
        self.assertEqual(cnts.frame_count, 1)

        torch._dynamo.reset()
        cnts = torch._dynamo.testing.CompileCounter()
        opt_fn = torch._dynamo.optimize(cnts)(fn_has_breaks)
        opt_fn(x)
        self.assertEqual(cnts.frame_count, 2)

    def test_id_guarded_object(self):
        class UDO:
            @torch.compile(backend="eager")
            def call(self, x, ref_id):
                self_id = id(self)
                if self_id == ref_id:
                    x = torch.mul(x, 1.0)
                else:
                    x = torch.mul(x, 0)
                return x

        # Make sure we do recompile when id(self) is executed on
        # different self objects.
        x = torch.ones(2)
        obj1 = UDO()
        obj1_id = id(obj1)
        self.assertEqual(obj1.call(x, obj1_id), torch.ones(2))

        obj2 = UDO()
        # if we do not install ID_MATCH: ___check_obj_id(L['self'], xxx) this fails.
        self.assertEqual(obj2.call(x, obj1_id), torch.zeros(2))

    def test_id_guarded_module(self):
        class M(torch.nn.Module):
            def forward(self, x, ref_id):
                self_id = id(self)
                if self_id == ref_id:
                    x = torch.mul(x, 1.0)
                else:
                    x = torch.mul(x, 0)
                return x

        cnts = torch._dynamo.testing.CompileCounter()

        # Make sure we do recompile when id(self) is executed on
        # different self objects.
        x = torch.ones(2)
        m1 = M()
        m1_id = id(m1)
        opt_m1 = torch._dynamo.optimize(cnts, nopython=True)(m1)
        self.assertEqual(opt_m1(x, m1_id), torch.ones(2))
        self.assertEqual(opt_m1(x, m1_id), torch.ones(2))

        self.assertEqual(cnts.frame_count, 1)
        self.assertEqual(cnts.op_count, 1)

        m2 = M()
        opt_m2 = torch._dynamo.optimize(cnts, nopython=True)(m2)
        # if we do not install ID_MATCH: ___check_obj_id(L['self'], xxx) this fails.
        self.assertEqual(opt_m2(x, m1_id), torch.zeros(2))
        self.assertEqual(cnts.frame_count, 2)
        self.assertEqual(cnts.op_count, 2)

    def test_id_of_nn_module(self):
        class M(torch.nn.Module):
            def forward(self, x, ref_id):
                self_id = id(self)
                if self_id == ref_id:
                    x = torch.mul(x, 1.0)
                x = torch.add(x, 1.0)
                return x

        m = M().eval()
        data = torch.randn(1)
        cnts = torch._dynamo.testing.CompileCounter()
        correct_ref_id = id(m)
        opt_m = torch._dynamo.optimize(cnts, nopython=True)(m)
        opt_m(data, correct_ref_id)
        # Extra op is the recorded equality test (although once
        # the trace is flattened this is dead!)
        if torch._dynamo.config.assume_static_by_default:
            self.assertExpectedInline(cnts.op_count, """2""")
        else:
            self.assertExpectedInline(cnts.op_count, """2""")

        torch._dynamo.reset()
        cnts = torch._dynamo.testing.CompileCounter()
        incorrect_ref_id = id(m) + 1
        opt_m = torch._dynamo.optimize(cnts, nopython=True)(m)
        opt_m(data, incorrect_ref_id)
        if torch._dynamo.config.assume_static_by_default:
            self.assertExpectedInline(cnts.op_count, """1""")
        else:
            self.assertExpectedInline(cnts.op_count, """1""")

    def test_inline_func_jump_on_tensor_condition(self):
        def f1(input):
            if input == 0:
                return input + 1
            else:
                return input + 2

        def f2(input):
            return f1(input)

        cnts = torch._dynamo.testing.CompileCounter()
        opt_f2 = torch._dynamo.optimize(cnts)(f2)
        res1 = opt_f2(torch.tensor([1.0]))
        res2 = opt_f2(torch.tensor([0.0]))

        self.assertEqual(res1, 3)
        self.assertEqual(res2, 1)

    def test_frozenset_torch_func_contains(self):
        funcs = frozenset([torch.add])

        def fn(x, func):
            if func in funcs:
                x = torch.add(x, 1.0)
            x = torch.mul(x, 1.0)
            return x

        x = torch.randn(1)
        cnts = torch._dynamo.testing.CompileCounter()
        opt_fn = torch._dynamo.optimize(cnts, nopython=True)(fn)
        opt_fn(x, torch.add)
        self.assertEqual(cnts.op_count, 2)

        torch._dynamo.reset()
        cnts = torch._dynamo.testing.CompileCounter()
        opt_fn = torch._dynamo.optimize(cnts, nopython=True)(fn)
        opt_fn(x, torch.mul)
        self.assertEqual(cnts.op_count, 1)

    def test_inline_list_mutation(self):
        def f1(x):
            x.append(torch.ones(8))
            return x

        def f2():
            x = [torch.ones(6)]
            f1(x)
            return x

        res1 = f2()
        cnts = torch._dynamo.testing.CompileCounter()
        opt_f2 = torch._dynamo.optimize(cnts)(f2)
        res2 = opt_f2()
        self.assertTrue(same(res1, res2))

    def test_inline_dict_mutation(self):
        def f1(d):
            d["c"] = d["a"] + d.pop("b")
            return d

        def f2():
            d = {"a": torch.ones(5), "b": torch.ones(5)}
            f1(d)
            return d

        res1 = f2()
        cnts = torch._dynamo.testing.CompileCounter()
        opt_f2 = torch._dynamo.optimize(cnts)(f2)
        res2 = opt_f2()
        self.assertTrue(same(res1, res2))

    def test_inline_local_dict_clear(self):
        def f(d):
            d.clear()
            return d

        inp = {"a": torch.randn(2, 2), "b": torch.randn(2, 2)}
        out = torch.compile(f, backend="eager", fullgraph=True)(inp)
        self.assertEqual(len(out), 0)
        self.assertEqual(len(inp), 0)

    def test_inline_module_attr_dict_clear(self):
        class MyMod(torch.nn.Module):
            def __init__(self):
                super().__init__()
                self.a = {"a": torch.randn(2, 2), "b": torch.randn(2, 2)}

            def forward(self):
                self.a.clear()
                return self.a

        m = MyMod()
        out = torch.compile(m, backend="eager", fullgraph=True)()
        self.assertEqual(len(out), 0)
        self.assertEqual(len(m.a), 0)

    def test_inline_user_defined_dict_attr_clear(self):
        class MyMod:
            def __init__(self):
                self.a = {"a": torch.randn(2, 2), "b": torch.randn(2, 2)}

        def f(obj, inp):
            ret = len(obj.a) + inp
            obj.a.clear()
            return obj.a, ret

        m = MyMod()
        before_len = len(m.a)
        t_inp = torch.ones(1)
        d, ret = torch.compile(f, backend="eager", fullgraph=True)(m, t_inp)
        self.assertEqual(len(m.a), 0)
        self.assertEqual(len(d), 0)
        self.assertEqual(ret, t_inp + before_len)

    def test_recursive_inline_list_mutation(self):
        def f1(x, y):
            x.append(torch.tensor([1.1]))
            y.append(torch.tensor([1.2]))
            return x, y

        def f2(x, y):
            x.append(torch.tensor([2.1]))
            y.append(torch.tensor([2.2]))
            f1(x, y)
            return x, y

        def f3(x):
            x.append(torch.tensor([3.1]))
            y = [torch.tensor([3.2])]
            f2(x, y)
            return x, y

        def f4():
            x = [torch.tensor([4.1])]
            return f3(x)

        res1 = f4()
        cnts = torch._dynamo.testing.CompileCounter()
        opt_f4 = torch._dynamo.optimize(cnts)(f4)
        res2 = opt_f4()
        self.assertTrue(same(res1, res2))

    def test_sample_input(self):
        from torch.testing._internal.common_methods_invocations import SampleInput

        def fn(sample):
            if isinstance(sample.input, torch.Tensor):
                return sample.input * 2
            return torch.zeros(())

        sample = SampleInput(torch.ones(2))
        ref = fn(sample)

        opt_fn = torch._dynamo.optimize("eager")(fn)
        res = opt_fn(sample)

        self.assertTrue(same(ref, res))

    def test_release_input_memory(self):
        x = torch.rand([4])
        x_ref = weakref.ref(x)

        cnts = torch._dynamo.testing.CompileCounter()

        @torch._dynamo.optimize(cnts)
        def foo(x):
            return x + x

        out = foo(x)
        self.assertTrue(same(out, x + x))
        del x
        self.assertIs(x_ref(), None)

    def test_release_module_memory(self):
        mod = torch.nn.Linear(10, 10)
        x = torch.rand([10, 10])
        mod_weight_ref = weakref.ref(mod.weight)
        mod_ref = weakref.ref(mod)

        # Modules that are passed into torch._dynamo optimized functions
        # will normally be held onto through the generated GraphModule,
        # which contains the modules. remove the reference in this backend
        # and test that no additional references are being held.
        class NoLeakBackend:
            def __call__(self, gm: torch.fx.GraphModule, example_inputs):
                gm.mod = None

                def foo(*args, **kwargs):
                    return (1,)

                return foo

        no_leak_backend = NoLeakBackend()

        @torch._dynamo.optimize(no_leak_backend)
        def foo(mod, x):
            return mod(x)

        foo(mod, x)
        del mod
        del x
        self.assertIsNone(mod_ref(), None)
        self.assertIsNone(mod_weight_ref(), None)

    def test_release_scope_memory(self):
        def inner(y):
            y

        inner = torch._dynamo.optimize("eager")(inner)

        p_ref = None

        x = torch.randn((10, 10))
        inner(x)

        p_ref = weakref.ref(x)
        self.assertTrue(p_ref() is not None)
        del x
        self.assertTrue(p_ref() is None)

    def test_update_locals_and_stack_uses_shared_cache(self):
        def fn(x):
            perm = [0, 3, 5]
            perm = list(range(min(perm))) + perm
            perm.extend(i for i in range(x.dim()) if i not in perm)
            return perm

        x = torch.rand([2, 2, 2, 2, 2, 2])
        res1 = fn(x)
        cnts = torch._dynamo.testing.CompileCounter()
        opt_fn = torch._dynamo.optimize(cnts)(fn)
        res2 = opt_fn(x)
        self.assertTrue(same(res1, res2))

    def test_dict_reconstruct_keeps_original_order(self):
        def fn():
            modules = collections.OrderedDict([("act", torch.nn.ReLU())])
            module_dict = torch.nn.ModuleDict(modules)

            next_modules = {"fc4": torch.nn.Linear(5, 6), "act3": torch.nn.Sigmoid()}
            modules.update(next_modules.items())
            module_dict.update(next_modules)
            return modules, module_dict

        cnts = torch._dynamo.testing.CompileCounter()
        opt_fn = torch._dynamo.optimize(cnts)(fn)
        modules, module_dict = opt_fn()

        self.assertEqual(len(module_dict), len(modules))
        for k1, m2 in zip(modules, module_dict.children()):
            self.assertTrue(modules[k1] is m2)

    def test_side_effects_codegen_update_mutated(self):
        # codegen to update mutated variables with side effect
        # should after stack value's codegen
        def f1(x):
            alist = [x]
            alist.append(x + 1)
            alist[0].sum().item()  # graph break
            res = alist.pop()
            res.sum().item()  # graph break
            return res

        def f2(a, b):
            d = {"a": a + 1, "b": b + 2}
            x = d.pop("b")
            x.sum().item()  # graph break
            y = d["a"] + x
            y.sum().item()  # graph break
            d["c"] = y
            return d

        x = torch.rand([2, 3])
        a = torch.rand([5, 6])
        b = torch.rand([5, 6])
        res11 = f1(x)
        res21 = f2(a, b)
        cnts = torch._dynamo.testing.CompileCounter()
        opt_f1 = torch._dynamo.optimize(cnts)(f1)
        opt_f2 = torch._dynamo.optimize(cnts)(f2)
        res12 = opt_f1(x)
        res22 = opt_f2(a, b)
        self.assertTrue(same(res11, res12))
        self.assertTrue(same(res21, res22))

    def test_list_append_return_none(self):
        def fn(x):
            alist = []
            blist = alist.append(x + 1)
            return alist, blist

        x = torch.tensor([2.3])
        res = fn(x)
        cnts = torch._dynamo.testing.CompileCounter()
        opt_fn = torch._dynamo.optimize(cnts)(fn)
        res2 = opt_fn(x)
        self.assertEqual(res, res2)

    @patch.object(torch._dynamo.config, "capture_scalar_outputs", True)
    def test_tensor_ctor_list_of_tensor(self):
        def fn(x):
            return torch.tensor([x], dtype=torch.int64)

        x = torch.tensor(20)
        res = fn(x)
        cnts = torch._dynamo.testing.CompileCounter()
        opt_fn = torch._dynamo.optimize(cnts)(fn)
        res2 = opt_fn(x)
        self.assertEqual(res, res2)
        self.assertEqual(cnts.frame_count, 1)

    def test_tensor_types(self):
        def fn(dtype, tensor_type):
            x = torch.empty(4, dtype=dtype)
            assert isinstance(x, tensor_type)

        opt_fn = torch._dynamo.optimize("eager")(fn)
        opt_fn(torch.float32, torch.FloatTensor)
        opt_fn(torch.float64, torch.DoubleTensor)
        opt_fn(torch.float16, torch.HalfTensor)
        opt_fn(torch.bfloat16, torch.BFloat16Tensor)
        opt_fn(torch.uint8, torch.ByteTensor)
        opt_fn(torch.int8, torch.CharTensor)
        opt_fn(torch.int64, torch.LongTensor)
        opt_fn(torch.int, torch.IntTensor)
        opt_fn(torch.int16, torch.ShortTensor)
        opt_fn(torch.bool, torch.BoolTensor)

    def test_nan(self):
        def f(x, n):
            return x * 2 + n

        x = torch.randn(4)
        n = float("nan")

        cnts = torch._dynamo.testing.CompileCounter()
        opt_f = torch._dynamo.optimize(cnts)(f)
        opt_f(x, n)
        opt_f(x, n)
        self.assertEqual(cnts.frame_count, 1)

    @patch.object(torch._dynamo.config, "capture_scalar_outputs", True)
    def test_item(self):
        class MyMod(torch.nn.Module):
            def forward(self, x):
                z = torch.max(x)
                return z.int().item()

        x = torch.tensor([[10.6763, 11.7445, -2.2369]])
        model = MyMod()
        y = torch._dynamo.optimize("eager", nopython=True)(model)(x)

        self.assertEqual(y, 11)

    @patch.object(torch._dynamo.config, "capture_scalar_outputs", True)
    def test_item_changes(self):
        class MyMod(torch.nn.Module):
            def forward(self, x):
                z = torch.max(x)
                return z.int().item()

        x = torch.tensor([[10.6763, 11.7445, -2.2369]])
        model = MyMod()
        opt_model = torch._dynamo.optimize("eager", nopython=True)(model)
        y = opt_model(x)
        z = opt_model(torch.tensor([[y - 5, y + 10, y + 50]]))

        self.assertEqual(y, 11)
        self.assertEqual(z, 61)

    @patch.object(torch._dynamo.config, "capture_scalar_outputs", True)
    def test_item_changes_new_shape(self):
        class MyMod(torch.nn.Module):
            def forward(self, x):
                z = torch.max(x)
                return z.int().item()

        x = torch.tensor([[10.6763, 11.7445, -2.2369]])
        model = MyMod()
        opt_model = torch._dynamo.optimize("eager", nopython=True)(model)
        y = opt_model(x)
        z = opt_model(torch.tensor([[y - 5, y + 50], [y + 5, y - 50]]))

        self.assertEqual(y, 11)
        self.assertEqual(z, 61)

    @unittest.skip("https://github.com/pytorch/pytorch/issues/99726")
    def test_cross_entropy_loss_fancy_ctor1(self):
        rand_5 = torch.randn(5)
        rand_3_5 = torch.randn(3, 5)
        target = torch.empty(3, dtype=torch.long).random_(5)

        loss = torch.nn.CrossEntropyLoss(
            weight=rand_5, reduce=False, label_smoothing=0.5
        )
        opt_loss = torch._dynamo.optimize("eager", nopython=True)(loss)
        input = rand_3_5
        dynamo_output = opt_loss(input, target)

        loss = torch.nn.CrossEntropyLoss(
            weight=rand_5, reduce=False, label_smoothing=0.5
        )
        input = rand_3_5
        output = loss(input, target)

        self.assertTrue(torch.allclose(dynamo_output, output))

    def test_cross_entropy_loss_fancy_ctor2(self):
        rand_3_5 = torch.randn(3, 5)
        target = torch.empty(3, dtype=torch.long).random_(5)

        loss = torch.nn.CrossEntropyLoss(reduce=False, label_smoothing=0.5)
        opt_loss = torch._dynamo.optimize("eager", nopython=True)(loss)
        input = rand_3_5
        dynamo_output = opt_loss(input, target)

        loss = torch.nn.CrossEntropyLoss(reduce=False, label_smoothing=0.5)
        input = rand_3_5
        output = loss(input, target)

        self.assertTrue(torch.allclose(dynamo_output, output))

    def test_cross_entropy_loss_simple_ctor(self):
        output = None
        rand_3_5 = torch.randn(3, 5)
        target = torch.empty(3, dtype=torch.long).random_(5)

        loss = torch.nn.CrossEntropyLoss()
        opt_loss = torch._dynamo.optimize("eager", nopython=True)(loss)
        input = rand_3_5
        dynamo_output = opt_loss(input, target)

        loss = torch.nn.CrossEntropyLoss()
        input = rand_3_5
        output = loss(input, target)

        self.assertTrue(torch.allclose(dynamo_output, output))

    def test_nn_functional_reduction(self):
        def fn(loss, reduction):
            reduction_enum = F._Reduction.get_enum(reduction)
            if reduction_enum == 0:
                return loss
            elif reduction_enum == 1:
                return loss.mean()
            elif reduction_enum == 2:
                return loss.sum()

        x = torch.rand([3, 5])
        y = "mean"
        ref = fn(x, y)
        opt_fn = torch._dynamo.optimize("eager", nopython=True)(fn)
        res = opt_fn(x, y)
        self.assertTrue(torch.allclose(ref, res))

    def test_large_reduction_list(self):
        dtype = torch.float32
        device = "cpu"

        def check_sum_all(tensor: torch.Tensor) -> None:
            pylist = tensor.reshape(-1).tolist()
            self.assertTrue(same(tensor.sum(), torch.tensor(sum(pylist))))

        check_sum_all(torch.randn(200000, dtype=dtype, device=device))

    def test_raise_on_backend_error(self):
        def my_compiler(gm, _):
            raise RuntimeError("duck!")

        @torch._dynamo.optimize(my_compiler)
        def fn(a, b):
            return a + b / (a - b)

        self.assertRaises(
            torch._dynamo.exc.BackendCompilerFailed,
            lambda: fn(torch.randn(10), torch.randn(10)),
        )

    def test_named_parameters(self):
        n_embd = 768
        block_size = 128
        vocab_size = 65
        embd_pdrop = 0.1

        class MyModel2(torch.nn.Module):
            def __init__(self):
                super().__init__()
                self.tok_emb = torch.nn.Embedding(vocab_size, n_embd)
                self.pos_emb = torch.nn.Parameter(torch.zeros(1, block_size, n_embd))
                self.drop = torch.nn.Dropout(embd_pdrop)

            def forward(self, x):
                return x

        class MyModel(torch.nn.Module):
            def __init__(self):
                super().__init__()
                self.tok_emb = torch.nn.Embedding(vocab_size, n_embd)
                self.pos_emb = torch.nn.Parameter(torch.zeros(1, block_size, n_embd))
                self.drop = torch.nn.Dropout(embd_pdrop)
                self.submod2 = MyModel2()

            def forward(self, x):
                return x

        # Regular
        params = []
        mod = MyModel()
        actual_params = list(mod.named_parameters())

        @torch._dynamo.optimize("eager", nopython=True)
        def fn():
            return list(mod.named_parameters())

        params = fn()

        self.assertEqual(len(actual_params), len(params))
        for idx in range(len(params)):
            k_a, v_a = actual_params[idx]
            k, v = params[idx]
            self.assertEqual(k_a, k)
            self.assertTrue(torch.allclose(v_a, v))

        # Prefix
        params = []
        mod = MyModel()
        actual_params = list(mod.named_parameters(prefix="foo"))

        @torch._dynamo.optimize("eager", nopython=True)
        def fn1():
            return list(mod.named_parameters(prefix="foo"))

        params = fn1()

        self.assertEqual(len(actual_params), len(params))
        for idx in range(len(params)):
            k_a, v_a = actual_params[idx]
            k, v = params[idx]
            self.assertEqual(k_a, k)
            self.assertTrue(torch.allclose(v_a, v))

    @torch._dynamo.config.patch(guard_nn_modules=True)
    def test_module_complex_iter(self):
        n_embd = 768
        block_size = 128
        vocab_size = 65
        embd_pdrop = 0.1

        class FakeGPT(torch.nn.Module):
            def __init__(self):
                super().__init__()
                self.tok_emb = torch.nn.Embedding(vocab_size, n_embd)
                self.pos_emb = torch.nn.Parameter(torch.zeros(1, block_size, n_embd))
                self.drop = torch.nn.Dropout(embd_pdrop)
                self.ln_f = torch.nn.LayerNorm(n_embd)
                self.head = torch.nn.Linear(n_embd, vocab_size, bias=False)

                self.block_size = block_size
                self.names = []

            def forward(self, idx, targets=None):
                b, t = idx.size()
                assert (
                    t <= self.block_size
                ), "Cannot forward, model block size is exhausted."

                # forward the GPT model
                token_embeddings = self.tok_emb(
                    idx
                )  # each index maps to a (learnable) vector
                position_embeddings = self.pos_emb[
                    :, :t, :
                ]  # each position maps to a (learnable) vector
                x = self.drop(token_embeddings + position_embeddings)
                x = self.blocks(x)
                x = self.ln_f(x)
                logits = self.head(x)

                # if we are given some desired targets also calculate the loss
                loss = None
                if targets is not None:
                    loss = F.cross_entropy(
                        logits.view(-1, logits.size(-1)), targets.view(-1)
                    )

                return logits, loss

            def foo(self, memo=None, prefix="", remove_duplicate=False):
                for mn, m in self.named_modules(
                    memo=memo, prefix=prefix, remove_duplicate=remove_duplicate
                ):
                    for pn, p in self.named_parameters():
                        fpn = f"{mn}.{pn}" if mn else pn
                        self.names.append(fpn)

        # Test plain recurse
        model_a = FakeGPT()
        model_a.foo()
        a_names = model_a.names

        model_b = FakeGPT()
        opt_model_b = torch._dynamo.optimize("eager", nopython=True)(model_b)
        opt_model_b.foo()

        self.assertEqual(a_names, model_b.names)

        # Test with prefix
        model_a = FakeGPT()
        model_a.foo(prefix="abc")
        a_names = model_a.names

        model_b = FakeGPT()
        opt_model_b = torch._dynamo.optimize("eager", nopython=True)(model_b)
        opt_model_b.foo(prefix="abc")

        self.assertEqual(a_names, model_b.names)

    def test_numpy_variable_isinstance(self):
        def fn(x, m):
            if isinstance(m, np.ndarray):
                return x + 1
            else:
                return x - 1

        x = torch.tensor([2.3])
        m = np.array([1, 2, 3])
        ref = fn(x, m)
        cnts = torch._dynamo.testing.CompileCounter()
        opt_fn = torch._dynamo.optimize(cnts)(fn)
        res = opt_fn(x, m)
        self.assertEqual(ref, res)

        # Test now the other path
        ref = fn(x, x)
        res = opt_fn(x, x)
        self.assertEqual(ref, res)

    def test_tensor_dot_grad_no_graph_break(self):
        def fn(a, b):
            y = 3 * a**3 - b**2
            y.backward(gradient=torch.tensor([1.0, 1.0]))
            b.grad.zero_()
            return a.grad, b.grad

        a = torch.tensor([2.0, 3.0], requires_grad=True)
        b = torch.tensor([6.0, 4.0], requires_grad=True)
        cnts = torch._dynamo.testing.CompileCounter()
        opt_fn = torch._dynamo.optimize(cnts)(fn)
        _, b_grad = opt_fn(a, b)
        self.assertTrue(same(b_grad, torch.tensor([0.0, 0.0])))
        self.assertEqual(cnts.frame_count, 2)

    def test_torch_nn_parameter_isinstance(self):
        def fn(x):
            a = torch.nn.Parameter(torch.rand(2, 3))
            if isinstance(a, torch.Tensor):
                return x + 1
            else:
                return x - 1

        x = torch.tensor([2.5])
        ref = fn(x)
        opt_fn = torch._dynamo.optimize("eager")(fn)
        res = opt_fn(x)
        self.assertEqual(ref, res)

    def _optimize_then_check_exp(
        self, foo, args, cnt, exp_out, exp_frame_count, exp_n_cached_backend
    ):
        opt_out = torch._dynamo.optimize(backend=cnt)(foo)(*args)
        self.assertEqual(exp_out, opt_out)
        self.assertEqual(cnt.frame_count, exp_frame_count)

    def test_backend_match_guard(self):
        x = torch.randn([3, 4])

        def foo(x):
            return x.sin() + x.cos()

        def foo_graph_break(x):
            a = x.sin()
            torch._dynamo.graph_break()
            b = x.cos()
            return a + b

        eager_record_backend = torch._dynamo.testing.EagerAndRecordGraphs()
        backends = [eager_record_backend, "eager"]

        # We intentionally don't reset dynamo for each backend so that we can test
        # 1. dynamo doesn't recompile when backend stays the same, i.e. frame_count doesn't increase
        # 2. dynamo recompiles when backend changes, i.e. frame_count is non-zero for next backend
        def test_recompile(foo, *, exp_frame_count):
            eager_result = foo(x)
            for i, backend in enumerate(backends):
                cnt = torch._dynamo.testing.CompileCounterWithBackend(backend)
                # Run opt_f multiple times to make sure dynamo doesn't recompile.
                # Specifically, frame_count doesn't increase
                # the number of cached backends is i + 2 because we have the optimizing backend + None
                self._optimize_then_check_exp(
                    foo, (x,), cnt, eager_result, exp_frame_count, i + 2
                )
                self._optimize_then_check_exp(
                    foo, (x,), cnt, eager_result, exp_frame_count, i + 2
                )
                self._optimize_then_check_exp(
                    foo, (x,), cnt, eager_result, exp_frame_count, i + 2
                )

        test_recompile(foo, exp_frame_count=1)
        torch._dynamo.reset()
        test_recompile(foo_graph_break, exp_frame_count=2)

    def test_backend_match_guard_multi_threads(self):
        x = torch.randn([3, 4])

        def foo(x):
            return x.sin() + x.cos()

        def compile_then_check_exp(foo, args, cnt, eager_result, exp_frame_count):
            for i in range(3):
                opt_out = torch._dynamo.optimize(backend=cnt)(foo)(*args)
                self.assertEqual(opt_out, eager_result)
            self.assertEqual(cnt.frame_count, exp_frame_count)
            thread_success[threading.current_thread()] = True

        eager_record_backend = torch._dynamo.testing.EagerAndRecordGraphs()
        backends = [eager_record_backend, "eager"]

        # Test dynamo recompiles but only caches a single backend for each thread
        eager_result = foo(x)
        # cnt and None
        exp_frame_count = 1
        threads = []
        thread_success = {}
        for i, backend in enumerate(backends):
            cnt = torch._dynamo.testing.CompileCounterWithBackend(backend)
            thread = threading.Thread(
                target=compile_then_check_exp,
                args=(
                    foo,
                    (x,),
                    cnt,
                    eager_result,
                    exp_frame_count,
                ),
            )
            threads.append(thread)
            thread.start()

        # Wait for all threads to finish
        for thread in threads:
            thread.join()

        self.assertEqual(len(thread_success), len(threads))

    def test_dynamo_min_operator_with_shape(self):
        @torch._dynamo.optimize("eager", nopython=True)
        def f(x, a):
            return min(x.shape[0], a)

        result = f(torch.ones(6), 3)
        self.assertEqual(result, 3)

    def test_onnx_shape_as_tensor(self):
        @torch._dynamo.optimize("eager", nopython=True)
        def f(x):
            return 1 + torch._shape_as_tensor(x)[0]

        gm, _ = torch._dynamo.export(f)(torch.ones(6))

        input_one_dim = torch.ones(6)
        input_two_dims = torch.ones(7, 4)
        self.assertEqual(f(input_one_dim), 7)
        self.assertEqual(f(input_two_dims), 8)
        self.assertEqual(f(input_two_dims), 8)

        @torch._dynamo.optimize("eager", nopython=True)
        def f_onnx(x):
            return 1 + torch.onnx.operators.shape_as_tensor(x)[0]

        self.assertEqual(f_onnx(input_one_dim), 7)
        self.assertEqual(f_onnx(input_two_dims), 8)
        self.assertEqual(f_onnx(input_two_dims), 8)

    def test_cond(self):
        from functorch.experimental.control_flow import cond

        def true_fn(x):
            return x.sin()

        def false_fn(x):
            return x.cos()

        def f(pred, x):
            return cond(pred, true_fn, false_fn, [x])

        opt_fn = torch._dynamo.optimize("eager")(f)
        a = opt_fn(torch.tensor(False), torch.tensor([0.25, 0.25]))
        self.assertTrue(same(torch.cos(torch.tensor([0.25, 0.25])), a))
        b = opt_fn(torch.tensor(True), torch.tensor([0.25, 0.25]))
        self.assertTrue(same(torch.sin(torch.tensor([0.25, 0.25])), b))

    def test_nonzero_static(self):
        # invalid size
        with self.assertRaisesRegex(
            RuntimeError, "nonzero_static: 'size' must be an non-negative integer"
        ):
            torch.nonzero_static(torch.tensor([8]), size=-2)

        with self.assertRaisesRegex(
            RuntimeError, "nonzero_static: 'size' must be an non-negative integer"
        ):
            torch.nonzero_static(torch.tensor([8]), size=-2, out=torch.tensor(0))

        # nonzero_static.out: out dtype mismatch
        input_tensor = torch.tensor([8])
        static_size = 1
        out_tensor = torch.empty((static_size, input_tensor.dim()), dtype=torch.float)
        with self.assertRaisesRegex(
            RuntimeError, "nonzero_static: Expected out tensor to have scalar type Long"
        ):
            torch.nonzero_static(input_tensor, size=static_size, out=out_tensor)

        # nonzero_static.out: out resize (shrink)
        input_tensor = torch.tensor([8])
        static_size = 1
        out_tensor = torch.empty((10, 10, 10, 10), dtype=torch.long)
        self.assertTrue(
            same(
                torch.nonzero_static(input_tensor, size=static_size, out=out_tensor),
                torch.tensor([0]),
            )
        )
        self.assertTrue(
            same(
                out_tensor,
                torch.tensor([0]),
            )
        )

        # nonzero_static.out: out resize (enlarge)
        input_tensor = torch.tensor([8])
        static_size = 1
        out_tensor = torch.empty((0), dtype=torch.long)
        self.assertTrue(
            same(
                torch.nonzero_static(input_tensor, size=static_size, out=out_tensor),
                torch.tensor([0]),
            )
        )
        self.assertTrue(
            same(
                out_tensor,
                torch.tensor([0]),
            )
        )

        # 0 rank
        input_tensor = torch.tensor(6)
        static_size = 2
        self.assertTrue(
            same(
                torch.nonzero_static(input_tensor, size=static_size),
                torch.empty((static_size, input_tensor.dim()), dtype=torch.long),
            )
        )

        # 0 size
        input_tensor = torch.tensor([[[1]]])
        static_size = 0
        self.assertTrue(
            same(
                torch.nonzero_static(input_tensor, size=static_size),
                torch.empty((static_size, input_tensor.dim()), dtype=torch.long),
            )
        )

        # 1D input
        input_tensor = torch.tensor([0, 8])
        static_size = 1
        self.assertTrue(
            same(
                torch.nonzero_static(input_tensor, size=static_size),
                torch.tensor([1]),
            )
        )

        input_tensor = torch.tensor([8, 0])
        static_size = 2
        self.assertTrue(
            same(
                torch.nonzero_static(input_tensor, size=static_size),
                torch.tensor([[0], [-1]]),  # padded with default fill_value "-1"
            )
        )

        # 2D input
        input_tensor = torch.tensor([[1.2, 0], [3.4, 5.6]])
        static_size = 5
        fill_value = -100
        self.assertTrue(
            torch._dynamo.utils.same(
                torch.nonzero_static(
                    input_tensor, size=static_size, fill_value=fill_value
                ),
                torch.tensor(
                    [
                        [0, 0],
                        [1, 0],
                        [1, 1],
                        [fill_value, fill_value],
                        [fill_value, fill_value],
                    ]
                ),
            )
        )
        input_tensor = torch.tensor([[1.2, 0], [3.4, 5.6]])
        static_size = 2
        fill_value = -100
        self.assertTrue(
            torch._dynamo.utils.same(
                torch.nonzero_static(
                    input_tensor, size=static_size, fill_value=fill_value
                ),
                torch.tensor([[0, 0], [1, 0]]),
            )
        )

        # 3D input
        input_tensor = torch.tensor([[[0, 0], [0, -3]], [[0, 0], [5, 0]]])
        static_size = 4
        fill_value = -999
        self.assertTrue(
            torch._dynamo.utils.same(
                torch.nonzero_static(
                    input_tensor,
                    size=static_size,
                    fill_value=fill_value,
                ),
                torch.tensor(
                    [
                        [0, 1, 1],
                        [1, 1, 0],
                        [fill_value, fill_value, fill_value],
                        [fill_value, fill_value, fill_value],
                    ]
                ),
            )
        )

    def test_cond_with_quantization(self):
        from functorch.experimental.control_flow import cond

        class MyModule(torch.nn.Module):
            def __init__(self):
                super().__init__()
                example_inputs = (torch.randn(5, 5),)
                self.model = torch.nn.Linear(5, 5)
                self.quantized_model = prepare_qat_fx(
                    self.model, qconfig_dict, example_inputs=example_inputs
                )

            def forward(self, pred, x):
                def true_fn(x):
                    return x.sin() + self.quantized_model(x)

                def false_fn(x):
                    return x.cos() + self.model(x)

                return cond(pred, true_fn, false_fn, [x])

        module = MyModule()
        opt_m = torch._dynamo.optimize("eager", nopython=True)(module)
        x = torch.rand((5, 5))
        pred = torch.tensor(True)
        self.assertTrue(same(module(pred, x), opt_m(pred, x)))
        pred = torch.tensor(False)
        self.assertTrue(same(module(pred, x), opt_m(pred, x)))

    def test_map_with_quantization(self):
        from functorch.experimental.control_flow import map

        class MyModule(torch.nn.Module):
            def __init__(self):
                super().__init__()
                example_inputs = (torch.randn(5, 5),)
                self.model = torch.nn.Linear(5, 5)
                self.quantized_model = prepare_qat_fx(
                    self.model, qconfig_dict, example_inputs=example_inputs
                )

            def forward(self, x):
                def body(x):
                    return x.sin() + self.quantized_model(x)

                return map(body, x)

        module = MyModule()
        opt_m = torch._dynamo.optimize("eager", nopython=True)(module)
        x = torch.rand((5, 5))
        self.assertTrue(same(module(x), opt_m(x)))

    def test_cond_side_effects(self):
        from functorch.experimental.control_flow import cond

        c = 0

        def true_fn(x):
            return x - c

        def false_fn(x):
            return x + c

        def f(pred, x):
            nonlocal c
            c = 1
            return cond(pred, true_fn, false_fn, [x])

        opt_fn = torch._dynamo.optimize("eager")(f)
        c = 0
        a = opt_fn(torch.tensor(False), torch.tensor([0.25, 0.25]))
        self.assertTrue(same(torch.tensor([1.25, 1.25]), a))

    def test_map_side_effects(self):
        from functorch.experimental.control_flow import map

        class Module(torch.nn.Module):
            def __init__(self):
                super().__init__()
                self.w = torch.tensor(1)

            def forward(self, xs):
                def body(x):
                    self.w += 1
                    return x

                return map(body, xs)

        mod = Module()

        error_message = ""
        if torch._dynamo.config.inline_inbuilt_nn_modules:
            error_message = r"HigherOrderOperator: Mutating a variable not in the current scope \(SideEffects\)"
        else:
            error_message = "Can't inplace modify module params/buffers"

        with self.assertRaisesRegex(Unsupported, error_message):
            opt_fn = torch._dynamo.optimize("eager", nopython=True)(mod)
            opt_fn(torch.randn(3, 2))

    def test_cond_nested(self):
        from functorch.experimental.control_flow import cond

        def true_fn_nested(x):
            return x * 10

        def false_fn_nested(x):
            return x * -1

        def true_fn(pred2, x):
            return x.sin()

        def false_fn(pred2, x):
            return x + cond(pred2, true_fn_nested, false_fn_nested, [x])

        def f(pred, pred2, x):
            return cond(pred, true_fn, false_fn, [pred2, x])

        cc = torch._dynamo.testing.CompileCounter()
        opt_fn = torch._dynamo.optimize(cc)(f)
        true_true_sin = opt_fn(
            torch.tensor(True), torch.tensor(True), torch.tensor([0.25, 0.25])
        )
        self.assertTrue(same(torch.sin(torch.tensor([0.25, 0.25])), true_true_sin))

        true_false_sin = opt_fn(
            torch.tensor(True), torch.tensor(False), torch.tensor([0.25, 0.25])
        )
        self.assertTrue(same(torch.sin(torch.tensor([0.25, 0.25])), true_false_sin))

        false_true_sum_mult = opt_fn(
            torch.tensor(False), torch.tensor(True), torch.tensor([0.25, 0.25])
        )
        self.assertTrue(
            same(torch.tensor([2.75, 2.75]), false_true_sum_mult)
        )  # * 10 then add x

        false_false_sum_neg = opt_fn(
            torch.tensor(False), torch.tensor(False), torch.tensor([0.25, 0.25])
        )
        self.assertTrue(
            same(torch.tensor([0.0, 0.0]), false_false_sum_neg)
        )  # * -1 then add x
        self.assertTrue(cc.frame_count, 2)

    def test_cond_export(self):
        from functorch.experimental.control_flow import cond

        def true_fn_nested(x):
            return x * 10

        def false_fn_nested(x):
            return x * -1

        def true_fn(pred2, x):
            return x.sin()

        def false_fn(pred2, x):
            return x + cond(pred2, true_fn_nested, false_fn_nested, [x])

        def f(pred, pred2, x):
            return cond(pred, true_fn, false_fn, [pred2, x])

        graph, guard = torch._dynamo.export(f)(
            torch.tensor(False), torch.tensor(True), torch.tensor([0.25, 0.25])
        )
        true_true_sin = graph(
            torch.tensor(True), torch.tensor(True), torch.tensor([0.25, 0.25])
        )
        self.assertTrue(same(torch.sin(torch.tensor([0.25, 0.25])), true_true_sin))

        true_false_sin = graph(
            torch.tensor(True), torch.tensor(False), torch.tensor([0.25, 0.25])
        )
        self.assertTrue(same(torch.sin(torch.tensor([0.25, 0.25])), true_false_sin))

        false_true_sum_mult = graph(
            torch.tensor(False), torch.tensor(True), torch.tensor([0.25, 0.25])
        )
        self.assertTrue(
            same(torch.tensor([2.75, 2.75]), false_true_sum_mult)
        )  # * 10 then add x

        false_false_sum_neg = graph(
            torch.tensor(False), torch.tensor(False), torch.tensor([0.25, 0.25])
        )
        self.assertTrue(
            same(torch.tensor([0.0, 0.0]), false_false_sum_neg)
        )  # * -1 then add x

    def test_cond_export_single_arg(self):
        from functorch.experimental.control_flow import cond

        def true_fn(x):
            return x

        def false_fn(x):
            return x.sin()

        def f(pred, x):
            return cond(pred, true_fn, false_fn, [x])

        graph, guard = torch._dynamo.export(f)(
            torch.tensor(False), torch.tensor([0.25, 0.25])
        )
        true_mirror = graph(torch.tensor(True), torch.tensor([0.25, 0.25]))
        self.assertTrue(same(torch.tensor([0.25, 0.25]), true_mirror))
        true_mirror_2 = graph(torch.tensor(True), torch.tensor([0.33, 0.33, 0.33]))
        self.assertTrue(same(torch.tensor([0.33, 0.33, 0.33]), true_mirror_2))

        false_sin = graph(torch.tensor(False), torch.tensor([0.5, 0.5]))
        self.assertTrue(same(torch.sin(torch.tensor([0.5, 0.5])), false_sin))

    def test_enum_guards(self):
        class MyEnum(enum.Enum):
            FOO = 10
            BAR = 20

        def fn(x, y):
            if y == MyEnum.FOO:
                return x + 1
            else:
                return x - 1

        x = torch.rand(3)
        y = MyEnum.BAR
        ref = fn(x, y)
        opt_fn = torch.compile(backend="eager")(fn)
        res = opt_fn(x, y)
        self.assertTrue(same(ref, res))

    def test_duplicate_graph_break_log(self):
        torch._logging.set_logs(graph_breaks=True)

        @torch._dynamo.optimize("eager")
        def f1(a, b):
            f2(a, b)

        def f2(a, b):
            c = a + b
            print("break")
            return a + b + c

        @torch._dynamo.optimize("eager")
        def g1(a, b):
            g2(a, b)

        def g2(a, b):
            c = a + b
            print("break")
            return a + b + c

        def count_graph_break_msgs(msgs):
            return sum(msg.find("Graph break") != -1 for msg in msgs)

        with self.assertLogs(
            logger="torch._dynamo", level=logging.DEBUG
        ) as log, torch._dynamo.config.patch(verbose=True):
            f1(torch.randn(10), torch.randn(10))
            self.assertGreater(count_graph_break_msgs(log.output), 1)

        with self.assertLogs(
            logger="torch._dynamo", level=logging.DEBUG
        ) as log, torch._dynamo.config.patch(verbose=False):
            g1(torch.randn(10), torch.randn(10))
            self.assertEqual(count_graph_break_msgs(log.output), 1)

        # reset logging state
        torch._logging.set_logs()

    def test_inplace_param_update(self):
        def fn(param, y):
            prev_grad = torch.is_grad_enabled()
            try:
                torch.set_grad_enabled(False)
                torch.set_grad_enabled(True)
                torch.set_grad_enabled(False)
                param.add_(y)
            finally:
                torch.set_grad_enabled(prev_grad)

        y = torch.randn(4)
        x = torch.nn.Parameter(torch.randn(4))
        fn(x, y)

        cnts = torch._dynamo.testing.CompileCounter()
        opt_fn = torch._dynamo.optimize(cnts, nopython=True)(fn)
        opt_fn(x, y)
        self.assertEqual(cnts.frame_count, 1)
        self.assertEqual(cnts.op_count, 3)

    @unittest.skipIf(
        not PLATFORM_SUPPORTS_FLASH_ATTENTION,
        "Can't run fused SDPA on this platform",
    )
    def test_parsing_sdpa(self):
        class MyModule(torch.nn.Module):
            def forward(self, query, key, value):
                out = F.scaled_dot_product_attention(query, key, value, None, 0, True)
                out = F.scaled_dot_product_attention(
                    query, key, value, None, 0, True, scale=8
                )
                out = F.scaled_dot_product_attention(
                    query=query,
                    key=key,
                    value=value,
                    attn_mask=None,
                    dropout_p=0,
                    is_causal=True,
                )
                out = F.scaled_dot_product_attention(
                    query,
                    key=key,
                    value=value,
                    attn_mask=None,
                    dropout_p=0,
                    is_causal=True,
                )
                out = F.scaled_dot_product_attention(
                    query, key, value, None, dropout_p=0, is_causal=True
                )
                out = F.scaled_dot_product_attention(query, key, value, None, scale=8)
                return out

        device = "cuda"
        dtype = torch.float16
        seq_len_q = 1
        seq_len_k = 1
        head_dim = 8
        query = torch.ones(
            1, 8, seq_len_q, head_dim, device=device, dtype=dtype, requires_grad=True
        )
        key = torch.ones(
            1, 8, seq_len_k, head_dim, device=device, dtype=dtype, requires_grad=True
        )
        value = torch.ones(
            1, 8, seq_len_k, head_dim, device=device, dtype=dtype, requires_grad=True
        )
        module = MyModule()
        opt_mod = torch._dynamo.optimize("inductor")(module)
        opt_mod(query, key, value)

    def test_generate_tensor_from_list_of_numpy_primitive_type(self):
        # Test sth like torch.LongTensor(list(np.int64, np.int64, ...))
        def fn():
            x = np.array([1, 2, 3, 4, 5, 6], dtype=np.int64)
            y = [x[0], x[2], x[4]]
            return torch.LongTensor(y)

        ref = fn()
        res = torch.compile(fullgraph=True)(fn)()
        self.assertEqual(ref, res)

    def test_object_classmethod(self):
        class C:
            @classmethod
            def fn(cls, x):
                return x + x

        @torch._dynamo.optimize("eager", nopython=True)
        def f():
            return C().fn(torch.ones(2, 3))

        self.assertTrue(torch.allclose(f(), torch.tensor([2.0])))

    def test_object_staticmethod(self):
        class C:
            @staticmethod
            def fn(x):
                return x + x

        @torch._dynamo.optimize("eager", nopython=True)
        def f():
            return C().fn(torch.ones(2, 3))

        self.assertTrue(torch.allclose(f(), torch.tensor([2.0])))

    def test_user_function_variable_supports_enum_argument(self):
        class Foo(enum.Enum):
            FOO = 0
            BAR = 1

        def gn(x, y=Foo.FOO):
            if y is Foo.FOO:
                return x
            else:
                return x + 1

        def fn(x):
            return gn(x)

        x = torch.randn(2, 3)
        ref = fn(x)
        opt_fn = torch._dynamo.optimize("eager", nopython=True)(fn)
        res = opt_fn(x)
        self.assertTrue(torch.allclose(ref, res))

    def test_user_function_variable_supports_type_abcmeta_argument(self):
        class Foo(metaclass=abc.ABCMeta):
            @abc.abstractclassmethod
            def read(self):  # noqa: B027
                pass

        class Bar(Foo):
            def read(self):
                return "Hello World!"

        class Baz:
            pass

        def gn(x, tys=(Bar, Baz)):
            if Bar in tys:
                return x - 1
            else:
                return x + 1

        def fn(x):
            return gn(x)

        x = torch.randn(2, 3)
        ref = fn(x)
        opt_fn = torch._dynamo.optimize("eager", nopython=True)(fn)
        res = opt_fn(x)
        self.assertTrue(torch.allclose(ref, res))

    def test_user_function_variable_supports_function_argument(self):
        # Test user defined function default arguments can be:
        # 1, user defined functions (e.g, add1)
        # 2, torch functions (e.g, torch.sin)
        # 3, python builtin functions (e.g, operator.neg)
        def add1(x):
            return x + 1

        def gn(x, f1=add1, f2=torch.sin, f3=operator.neg):
            return f3(f2(f1(x)))

        def fn(x):
            return gn(x)

        x = torch.randn(2, 3)
        ref = fn(x)
        opt_fn = torch._dynamo.optimize("eager", nopython=True)(fn)
        res = opt_fn(x)
        self.assertTrue(torch.allclose(ref, res))

    def test_typing_variable_isinstance(self):
        def fn(x, m):
            if isinstance(m, typing.Mapping):
                return x + 1
            else:
                return x - 1

        x = torch.randn(2, 3)
        m = {"x": torch.randn(3)}
        ref = fn(x, m)
        opt_fn = torch._dynamo.optimize("eager")(fn)
        res = opt_fn(x, m)
        self.assertTrue(torch.allclose(ref, res))

    @torch._dynamo.config.patch(guard_nn_modules=True)
    def test_repro_graph_breaks_in__get_item_by_idx(self):
        class Mod(torch.nn.Module):
            def __init__(self):
                super().__init__()
                self.mod = torch.nn.Sequential(
                    torch.nn.Linear(3, 3), torch.nn.Linear(3, 3)
                )

            def forward(self, x):
                return self.mod[0](x)

        m = Mod()
        graph, _ = torch._dynamo.export(m)(torch.randn(3, 3))

    @torch._dynamo.config.patch(guard_nn_modules=True)
    def test_nn_sequential_invocation(self):
        with freeze_rng_state():

            class TestModel(torch.nn.Module):
                def __init__(self) -> None:
                    super().__init__()
                    self.linears = torch.nn.Sequential(
                        torch.nn.Linear(2, 2),
                        torch.nn.Linear(2, 2),
                        torch.nn.Linear(2, 2),
                        torch.nn.Linear(2, 2),
                    )

                def forward(self, x):
                    all_but_last = self.linears[:-1]
                    return all_but_last(x)

            m = TestModel()
            x = torch.rand((2, 2))
            real = m(x)
            graph, _ = torch._dynamo.export(m)(x)
            dynamo_result = graph(x)
            self.assertTrue(same(real, dynamo_result))

    @torch._dynamo.config.patch(guard_nn_modules=True)
    def test_nn_sequential_invocation_reposition_indices(self):
        with freeze_rng_state():

            class TestModel(torch.nn.Module):
                def __init__(self) -> None:
                    super().__init__()
                    self.linears = torch.nn.Sequential(
                        torch.nn.Linear(2, 2),
                        torch.nn.Linear(2, 2),
                        torch.nn.Linear(2, 2),
                        torch.nn.Linear(2, 2),
                    )

                def forward(self, x):
                    all_but_last = self.linears[1:3]
                    return all_but_last(x)

            m = TestModel()
            x = torch.rand((2, 2))
            real = m(x)
            graph, _ = torch._dynamo.export(m)(x)
            dynamo_result = graph(x)
            self.assertTrue(same(real, dynamo_result))

    def test_error_on_nested_fx_trace(self):
        input = torch.rand(2, 3)

        def f(x):
            x + x

        real = f(input)

        optimized = torch._dynamo.optimize("eager")(f)
        self.assertTrue(same(optimized(input), real))

        with self.assertRaisesRegex(RuntimeError, "Detected that you are using FX"):
            gm = torch.fx.symbolic_trace(optimized)

    @patch.object(torch._dynamo.config, "error_on_nested_fx_trace", False)
    def test_no_error_on_nested_fx_trace(self):
        input = torch.rand(2, 3)

        def f(x):
            x + x

        real = f(input)

        optimized = torch._dynamo.optimize("eager")(f)
        self.assertTrue(same(optimized(input), real))

        # should not error
        gm = torch.fx.symbolic_trace(optimized)
        self.assertTrue(same(gm(input), real))

    def test_not_dynamic_scope(self):
        def f(y):
            x = 1

            def g():
                x = 2
                return lambda: x

            return y + g()()

        input = torch.zeros(1)
        real = f(input)
        optimized = torch._dynamo.optimize("eager")(f)
        opt = optimized(input)
        self.assertTrue(same(opt, real))

    def test_inference_mode(self):
        @torch.inference_mode()
        def func(x, y):
            return x.add(1.0) + y

        x = torch.ones(4, requires_grad=True)
        y = torch.ones(4, requires_grad=True)
        ref = func(x, y)
        opt_func = torch._dynamo.optimize("eager")(func)

        x1 = torch.ones(4, requires_grad=True)
        res = opt_func(x1, y)
        self.assertTrue(same(ref, res))
        self.assertTrue(same(x, x1))

    def test_if_cond_nn_mod1(self):
        class MockModule(torch.nn.Module):
            def __init__(self, output_relu=True):
                super().__init__()
                self.relu = torch.nn.ReLU() if output_relu else None

            def forward(self, x):
                x = torch.sin(x)
                if self.relu:
                    x = self.relu(x)
                return x

        model = MockModule()
        opt_model = torch._dynamo.optimize("eager", nopython=True)(model)

        x = torch.rand(4)
        ref = model(x)
        res = opt_model(x)
        self.assertTrue(same(ref, res))

        model = MockModule(output_relu=False)
        opt_model = torch._dynamo.optimize("eager", nopython=True)(model)

        x = torch.rand(4)
        ref = model(x)
        res = opt_model(x)
        self.assertTrue(same(ref, res))

    def test_if_cond_nn_mod2(self):
        class MockModule(torch.nn.Module):
            def __init__(self):
                super().__init__()
                self.layer = torch.nn.Sequential()

            def forward(self, x):
                if self.layer:
                    return x + 1
                else:
                    return x - 1

        model = MockModule()
        x = torch.rand(4)
        ref = model(x)
        opt_model = torch.compile(backend="eager")(model)
        res = opt_model(x)
        self.assertTrue(same(ref, res))

    def test_if_cond_nn_mod3(self):
        def fn(x):
            if torch.nn.ModuleList():
                return x + 1
            else:
                return x - 1

        x = torch.rand(4)
        ref = fn(x)
        opt_fn = torch.compile(backend="eager")(fn)
        res = opt_fn(x)
        self.assertTrue(same(ref, res))

    def test_if_cond_user_defined_object(self):
        # obj.__bool__ is not existed
        class A:  # noqa: B903
            def __init__(self, x):
                self.x = x

        # obj.__bool__ is function and returns bool type
        class B:
            def __init__(self, x):
                self.x = x

            def __bool__(self):
                return self.x > 0

        # obj.__bool__ is non-function
        class C:
            def __init__(self, x):
                self.x = x
                self.__bool__ = False

        def fn(x, obj):
            if not obj:
                return x + 1
            else:
                return x - 1

        x = torch.rand(4)
        cnts = torch._dynamo.testing.CompileCounter()
        opt_fn = torch._dynamo.optimize(cnts, nopython=True)(fn)
        obj1 = A(0.5)
        obj2 = B(0.5)
        obj3 = B(-0.5)
        obj4 = C(0.5)
        for obj in [obj1, obj2, obj3, obj4, obj3, obj2]:
            ref = fn(x, obj)
            res = opt_fn(x, obj)
            self.assertTrue(same(ref, res))
        self.assertEqual(cnts.frame_count, 4)

    def test_if_cond_user_defined_object2(self):
        # obj.__bool__ is function and returns non-bool type
        class MyObj:
            def __init__(self, x):
                self.x = x

            def __bool__(self):
                self.x = 1.2
                return self.x

        def fn(a, obj):
            if not obj:
                return a + obj.x
            else:
                return a - obj.x

        x = torch.rand(4)
        obj = MyObj(0.5)
        opt_fn = torch._dynamo.optimize("eager")(fn)
        try:
            opt_fn(x, obj)
            self.assertFalse(True)
        except TypeError as e:
            self.assertIn("__bool__ should return bool, returned float", str(e))

    def test_if_cond_user_defined_object3(self):
        # obj.__bool__ is not existed, but obj.__len__ exists
        class A:  # noqa: B903
            def __init__(self, x):
                self.x = x

            def __len__(self):
                return len(self.x)

        # obj.__bool__ takes precedence over obj.__len__
        class B:
            def __init__(self, x):
                self.x = x

            def __bool__(self):
                return False

            def __len__(self):
                return len(self.x)

        def fn(x, obj):
            if not obj:
                return x + 1
            else:
                return x - 1

        x = torch.rand(4)
        opt_fn = torch.compile(backend="eager", fullgraph=True)(fn)
        obj1 = A([1, 2, 3])
        obj2 = A([])
        obj3 = B([1, 2, 3])
        obj4 = B([])
        for obj in [obj1, obj2, obj3, obj4]:
            ref = fn(x, obj)
            res = opt_fn(x, obj)
            self.assertTrue(same(ref, res))

    def test_class_has_instancecheck_method(self):
        class A:
            pass

        class ExampleMeta(type):
            def __instancecheck__(cls, instance):
                return True

        class B(metaclass=ExampleMeta):
            pass

        def fn(x, obj):
            if isinstance(obj, B):
                return x + 1
            else:
                return x - 1

        x = torch.rand(4)
        obj = A()
        ref = fn(x, obj)
        opt_fn = torch._dynamo.optimize("eager", nopython=True)(fn)
        res = opt_fn(x, obj)
        self.assertTrue(same(ref, res))

    def test_torch_cuda_is_available(self):
        def fn(x):
            if torch.cuda.is_available():
                return x + 1
            else:
                return x - 1

        x = torch.rand(4)
        ref = fn(x)
        opt_fn = torch._dynamo.optimize("eager", nopython=True)(fn)
        res = opt_fn(x)
        self.assertTrue(same(ref, res))

    def test_variable_tracker_recursively_contains(self):
        # VariableTracker.recursively_contains should be updated correctly when mutation happens
        def fn(x):
            data = [[None] * 3] * 3
            for i in range(3):
                if i == 0:
                    data[0][i] = x
                else:
                    data[0][i] = data[0][i - 1] + 1
            return data[0][-1]

        x = torch.rand(4)
        ref = fn(x)
        opt_fn = torch._dynamo.optimize("eager", nopython=True)(fn)
        res = opt_fn(x)
        self.assertTrue(same(ref, res))

    @unittest.skipIf(not TEST_CUDA, "requires cuda")
    @unittest.skipIf(not torch.backends.cudnn.is_available(), "requires cudnn")
    def test_torch_cudnn_is_acceptable(self):
        def fn(x):
            if torch.backends.cudnn.is_acceptable(tensor=x):
                return x + 1
            return x

        x = torch.rand(4).cuda()
        ref = fn(x)
        opt_fn = torch._dynamo.optimize("eager", nopython=True)(fn)
        res = opt_fn(x)
        self.assertTrue(same(ref, res))

    @unittest.skipIf(not TEST_CUDA, "requires cuda")
    @unittest.skipIf(not torch.backends.cudnn.is_available(), "requires cudnn")
    def test_torch_cudnn_is_acceptable_bad_inputs(self):
        def fn1(x):
            if torch.backends.cudnn.is_acceptable("invalid"):
                return x + 1
            return x

        def fn2(x):
            if torch.backends.cudnn.is_acceptable(x, 3.14):
                return x + 1
            return x

        with self.assertRaisesRegex(
            AssertionError, "Expect input to cudnn.is_acceptable to be a tensor"
        ):
            x1 = torch.rand(4).cuda()
            opt_fn1 = torch._dynamo.optimize("eager", nopython=True)(fn1)
            res1 = opt_fn1(x1)

        with self.assertRaisesRegex(
            AssertionError, "Expect 1 input to cudnn.is_acceptable"
        ):
            x2 = torch.rand(4).cuda()
            opt_fn2 = torch._dynamo.optimize("eager", nopython=True)(fn2)
            res = opt_fn2(x2)

    @unittest.skipIf(not TEST_CUDA, "requires cuda")
    def test_get_device(self):
        def fn(x, y):
            x = x + 1
            y = y + 1
            return x.get_device(), y.get_device()

        x = torch.rand(4, device="cuda")
        y = torch.rand(4, device="cpu")
        ref = fn(x, y)
        opt_fn = torch._dynamo.optimize("eager", nopython=True)(fn)
        res = opt_fn(x, y)
        self.assertTrue(same(ref, res))

    def test_disable_flag(self):
        cnt = torch._dynamo.testing.CompileCounter()

        with patch.dict(os.environ, {"TORCH_COMPILE_DISABLE": "1"}):

            def fn(x, y):
                x = x + 1
                y = y + 1

            opt_fn = torch._dynamo.optimize(cnt)

        self.assertEqual(cnt.frame_count, 0)

    def test_is_compiling(self):
        def f1():
            if torch._dynamo.is_compiling():
                return torch.ones(2, 2)
            else:
                return torch.zeros(2, 2)

        def f2():
            if torch._utils.is_compiling():
                return torch.ones(2, 2)
            else:
                return torch.zeros(2, 2)

        def f3():
            if torch.compiler.is_compiling():
                return torch.ones(2, 2)
            else:
                return torch.zeros(2, 2)

        def f4():
            if torch.compiler.is_dynamo_compiling():
                return torch.ones(2, 2)
            else:
                return torch.zeros(2, 2)

        for f in [f1, f2, f3, f4]:
            opt_f = torch._dynamo.optimize("eager")(f)

            self.assertEqual(f(), torch.zeros(2, 2))
            self.assertEqual(opt_f(), torch.ones(2, 2))

    def test_torch_generator_set_state(self):
        def fn():
            default_state = torch.default_generator.get_state()
            x = torch.rand([2, 3])
            if default_state.dtype != "float32":
                x = x * 2
            torch._dynamo.graph_break()
            torch.default_generator.set_state(default_state)
            y = torch.rand([2, 3])
            return x, y

        opt_fn = torch._dynamo.optimize("eager")(fn)
        x, y = opt_fn()
        self.assertEqual(x, y * 2)

    def test_torch_distributions_lazy_property(self):
        def fn(x):
            return torch.distributions.Categorical(probs=x).entropy()

        opt_fn = torch._dynamo.optimize("eager")(fn)
        x = torch.rand([4, 4])
        self.assertEqual(opt_fn(x), fn(x))

    def test_guard_failure_fn(self):
        def fn(x, y, k):
            x = x + 1
            y = y + 1
            return x * y * k

        x = torch.tensor([0.5, 0.5])
        y = torch.tensor([1.0, 1.0])

        guard_failure = None

        def guard_failures(failure):
            nonlocal guard_failure
            guard_failure = failure

        opt_fn = torch._dynamo.optimize(
            "eager", nopython=True, guard_fail_fn=guard_failures
        )(fn)

        x2 = torch.tensor([0.5, 0.5, 1.0])
        y2 = torch.tensor([0.5, 0.5, 0.5])

        opt_fn(x, y, 3)
        opt_fn(x2, y2, 5)

        if (
            not torch._dynamo.config.specialize_int
            and not torch._dynamo.config.assume_static_by_default
        ):
            # we didn't actually test guard_failure_fn here but whatever,
            # nice to see no guard failure on the test
            self.assertTrue(guard_failure is None)
        else:
            self.assertTrue(guard_failure is not None)

    def test_guard_failure_fn_shape_control(self):
        def fn(x, y):
            if x.shape[0] < 3:
                if y.shape[0] < 3:
                    return x * y
                else:
                    return x + y
            else:
                return -1

        x = torch.randn([2, 2])
        y = torch.randn([2, 2])

        guard_failure = None

        def guard_failures(failure):
            nonlocal guard_failure
            guard_failure = failure

        opt_fn = torch._dynamo.optimize(
            "eager", nopython=True, guard_fail_fn=guard_failures
        )(fn)

        x2 = torch.randn([5, 5])
        y2 = torch.randn([5, 5])

        opt_fn(x, y)
        opt_fn(x2, y2)

        self.assertTrue(guard_failure is not None)
        first_guard_failure = guard_failure[0].partition("\n")[0]
        if torch._dynamo.config.assume_static_by_default:
            self.assertIn(
                """tensor 'L['x']' size mismatch at index 0. expected 2, actual 5""",
                first_guard_failure,
            )
        else:
            self.assertIn("""2 <= L['x'].size()[0] <= 2""", first_guard_failure)

    def test_guard_failure_fn2(self):
        def fn(x, y):
            x = x + 1
            y = y + 1
            return x * y

        x = torch.tensor([0.5, 0.5])
        y = torch.tensor([1.0, 1.0])

        guard_failure = None

        def guard_failures(failure):
            nonlocal guard_failure
            guard_failure = failure

        opt_fn = torch._dynamo.optimize(
            "eager", nopython=True, guard_fail_fn=guard_failures
        )(fn)

        x2 = torch.tensor([0.5, 0.5, 1.0])
        y2 = torch.tensor([0.5, 0.5, 0.5])

        opt_fn(x, y)
        opt_fn(x2, y2)

        if torch._dynamo.config.assume_static_by_default:
            self.assertIn(
                """tensor 'L['x']' size mismatch at index 0. expected 2, actual 3""",
                guard_failure[0],
            )
        else:
            self.assertTrue(guard_failure is None)

    def test_guard_failure_fn_tensor_iter(self):
        def fn(x):
            for y in x:
                y.add_(1.0)
            return y

        guard_failure = None

        def guard_failures(failure):
            nonlocal guard_failure
            guard_failure = failure

        opt_fn = torch._dynamo.optimize(
            "eager", nopython=True, guard_fail_fn=guard_failures
        )(fn)

        args1 = torch.randn(10, 10)
        out = fn(args1)
        opt_out = opt_fn(args1)
        self.assertTrue(same(out, opt_out))

        args2 = torch.randn(9, 10)
        out = fn(args2)
        opt_out = opt_fn(args2)
        self.assertTrue(same(out, opt_out))

        # guard is expected for both static and dynamic shapes
        self.assertTrue(guard_failure is not None)
        self.assertIn(
            """len(L['x']) == 10""",
            guard_failure[0],
        )

    def test_restore_graphstate(self):
        # This function does some guard accumulation,
        # and then rolls back due to control flow.
        # The idea is that if one were printing guards as they appear,
        # they would see this insert a guard that does not show up in the final set of
        # guards as we rolled back from it.
        def nested_fn(s):
            if x[0] < 10:
                return s * s
            return s

        def fn(x, y):
            x = x + 1
            y = nested_fn(y)
            y = y + 10
            return x * y

        all_guards = []

        def guard_export_print(guards):
            nonlocal all_guards
            all_guards.extend(guards)

        opt_fn = torch._dynamo.optimize("eager", guard_export_fn=guard_export_print)(fn)

        x = torch.tensor([0.5, 0.5])
        y = torch.tensor([1.0, 1.0])
        opt_fn(x, y)

        for guard in all_guards:
            # This guard was created
            self.assertTrue(guard.name != "nested_fn.__closure__[0].cell_contents")

    def test_call_parent_non_class_methods_from_child(self):
        class A:
            a = 4

            def add(self, x):
                return x + 10

            def mul(self, x):
                return x * 0.1

        class B(A):
            coeff = 4

            def add(self, x):
                return x + 20

            @classmethod
            def cube(cls, x):
                return cls.coeff * x * x * x

            def mul(self, x):
                return super().mul(x) * x * 0.2

        class C(B):
            def add(self, x):
                b = super().cube(x)
                c = A.add(self, x)
                d = B.mul(self, x)
                e = super(B, self).add(x)
                f = super().a * x
                return b + c + d + e + f

        x = torch.rand(4)
        fn = C().add
        ref = fn(x)
        cnt = torch._dynamo.testing.CompileCounter()
        opt_fn = torch._dynamo.optimize(cnt, nopython=True)(fn)
        res = opt_fn(x)
        self.assertTrue(same(ref, res))
        self.assertEqual(cnt.frame_count, 1)

        # Check recompilation
        A.a = 5
        ref = fn(x)
        res = opt_fn(x)
        self.assertTrue(same(ref, res))
        # Ensure that super guard checks are working as expected
        res = opt_fn(x)
        self.assertEqual(cnt.frame_count, 2)

    def test_builder_for_class_with_metaclass(self):
        class ExampleMeta(type):
            pass

        class MyClass(metaclass=ExampleMeta):
            pass

        def fn(x, y):
            if isinstance(y, MyClass):
                return x + 1
            else:
                return x - 1

        x = torch.rand([4, 4])
        y = MyClass()
        ref = fn(x, y)
        opt_fn = torch._dynamo.optimize("eager")(fn)
        res = opt_fn(x, y)
        self.assertTrue(same(ref, res))

    def test_tuple_from_tuple_iter(self):
        def inner_fn(*args):
            acc = torch.ones(10, 10)
            for arg in args:
                acc.add_(arg)

            return acc

        @torch._dynamo.optimize("eager")
        def fn(inputs, params):
            y = tuple(inputs) + tuple(params)
            return inner_fn(*y)

        inputs = [torch.randn(10, 10) for _ in range(3)]

        fn(inputs, iter(tuple(inputs)))

        def fn(params):
            y = tuple(params)
            return inner_fn(*y)

        opt_fn = torch._dynamo.optimize("eager")(fn)
        inputs = [torch.randn(10, 10) for _ in range(3)]
        self.assertTrue(same(fn(iter(tuple(inputs))), opt_fn(iter(tuple(inputs)))))

        # Force recompilation
        inputs = [torch.randn(10, 10) for _ in range(4)]
        self.assertTrue(same(fn(iter(tuple(inputs))), opt_fn(iter(tuple(inputs)))))

    def test_torch_package_working_with_trace(self):
        # from torch._dynamo.test_case import run_tests

        inputs = [torch.randn([2, 2]), torch.randn([2, 2])]

        optimized_model = torch._dynamo.optimize(backend="eager")(
            MyPickledModule(torch.randn([2, 2]))
        )
        from torch import package

        path = "/tmp/MyPickledModule.pt"
        package_name = "MyPickledModule"
        resource_name = "MyPickledModule.pkl"

        model = MyPickledModule(torch.randn([2, 2]))

        with package.PackageExporter(path) as exp:
            exp.extern("**")
            exp.save_pickle(package_name, resource_name, model)

        imp = package.PackageImporter(path)
        loaded_model = imp.load_pickle(package_name, resource_name)

        optimized_loaded_model = torch._dynamo.optimize("eager")(loaded_model)(*inputs)

    def test_shape_and_tuple_equality(self):
        def fn(x, y, t):
            z = x * y
            if x.size() == t:
                return z.cos()
            return z.sin()

        torch._dynamo.optimize("eager", nopython=True)(fn)(
            torch.randn([4, 4]), torch.randn([4, 4]), (4, 4)
        )

    def test_int_list(self):
        # if assume_static_by_default == True: spec int list
        # otherwise: unspec int list
        def fn(x, y):
            return torch.sin(x + y[1] % 2)

        x = torch.randn(6)
        cnt = torch._dynamo.testing.CompileCounter()
        opt_fn = torch._dynamo.optimize(cnt)(fn)
        for i in range(10, 25, 3):
            y = [i, i + 1, i + 2]
            ref = fn(x, y)
            res = opt_fn(x, y)
            self.assertTrue(same(ref, res))
        if torch._dynamo.config.assume_static_by_default:
            if torch._dynamo.config.automatic_dynamic_shapes:
                self.assertExpectedInline(cnt.frame_count, """2""")
            else:
                self.assertExpectedInline(cnt.frame_count, """5""")
        else:
            self.assertExpectedInline(cnt.frame_count, """1""")

    def test_patched_builtin_functions(self):
        import builtins

        # Cache the original builtin function ids
        torch._dynamo.trace_rules._builtin_function_ids()

        class MyClass:
            pass

        builtin_isinstance = builtins.isinstance

        def patched_isinstance(obj, classinfo) -> bool:
            if builtin_isinstance(obj, MyClass):
                return False
            else:
                return builtin_isinstance(obj, classinfo)

        def fn(x, y):
            if isinstance(y, MyClass):
                return x + 1
            else:
                return x - 1

        x = torch.ones(2, 3)
        y = MyClass()

        try:
            ref = fn(x, y)
            # Monkey patch builtin function
            builtins.isinstance = patched_isinstance
            opt_fn = torch.compile(backend="eager", fullgraph=True)(fn)
            res = opt_fn(x, y)
            self.assertTrue(same(ref, x + 1))
            self.assertTrue(same(res, x - 1))
        finally:
            builtins.isinstance = builtin_isinstance

        # check recompilation because builtins is now unpatched
        opt_fn = torch.compile(backend="eager", fullgraph=True)(fn)
        res = opt_fn(x, y)
        self.assertTrue(same(res, x + 1))

    # specifically test for tensor.attribute -> torch.something()
    def test_real_imag_tensor_attribute(self):
        def fn(x, y):
            a = x.real
            b = x.imag
            return torch.mul(torch.add(a, y), b)

        x_real = torch.rand((4, 4))
        x_imag = torch.rand((4, 4))
        x = torch.complex(x_real, x_imag)
        y = torch.rand((4, 4))

        ref = fn(x, y)
        opt_fn = torch._dynamo.optimize("eager")(fn)
        res = opt_fn(x, y)
        self.assertTrue(same(ref, res))

    def test_cast(self):
        from typing import cast

        def fn(x):
            return cast(torch.Tensor, torch.add(x, 1.0))

        opt_fn = torch.compile(backend="eager", fullgraph=True)(fn)

        ref = fn(torch.ones(2, 2))
        res = opt_fn(torch.ones(2, 2))

        self.assertTrue(same(ref, res))

    def test_T_tensor_attribute(self):
        def fn(x, y):
            a = x.T
            return torch.add(a, y)

        x = torch.rand((4, 4))
        y = torch.rand((4, 4))

        ref = fn(x, y)
        opt_fn = torch._dynamo.optimize("eager")(fn)
        res = opt_fn(x, y)
        self.assertTrue(same(ref, res))

    def test_recursive_tensor_attribute(self):
        def fn(x, y):
            a = x.real.T
            b = x.imag
            return torch.mul(torch.add(a, y), b)

        x_real = torch.rand((4, 4))
        x_imag = torch.rand((4, 4))
        x = torch.complex(x_real, x_imag)
        y = torch.rand((4, 4))

        ref = fn(x, y)
        opt_fn = torch._dynamo.optimize("eager")(fn)
        res = opt_fn(x, y)
        self.assertTrue(same(ref, res))

    def test_assigning_function_to_object_attribute(self):
        # user-defined functions which are object's attributes are not converted to bound methods
        def my_add(*args):
            a, b = args
            return a + b

        class MyClass:
            def __init__(self, func):
                self.add = func

        obj = MyClass(my_add)

        def fn(x):
            return obj.add(x, 2)

        x = torch.rand(2, 3)
        ref = fn(x)
        opt_fn = torch.compile(backend="eager")(fn)
        res = opt_fn(x)
        self.assertTrue(same(ref, res))

    def test_assigning_function_to_class_attribute(self):
        # user-defined functions which are class's attributes are converted to bound methods
        def my_add(*args):
            obj, a, b = args
            return obj.x + a + b

        class MyClass:
            add = my_add

            def __init__(self, x):
                self.x = x

        obj = MyClass(0.5)

        def fn(x):
            return obj.add(x, 2)

        x = torch.rand(2, 3)
        ref = fn(x)
        opt_fn = torch.compile(backend="eager")(fn)
        res = opt_fn(x)
        self.assertTrue(same(ref, res))

    def test_tagging_tensors_simple(self):
        def foo(x, y):
            return x * y, x, y

        a = torch.randn([3, 3])
        a.tag = "a"
        a.frog = "ribbity ribbit"
        b = torch.randn([3, 3])
        b.tag = "b"
        b.frog = "ribbit"

        exported = torch._dynamo.export(foo)(a, b)
        out_graph = exported[0]

        nodes = list(out_graph.graph.nodes)
        placeholders = [node for node in nodes if node.op == "placeholder"]
        all_tags = []
        all_frogs = []
        for placeholder in placeholders:
            if "tensor_dict" in placeholder.meta:
                all_tags.append(placeholder.meta["tensor_dict"]["tag"])
                all_frogs.append(placeholder.meta["tensor_dict"]["frog"])

        self.assertEqual(all_tags, ["a", "b"])
        self.assertEqual(all_frogs, ["ribbity ribbit", "ribbit"])

    def test_tagging_tensors_mix_used_unused_structure(self):
        def pre_attention_state_ops(input, mems, state):
            lc_key = state[0]
            lc_val = state[1]
            bar = []
            for i in range(0, 4):
                bar2 = []
                for j in range(0, 3):
                    bar2.append(
                        lc_key + lc_val + torch.tensor([0.1, 0.25, 0.4, 0.5, 0.1])
                    )
                bar.append(bar2)

            return bar

        mems = torch.tensor([[[1.8364, 0.2724, -1.4917, -0.4367, 0.8640]]])
        state = [
            torch.tensor([[[1.0517, 0.3848, -0.6472, 0.0823, 0.9116]]]),
            torch.tensor([[[1.0517, 0.3848, -0.6472, 0.0823, 0.9116]]]),
        ]
        i = torch.tensor(
            [
                [0.0313, -0.1487, -0.3846, -0.5321],
                [-1.7073, 1.3331, -0.0890, -1.4935],
                [-0.8314, -0.1862, -0.5935, 1.5232],
            ]
        )

        mems.tag = "MEMS"
        i.tag = "FOO"
        state[0].tag = "STATE_0"
        state[1].tag = "HMMM"

        exported = torch._dynamo.export(pre_attention_state_ops)(i, mems, state)
        out_graph = exported[0]

        nodes = list(out_graph.graph.nodes)
        placeholders = [node for node in nodes if node.op == "placeholder"]
        all_tags = []
        for placeholder in placeholders:
            if "tensor_dict" in placeholder.meta:
                all_tags.append(placeholder.meta["tensor_dict"]["tag"])

        self.assertEqual(all_tags, ["STATE_0", "HMMM"])

    def test_get_custom_tensor_attribute(self):
        def fn(x):
            return x.custom_attr * x

        x = torch.rand((2, 2))
        x.custom_attr = 3.14
        ref = fn(x)
        opt_fn = torch._dynamo.optimize("eager")(fn)
        res = opt_fn(x)
        self.assertTrue(same(ref, res))

    def test_set_custom_tensor_attribute(self):
        def fn(x):
            x.custom_attr = 3.14
            return x.custom_attr * x

        x = torch.rand((2, 2))
        ref = fn(x)
        opt_fn = torch._dynamo.optimize("eager")(fn)
        res = opt_fn(x)
        self.assertTrue(same(ref, res))

    def test_unhandled_exception_in_dynamo(self):
        # traceback.format_exc() approximates an unhandled exception
        def f(a):
            a += 1
            raise RuntimeError("smoge")
            return a

        opt_fn = torch._dynamo.optimize("eager")(f)
        try:
            opt_fn(torch.ones(2))
        except RuntimeError as e:
            self.assertIn("smoge", traceback.format_exc())

    def test_unhandled_exception_in_dynamo2(self):
        # segfaults in python 3.11 if shadow frame is freed improperly
        from torch.testing import make_tensor

        def fn():
            # test that the errors are the same for dense and sparse versions
            def test1(*, is_sparse):
                # shapes must be compatible for matrix multiplication
                a = make_tensor((2, 3), dtype=torch.float32, device="cpu")
                if is_sparse:
                    a_sparse = a.to_sparse_csr()
                    return torch.addmm(a, a_sparse, a)
                else:
                    return torch.addmm(a, a, a)

            try:
                test1(is_sparse=False)
            except RuntimeError as msg:
                try:
                    test1(is_sparse=True)
                except RuntimeError as msg2:
                    raise RuntimeError("smoge")

        opt_fn = torch._dynamo.optimize("eager")(fn)
        try:
            opt_fn()
        except RuntimeError:
            self.assertIn("smoge", traceback.format_exc())

    def test_variable_access_in_exception(self):
        def fn():
            x = torch.ones(1)
            try:
                raise RuntimeError("bad")
            except RuntimeError:
                x += 1
            return x

        opt_fn = torch._dynamo.optimize("eager", nopython=True)(fn)
        self.assertEqual(opt_fn(), torch.tensor([2.0]))

    def test_nested_sequential_with(self):
        def fn(x):
            with torch.set_grad_enabled(True):
                with torch.set_grad_enabled(False):
                    x = x + 1
                with torch.set_grad_enabled(True):
                    x = x + 1
                return x

        opt_fn = torch._dynamo.optimize("eager")(fn)
        self.assertEqual(opt_fn(torch.ones(1)), torch.tensor([3.0]))

    def test_nested_sequential_try(self):
        def fn(x):
            try:
                try:
                    x = x + 1
                except:
                    pass
                try:
                    try:
                        x = x + 1
                    except:
                        pass
                except:
                    pass
            except:
                pass
            return x

        opt_fn = torch._dynamo.optimize("eager")(fn)
        self.assertEqual(opt_fn(torch.ones(1)), torch.tensor([3.0]))

    def test_nested_sequential_try_with(self):
        def fn(x):
            with torch.set_grad_enabled(True):
                try:
                    x = x + 1
                except:
                    pass
                try:
                    with torch.set_grad_enabled(False):
                        x = x + 1
                except:
                    pass
            return x

        opt_fn = torch._dynamo.optimize("eager")(fn)
        self.assertEqual(opt_fn(torch.ones(1)), torch.tensor([3.0]))

    def test_nested_sequential_try_with_graph_break(self):
        def fn(x, n):
            with torch.set_grad_enabled(True):
                with torch.set_grad_enabled(False):
                    x = x + 1
                    torch._dynamo.graph_break()
                try:
                    with torch.set_grad_enabled(False):
                        x = x + 1
                        if n == 0:
                            torch._dynamo.graph_break()
                except:
                    pass
                with torch.set_grad_enabled(False):
                    x = x + 1
                    torch._dynamo.graph_break()
                x = x + 1
            return x

        counter = CompileCounter()
        opt_fn = torch._dynamo.optimize(counter)(fn)
        self.assertEqual(opt_fn(torch.ones(1), 0), torch.tensor([5.0]))
        self.assertEqual(counter.frame_count, 1)

        torch._dynamo.reset()
        counter = CompileCounter()
        opt_fn = torch._dynamo.optimize(counter)(fn)
        self.assertEqual(opt_fn(torch.ones(1), 1), torch.tensor([5.0]))
        self.assertEqual(counter.frame_count, 3)

    def test_ordered_dict_alias_reconstruct(self):
        od = collections.OrderedDict

        def fn():
            d1 = dict()
            d1["a"] = 1
            d2 = od(d1)
            d2["b"] = 2
            torch._dynamo.graph_break()
            if isinstance(d2, od):
                return d2["a"] + d2["b"]
            else:
                return 0

        dis.dis(fn)
        self.assertEqual(torch._dynamo.optimize("eager")(fn)(), 3)

    # NOTE this test can be removed once multiline errors are in Python.
    # See https://github.com/python/cpython/issues/106922
    @skipIfNotPy311
    def test_get_instruction_source_311(self):
        def f():
            # flake8: noqa
            # fmt: off
            # test binary ops
            a = ( b   )   +   c
            a = (a + b) // (c - d)
            a = b    \
         +\
               c  # test
            a = (
                (b  # test +
                    )  \
                # +
            << (

                c  # test
                \
            )  # test
            )

            # test slice
            a = bbb   [  ccc    ]
            b = bbbbb \
                [  ccc # test

                 + ddd  \

                ] # test
            a = bbb[ccc][ddd][eee]

            # test nested and multiline function calls
            a = g(g(g(b)))
            a = g(h(
                g(b),
                c
            ))

            # test chained function calls
            a = (g(x).y)(
                z
            )(1)(2)

            # test unicode (match traceback behavior)
            a = ("🔥🔥🔥" +
                + "🔥🔥") + b

        from torch._dynamo.utils import get_instruction_source_311

        if sys.version_info >= (3, 12):
            # Offsets changed in 3.12, e.g. due to removal of PRECALL inst
            offsets = (3, 11, 15, 19, 23, 29, 35, 44, 53, 65)
        else:
            offsets = (3, 11, 15, 19, 23, 29, 35, 46, 58, 74)
        insts = list(dis.get_instructions(f))
        # uncomment to determine offsets
        # print(*enumerate(insts), sep="\n")
        all_sources = "\n".join(
            get_instruction_source_311(f.__code__, insts[offset]) for offset in offsets
        )
        self.assertExpectedInline(
            all_sources,
            """\
            a = ( b   )   +   c
                ~~~~~~~~~~^~~~~

            a = (a + b) // (c - d)
                ~~~~~~~~^^~~~~~~~~

            a = b    \\
                ~~~~~~
         +\\
         ^~
               c  # test
               ~

                (b  # test +
                ~~~~~~~~~~~~
                    )  \\
                    ~~~~
                # +
                ~~~
            << (
            ^^~~


                c  # test
                ~~~~~~~~~
                \\
                ~
            )  # test
            ~

            a = bbb   [  ccc    ]
                ~~~~~~^^^^^^^^^^^

            b = bbbbb \\
                ~~~~~~~
                [  ccc # test
                ^^^^^^^^^^^^^


                 + ddd  \\
                 ^^^^^^^^


                ] # test
                ^

            a = bbb[ccc][ddd][eee]
                ~~~~~~~~^^^^^

            a = g(g(g(b)))
                  ~^^^^^^

            a = g(h(
                  ~^
                g(b),
                ^^^^^
                c
                ^
            ))
            ^

            a = (g(x).y)(
                ~~~~~~~~~
                z
                ~
            )(1)(2)
            ~^^^
""",
        )
        # test unicode (since assertExpectedInline doesn't support unicode)
        op_offset = 74 if sys.version_info >= (3, 12) else 84
        self.assertEqual(
            get_instruction_source_311(f.__code__, insts[op_offset]),
            """\
            a = ("🔥🔥🔥" +
                ~~~~~~~~
                + "🔥🔥") + b
                ~~~~~~~~^~~
""",
        )

    def test_raise_guard_full_constraint(self):
        y = torch.randn([3, 3, 3])

        def my_dyn_fn(x):
            if x.shape[0] == 3:
                return x.sin()
            return x.cos()

        torch._dynamo.mark_dynamic(y, 0)
        with self.assertRaises(ConstraintViolationError):
            torch._dynamo.optimize("eager")(my_dyn_fn)(y)

    # Translation validation changes the exception type, don't run with it
    @torch.fx.experimental._config.patch(translation_validation=False)
    def test_mark_dynamic_with_ranges(self):
        y = torch.randn([8, 3, 3])

        def my_dyn_fn(x):
            if x.shape[0] == 3:
                return x.sin()
            return x.cos()

        torch._dynamo.mark_dynamic(y, 0, min=2, max=5)
        with self.assertRaises(ConstraintViolationError):
            torch._dynamo.optimize("eager")(my_dyn_fn)(y)

    def test_mark_static(self):
        counter = CompileCounter()

        def my_dyn_fn(x):
            return x.cos()

        y = torch.randn([3])
        torch._dynamo.mark_static(y, 0)
        torch._dynamo.optimize(counter)(my_dyn_fn)(y)

        z = torch.randn([4])
        torch._dynamo.optimize(counter)(my_dyn_fn)(z)

        self.assertEqual(counter.frame_count, 2)

    def test_no_raise_guard_partial_constraint(self):
        y = torch.randn([3, 3, 3])

        def my_dyn_fn(x):
            if x.shape[0] > 3:
                return x.sin()
            return x.cos()

        torch._dynamo.optimize("eager")(my_dyn_fn)(y)
        torch._dynamo.mark_dynamic(y, 0)
        torch._dynamo.reset()
        torch._dynamo.optimize("eager")(my_dyn_fn)(y)

    def test_no_raise_guard_partial_constraint_across_break(self):
        y = torch.randn([3, 3, 3])

        def my_dyn_fn(x, y):
            z = x * y

            torch._dynamo.graph_break()
            if z.shape[0] > 2:
                return z.cos()

            return x.cos()

        torch._dynamo.optimize("eager")(my_dyn_fn)(y, y)
        torch._dynamo.mark_dynamic(y, 0)
        torch._dynamo.reset()
        torch._dynamo.optimize("eager")(my_dyn_fn)(y, y)

    # Sadly, this does not throw - we do not prop correctly across the graph break
    @unittest.expectedFailure
    def test_raise_guard_partial_constraint_across_break(self):
        y = torch.randn([3, 3, 3])

        def my_dyn_fn(x, y):
            z = x * y

            torch._dynamo.graph_break()
            if z.shape[0] == 3:
                return z.cos()

            return x.cos()

        torch._dynamo.optimize("eager")(my_dyn_fn)(y, y)
        torch._dynamo.mark_dynamic(y, 0)
        torch._dynamo.reset()
        with self.assertRaisesRegex(
            Exception,
        ):
            torch._dynamo.optimize("eager")(my_dyn_fn)(y, y)

    def test_raise_guard_partial_constraint_no_graph_break(self):
        y = torch.randn([3, 3, 3])

        def my_dyn_fn(x, y):
            z = x * y

            if z.shape[0] == 3:
                return z.cos()

            return x.cos()

        torch._dynamo.mark_dynamic(y, 0)
        with self.assertRaises(ConstraintViolationError):
            torch._dynamo.optimize("eager")(my_dyn_fn)(y, y)

    def test_cannot_trace_mark_dynamic(self):
        y = torch.randn([3, 3, 3])

        def my_dyn_fn(x):
            torch._dynamo.mark_dynamic(x, 0)
            return x * x

        with self.assertRaisesRegex(
            AssertionError, "Attempt to trace forbidden callable"
        ):
            torch._dynamo.optimize("eager")(my_dyn_fn)(y)

    def test_cannot_trace_mark_dynamic_safe_unreached(self):
        y = torch.randn([3, 3, 3])

        def my_dyn_fn(x):
            if x.shape[0] == 3:
                return x
            print("Running", torch._dynamo.mark_dynamic(x, 0))
            return x * x

        torch._dynamo.optimize("eager")(my_dyn_fn)(y)

    def test_anomaly_aot_autograd(self):
        def fail():
            raise AssertionError("fail")

        @allow_in_graph
        def h(a):
            r = a.sum()
            # Trigger an exception in backwards
            r.register_hook(lambda x: fail())
            return r

        @torch.compile(backend="aot_eager")
        def f(a):
            return h(a)

        with warnings.catch_warnings(record=True) as w, self.assertRaises(
            torch._dynamo.exc.BackendCompilerFailed
        ):
            f(torch.randn(2, 2, requires_grad=True))

        # Suppress unrelated pkg_resources warnings
        self.assertIn("forward call that caused the error", str(w[-1].message))

    def test_py_guards_mark_dynamic(self):
        def my_dyn_fn(a):
            if a.shape[0] > 2:
                return a.cos()
            return a.sin()

        counter = CompileCounter()

        # Run with dynamic
        x0 = torch.randn([3, 3, 3])
        torch._dynamo.mark_dynamic(x0, 0)
        torch._dynamo.optimize(counter)(my_dyn_fn)(x0)
        self.assertEqual(counter.frame_count, 1)

        # Run without dynamic, no recompile
        x = torch.randn([3, 3, 3])
        torch._dynamo.optimize(counter)(my_dyn_fn)(x)
        self.assertEqual(counter.frame_count, 1)

        # Mark a new dim, 1, as dynamic
        x1 = torch.randn([3, 3, 3])
        torch._dynamo.mark_dynamic(x1, 1)
        torch._dynamo.optimize(counter)(my_dyn_fn)(x1)
        # Recompile triggered because we marked a new dym as dynamic
        self.assertEqual(counter.frame_count, 2)

        # Reset
        torch._dynamo.reset()
        # Reset counter
        counter = CompileCounter()

        # Run with dynamic 1
        torch._dynamo.optimize(counter)(my_dyn_fn)(x1)
        self.assertEqual(counter.frame_count, 1)

        # Run with dynamic 0, not subset
        torch._dynamo.optimize(counter)(my_dyn_fn)(x0)
        self.assertEqual(counter.frame_count, 2)

        # Run with dynamic 0, 1, 2, not subset
        x012 = torch.randn([3, 3, 3])
        torch._dynamo.mark_dynamic(x012, 0)
        torch._dynamo.mark_dynamic(x012, 1)
        torch._dynamo.mark_dynamic(x012, 2)
        torch._dynamo.optimize(counter)(my_dyn_fn)(x012)
        self.assertEqual(counter.frame_count, 3)

    def test_recompile_on_global_state_change(self):
        last_state = []
        cnt = 0

        def my_compiler(gm, _):
            nonlocal cnt
            cnt += 1
            state = read_state()

            def inner(*args):
                last_state[:] = state
                return gm(*args)

            return inner

        def read_state():
            return [
                torch.is_grad_enabled(),
                torch.are_deterministic_algorithms_enabled(),
                torch._C._get_cublas_allow_tf32(),
            ]

        def write_state(state):
            torch.set_grad_enabled(state[0]),
            torch.use_deterministic_algorithms(state[1])
            torch._C._set_cublas_allow_tf32(state[2]),

        @torch.compile(backend=my_compiler)
        def fn(x):
            return x + 1

        initial_state = read_state()
        y = torch.randn(10)
        try:
            for round in range(3):
                for i in range(len(initial_state)):
                    new_state = [False] * len(initial_state)
                    new_state[i] = True
                    write_state(new_state)
                    assert read_state() == new_state
                    last_state.clear()
                    fn(y)
                    assert last_state == new_state
                    if round == 0:
                        assert cnt == i + 1
                    else:
                        assert cnt == len(initial_state)
        finally:
            write_state(initial_state)

    def test_grad_state_mutated(self):
        prior = torch.is_grad_enabled()
        value = None
        cnt = CompileCounter()

        @torch._dynamo.allow_in_graph
        def check_state():
            nonlocal value
            value = torch.is_grad_enabled()

        @torch.compile(backend=cnt, fullgraph=True)
        def fn(x):
            check_state()
            torch.set_grad_enabled(False)
            return x + 1

        try:
            torch.set_grad_enabled(True)
            fn(torch.randn(10))
            assert value is True
            assert torch.is_grad_enabled() is False

            value = None
            torch.set_grad_enabled(True)
            fn(torch.randn(10))
            assert value is True
            assert torch.is_grad_enabled() is False

            assert cnt.frame_count == 1
        finally:
            torch.set_grad_enabled(prior)

    def test_deterministic_algorithms_mutated(self):
        prior = torch.are_deterministic_algorithms_enabled()
        prior_warn_only = torch.is_deterministic_algorithms_warn_only_enabled()
        value = None
        warn_only = None
        cnt = CompileCounter()

        @torch._dynamo.allow_in_graph
        def check_state():
            nonlocal value
            nonlocal warn_only
            value = torch.are_deterministic_algorithms_enabled()
            warn_only = torch.is_deterministic_algorithms_warn_only_enabled()

        @torch.compile(backend=cnt, fullgraph=True)
        def fn(x):
            check_state()
            torch.use_deterministic_algorithms(False, warn_only=False)
            return x + 1

        def run_fn():
            torch.use_deterministic_algorithms(True, warn_only=True)
            fn(torch.randn(10))
            assert value is True
            assert warn_only is True
            assert torch.are_deterministic_algorithms_enabled() is False
            assert torch.is_deterministic_algorithms_warn_only_enabled() is False

        try:
            run_fn()
            value, warn_only = None, None
            run_fn()
            assert cnt.frame_count == 1
        finally:
            torch.use_deterministic_algorithms(prior, warn_only=prior_warn_only)

    def test_torch_compile_ctx_on_forward_and_training_step(self):
        class MyModel(torch.nn.Module):
            def forward(self):
                ...

            def training_step(self):
                self()

        model = MyModel()
        compiled_model = torch.compile(model)

        model.forward = compiled_model.dynamo_ctx(model.forward)
        model.training_step = compiled_model.dynamo_ctx(model.training_step)

        model.training_step()

    def test_torch_guards_stack_frame_register_inlining(self):
        x = torch.tensor([0.5, 0.5])
        y = torch.tensor([0.75, 0.75, 0.75, 0.75])
        z = torch.tensor([0.25, 0.25, 0.25, 0.25, 0.25, 0.25, 0.25, 0.25])

        def uwu_inline_me(x, y, z):
            r = torch.cat((x, x)) + y
            r2 = torch.cat((y, y)) + z
            return r, r2

        def fn(x, y, z):
            r, r2 = uwu_inline_me(x, y, z)
            return torch.mul(r, r), torch.mul(r2, r2)

        seen_frames = []
        import contextlib

        @contextlib.contextmanager
        def global_context_capture_fn(frame_summary):
            if frame_summary is not None:
                seen_frames.append(frame_summary)
            yield

        with mock.patch(
            "torch._guards.TracingContext.current_frame",
            side_effect=global_context_capture_fn,
        ):
            torch._dynamo.optimize("eager")(fn)(x, y, z)

        self.assertEqual(len(seen_frames), 1)
        self.assertEqual(seen_frames[0].name, "fn")
        self.assertEqual(seen_frames[0].line, "r, r2 = uwu_inline_me(x, y, z)")

    def test_torch_guards_stack_frame_register_inlining_deep(self):
        x = torch.tensor([0.5, 0.5])
        y = torch.tensor([0.75, 0.75, 0.75, 0.75])
        z = torch.tensor([0.25, 0.25, 0.25, 0.25, 0.25, 0.25, 0.25, 0.25])

        def uwu_inline_me_deep(x, y):
            return torch.cat((x, x)) + y

        def uwu_inline_me(x, y, z):
            r = uwu_inline_me_deep(x, y)
            r2 = uwu_inline_me_deep(y, z)
            return r, r2

        def fn(x, y, z):
            r, r2 = uwu_inline_me(x, y, z)
            return torch.mul(r, r), torch.mul(r2, r2)

        seen_frames = []
        import contextlib

        @contextlib.contextmanager
        def global_context_capture_fn(frame_summary):
            if frame_summary is not None:
                seen_frames.append(frame_summary)
            yield

        with mock.patch(
            "torch._guards.TracingContext.current_frame",
            side_effect=global_context_capture_fn,
        ):
            torch._dynamo.optimize("eager")(fn)(x, y, z)

        self.assertEqual(len(seen_frames), 3)
        self.assertEqual(seen_frames[0].name, "fn")
        self.assertEqual(seen_frames[1].name, "uwu_inline_me")
        self.assertEqual(seen_frames[2].line, "r2 = uwu_inline_me_deep(y, z)")

    def test_error_on_recompile(self):
        @torch._dynamo.optimize("eager")
        def fn(a, b):
            return a + b

        with unittest.mock.patch("torch._dynamo.config.error_on_recompile", True):
            with self.assertRaises(torch._dynamo.exc.RecompileError):
                fn(torch.rand(2, 3), torch.rand(2, 3))
                fn(torch.rand(2, 3), (1, 2, 3))

    @expectedFailureDynamic
    @torch._dynamo.config.patch(automatic_dynamic_shapes=False)
    def test_compile_profiler(self):
        class Model(torch.nn.Module):
            def forward(self, input):
                return input + input

        model = Model()
        prof = CompileProfiler()
        compiled = torch.compile(model, backend=prof)
        base_checker = (
            lambda: FileCheck()
            .check("Torchdynamo Profiler Report")
            .check("Graph Breaks")
            .check("No graph breaks detected.")
            .check("Recompilation")
        )
        input = torch.rand((2, 3, 4))
        _ = compiled(input)
        base_checker().check("No recompilation detected.").run(prof.report())

        new_shape_input = torch.rand((3, 3, 4))
        _ = compiled(new_shape_input)

        # Not an exhaustive test of dynamic shapes behavior, but some sanity
        if torch._dynamo.config.assume_static_by_default:
            base_checker().check("Recompile Reasons").check("'forward'").check(
                "cache_size_limit to 1"
            ).run(prof.report())
        else:
            base_checker().check("No recompilation detected.").run(prof.report())

        new_shape_input = torch.rand((4, 3, 4))
        _ = compiled(new_shape_input)

        base_checker().check("Recompile Reasons").check("'forward'").check(
            "tensor 'L['input']' size mismatch at index 0. expected 2, actual 3"
        ).check(
            "tensor 'L['input']' size mismatch at index 0. expected 3, actual 4"
        ).run(
            prof.report()
        )

    def test_guards_strip_function_call(self):
        from torch._dynamo.guards import strip_function_call

        test_case = [
            ("___odict_getitem(a, 1)", "a"),
            ("a.layers[slice(2)][0]._xyz", "a"),
            ("getattr(a.layers[slice(2)][0]._abc, '0')", "a"),
            ("getattr(getattr(a.x[3], '0'), '3')", "a"),
            ("a.layers[slice(None, -1, None)][0]._xyz", "a"),
            ("a.layers[func('offset', -1, None)][0]._xyz", "a"),
        ]
        # strip_function_call should extract the object from the string.
        for name, expect_obj in test_case:
            self.assertEqual(strip_function_call(name), expect_obj)

    def test_int_neg(self):
        def int_neg(a, b):
            x = a.shape[0]
            y = b.shape[0]
            return -x * -y * a * b

        torch._dynamo.testing.standard_test(self, int_neg, 2)

    def test_hash_getitem_slice(self):
        s = GetItemSource(LocalSource("foo"), slice(None, -1, None))
        s2 = GetItemSource(LocalSource("foo"), slice(None, -1, None))
        s3 = GetItemSource(LocalSource("foo"), slice(None, -1, 2))
        some_set = set()

        self.assertTrue(s not in some_set)
        self.assertTrue(s2 not in some_set)
        self.assertTrue(s3 not in some_set)

        some_set.add(s)

        self.assertTrue(s in some_set)
        # s and s2 should hash the  same
        self.assertTrue(s2 in some_set)
        # s3 should be different
        self.assertTrue(s3 not in some_set)

        self.assertTrue(s == s2)
        self.assertTrue(s != s3)

    def test_inline_dict_function(self):
        def _result_type_dict(dtype):
            return {bool: torch.float32}[dtype]

        @torch.compile
        def f():
            return torch.ones(3, dtype=_result_type_dict(bool))

        self.assertEqual(f(), torch.ones(3, dtype=torch.float32))

    def test_inline_dict_function_passed_as_arg(self):
        @torch.compile
        def fn(d, x, y):
            if d[x] is torch.float32:
                return y.cos()
            else:
                return y.sin()

        dd = {bool: torch.float32, int: torch.int64}
        self.assertEqual(fn(dd, bool, torch.ones(4)), torch.ones(4).cos())
        self.assertEqual(fn(dd, int, torch.ones(4)), torch.ones(4).sin())

    def test_add_sizes(self):
        def func(x):
            y = x.size()
            return y + y

        eager_out = func(torch.ones(10, 10, 3))
        compile_out = torch._dynamo.optimize("eager")(func)(torch.ones(10, 10, 3))
        self.assertTrue(isinstance(compile_out, torch.Size))
        self.assertEqual(eager_out, compile_out)

    @unittest.skipIf(not TEST_MULTIGPU, "need multiple GPU")
    def test_cuda_set_device(self):
        def fn():
            a = torch.ones(2, device="cuda")
            torch.cuda.set_device(1)
            return a + 1

        with torch.cuda.device(0):
            counter = CompileCounter()
            opt_fn = torch._dynamo.optimize(counter)(fn)
            res = opt_fn()
            self.assertEqual(res.device.type, "cuda")
            self.assertEqual(res.device.index, 0)
            self.assertEqual(counter.frame_count, 2)

    def test_nested_function_resuming_with_correct_globals(self):
        # https://github.com/pytorch/pytorch/issues/99665
        try:
            from .utils import outer_func
        except ImportError:
            from utils import outer_func

        def gn(x, y):
            return x + y

        def fn(x, y):
            return outer_func(gn)(x, y)

        x = torch.rand([3])
        y = torch.rand([3])
        opt_fn = torch.compile(backend="eager")(fn)
        ref = fn(x, y)
        res = opt_fn(x, y)
        self.assertTrue(same(ref, res))

    @dataclasses.dataclass
    class CSETestCase:
        expr: str
        preface: typing.List[str] = dataclasses.field(default_factory=list)
        expected: typing.Optional[str] = None
        expected_py38: typing.Optional[str] = None

    def _is_py38(self) -> bool:
        return sys.version_info[:2] <= (3, 8)

    def _has_ast_unparse(self) -> bool:
        from torch._dynamo.guards import HAS_UNPARSE_FUNCTIONS

        return HAS_UNPARSE_FUNCTIONS

    def test_guards_cse_pass_single(self):
        if not self._has_ast_unparse():
            if IS_FBCODE:
                raise RuntimeError("Needs astunparse or Python-3.9+")
            raise unittest.SkipTest("Needs astunparse or Python-3.9+")
        from torch._dynamo.guards import PyExprCSEPass

        testcase = self.CSETestCase
        testcases = [
            # Nothing gets CSE-d, since the only repeated sub-expression is 'x'.
            # i.e. not a node type we are interested on.
            testcase(expr="x[0].a"),
            testcase(expr="x[1].a"),
            testcase(expr="x[2].a"),
            # 'a.b.c' gets CSE-d, since it's a sub-expression used more than 'PyExprCSEPass.USE_THRESHOLD'.
            testcase(
                expr="a.b.c[0].d.e",
                preface=["_var0 = a.b", "_var1 = _var0.c"],
                expected="_var1[0].d.e",
            ),
            testcase(expr="a.b.c[1].d.e", expected="_var1[1].d.e"),
            testcase(expr="a.b.c[2].d.e", expected="_var1[2].d.e"),
            # 'm.n[0]' gets CSE-d, since it is a sub-expression used more than 'PyExprCSEPass.USE_THRESHOLD'.
            testcase(
                expr="f(m.n[0], '0').x.y.z",
                preface=["_var2 = m.n", "_var3 = _var2[0]"],
                expected="f(_var3, '0').x.y.z",
            ),
            testcase(expr="f(m.n[0], '1').x.y.z", expected="f(_var3, '1').x.y.z"),
            testcase(expr="f(m.n[0], '2').x.y.z", expected="f(_var3, '2').x.y.z"),
            # The whole expressiong gets CSE-d, as well as all of its sub-expressions.
            testcase(
                expr="self.g(a, b).k",
                preface=["_var4 = self.g", "_var5 = _var4(a, b)", "_var6 = _var5.k"],
                expected="_var6",
            ),
            testcase(expr="self.g(a, b).k", expected="_var6"),
            testcase(expr="self.g(a, b).k", expected="_var6"),
        ]
        csepass = PyExprCSEPass()
        csepass.count([t.expr for t in testcases])

        for t in testcases:
            preface, expr = csepass.replace(t.expr)
            self.assertEqual(preface, t.preface)
            expected = t.expected if t.expected is not None else t.expr
            self.assertEqual(expr, expected)

    def test_guards_cse_pass_multiple(self):
        if not self._has_ast_unparse():
            raise unittest.SkipTest("Needs astunparse or Python-3.9+")
        from torch._dynamo.guards import PyExprCSEPass

        testcase = self.CSETestCase
        testcases = [
            testcase(
                expr="x[0].a < x[1].a * (3 - x[2].a)",
                expected="x[0].a < x[1].a * (3 - x[2].a)",
                expected_py38="(x[0].a < (x[1].a * (3 - x[2].a)))",
            ),
            testcase(
                expr="a.b.c[0].d.e + a.b.c[1].d.e * a.b.c[2].d.e > 0",
                preface=["_var0 = a.b", "_var1 = _var0.c"],
                expected="_var1[0].d.e + _var1[1].d.e * _var1[2].d.e > 0",
                expected_py38="((_var1[0].d.e + (_var1[1].d.e * _var1[2].d.e)) > 0)",
            ),
            testcase(
                expr="f(m.n[0], '0').x.y.z * f(m.n[0], '1').x.y.z * f(m.n[0], '2').x.y.z < 512",
                preface=["_var2 = m.n", "_var3 = _var2[0]"],
                expected="f(_var3, '0').x.y.z * f(_var3, '1').x.y.z * f(_var3, '2').x.y.z < 512",
                expected_py38="(((f(_var3, '0').x.y.z * f(_var3, '1').x.y.z) * f(_var3, '2').x.y.z) < 512)",
            ),
            testcase(
                expr="self.g(a, b).k + (1 - self.g(a, b).k) <= m[0].a + self.g(a, b).k",
                preface=["_var4 = self.g", "_var5 = _var4(a, b)", "_var6 = _var5.k"],
                expected="_var6 + (1 - _var6) <= m[0].a + _var6",
                expected_py38="((_var6 + (1 - _var6)) <= (m[0].a + _var6))",
            ),
        ]

        csepass = PyExprCSEPass()
        csepass.count([t.expr for t in testcases])

        for t in testcases:
            preface, expr = csepass.replace(t.expr)
            self.assertEqual(preface, t.preface)
            expected = t.expected_py38 if self._is_py38() else t.expected
            expected = expected if expected is not None else t.expr
            self.assertEqual(expr, expected)

    def test_guard_function_builder_with_cse(self):
        from torch._dynamo.guards import build_guard_function

        exprs = [
            "x[0].a < x[1].a * (3 - x[2].a)",
            "a.b.c[0].d.e + a.b.c[1].d.e * a.b.c[2].d.e > 0",
            "f(m.n[0], '0').x.y.z * f(m.n[0], '1').x.y.z * f(m.n[0], '2').x.y.z < 512",
            "self.g(a, b).k + (1 - self.g(a, b).k) <= m[0].a + self.g(a, b).k",
        ]

        _, pycode = build_guard_function(exprs, "")
        expected = """\
def ___make_guard_fn():
    def guard(L):
        if not (x[0].a < x[1].a * (3 - x[2].a)):
            return False
        _var0 = a.b
        _var1 = _var0.c
        if not (_var1[0].d.e + _var1[1].d.e * _var1[2].d.e > 0):
            return False
        _var2 = m.n
        _var3 = _var2[0]
        if not (f(_var3, '0').x.y.z * f(_var3, '1').x.y.z * f(_var3, '2').x.y.z < 512):
            return False
        _var4 = self.g
        _var5 = _var4(a, b)
        _var6 = _var5.k
        if not (_var6 + (1 - _var6) <= m[0].a + _var6):
            return False
        return True
    return guard
"""
        expected_38 = """\
def ___make_guard_fn():
    def guard(L):
        if not ((x[0].a < (x[1].a * (3 - x[2].a)))):
            return False
        _var0 = a.b
        _var1 = _var0.c
        if not (((_var1[0].d.e + (_var1[1].d.e * _var1[2].d.e)) > 0)):
            return False
        _var2 = m.n
        _var3 = _var2[0]
        if not ((((f(_var3, '0').x.y.z * f(_var3, '1').x.y.z) * f(_var3, '2').x.y.z) < 512)):
            return False
        _var4 = self.g
        _var5 = _var4(a, b)
        _var6 = _var5.k
        if not (((_var6 + (1 - _var6)) <= (m[0].a + _var6))):
            return False
        return True
    return guard
"""
        expected_38_no_astunparse = """\
def ___make_guard_fn():
    def guard(L):
        if not (x[0].a < x[1].a * (3 - x[2].a)):
            return False
        if not (a.b.c[0].d.e + a.b.c[1].d.e * a.b.c[2].d.e > 0):
            return False
        if not (f(m.n[0], '0').x.y.z * f(m.n[0], '1').x.y.z * f(m.n[0], '2').x.y.z < 512):
            return False
        if not (self.g(a, b).k + (1 - self.g(a, b).k) <= m[0].a + self.g(a, b).k):
            return False
        return True
    return guard
"""

        if self._is_py38():
            expected = (
                expected_38 if self._has_ast_unparse() else expected_38_no_astunparse
            )
        self.assertEqual(expected, pycode)

    def test_dynamo_compiling_fake_tensor_to_vararg_int(self):
        class MyModule(torch.nn.Module):
            def __init__(self):
                super().__init__()

            def forward(self, x):
                # use numpy int so it's wrapped as fake tensor in dynamo
                shape = np.int_(16)
                # test shape as fake tensor, which param type is
                # Sequence[Union[_int, SymInt]]
                return x.reshape(shape)

        x = torch.rand([4, 4])
        model = MyModule()
        orig_out = model(x)
        opt_model = torch._dynamo.optimize("eager")(MyModule())
        opt_out = opt_model(x)
        self.assertTrue(same(orig_out, opt_out))

    def test_scalar_tensor_is_equivalent_to_symint_argument(self):
        class GumbelTopKSampler(torch.nn.Module):
            def __init__(self, T, k):
                super().__init__()
                self.T = torch.nn.Parameter(
                    torch.tensor(T, dtype=torch.float32), requires_grad=False
                )
                self.k = torch.nn.Parameter(
                    torch.tensor(k, dtype=torch.int32), requires_grad=False
                )

            def sample_discrete(self, logits):
                threshold = torch.topk(logits, self.k, sorted=True)[0][..., -1]
                samples = torch.ge(logits.squeeze(1), threshold).float()
                return samples

            def forward(self, logits):
                dsamples = self.sample_discrete(logits)
                return dsamples

        x = torch.rand([4, 4, 4, 4])
        m = GumbelTopKSampler(T=4, k=4)
        orig_out = m(x)
        opt_m = torch.compile(backend="eager")(m)
        opt_out = opt_m(x)
        self.assertTrue(same(orig_out, opt_out))

    def test_scalar_tensor_is_equivalent_to_symint_list_argument(self):
        class Jitter(torch.nn.Module):
            def __init__(self, jitter_val):
                super().__init__()
                self.jitter_val = jitter_val

            def roll_tensor(self, input):
                h_shift = self.jitter_val - 1
                w_shift = self.jitter_val + 1
                return torch.roll(
                    torch.roll(input, shifts=h_shift, dims=2), shifts=w_shift, dims=3
                )

            def forward(self, input):
                return self.roll_tensor(input)

        x = torch.rand([4, 4, 4, 4])
        m = Jitter(jitter_val=4)
        orig_out = m(x)
        opt_m = torch.compile(backend="eager")(m)
        opt_out = opt_m(x)
        self.assertTrue(same(orig_out, opt_out))

    def test_scalar_tensor_is_equivalent_to_int_list_argument(self):
        class MyModel(torch.nn.Module):
            def forward(self, input):
                permute = torch.tensor([0, 2, 1])
                x = input.permute(*permute)
                return x

        x = torch.randn(2, 3, 4)
        m = MyModel()
        orig_out = m(x)
        opt_m = torch.compile(backend="eager")(m)
        opt_out = opt_m(x)
        self.assertTrue(same(orig_out, opt_out))

    def test_torch_variable_hasattr(self):
        def fn(x):
            if hasattr(torch.nn, "Module"):
                return x * x
            return x + 1

        compiled_fn = torch.compile(backend="eager", fullgraph=True)(fn)

        x = torch.rand([4, 4])
        fn_out = fn(x)
        compiled_out = compiled_fn(x)
        self.assertTrue(same(fn_out, compiled_out))

    def test_list_hasattr1(self):
        def fn(x):
            if hasattr(x, "foo"):
                return x[0] + 1
            return x[0] - 1

        compiled_fn = torch.compile(backend="eager", fullgraph=True)(fn)

        x = [torch.randn(3)]
        fn_out = fn(x)
        compiled_out = compiled_fn(x)
        self.assertTrue(same(fn_out, compiled_out))

    def test_list_hasattr2(self):
        def fn():
            x = [torch.zeros(3)]
            if hasattr(x, "__len__"):
                return x[0] + 1
            return x[0] - 1

        compiled_fn = torch.compile(backend="eager", fullgraph=True)(fn)

        fn_out = fn()
        compiled_out = compiled_fn()
        self.assertTrue(same(fn_out, compiled_out))

    def test_tuple_hasattr(self):
        def fn(x):
            if hasattr(x, "foo"):
                return x[0] + 1
            return x[1] - 1

        compiled_fn = torch.compile(backend="eager", fullgraph=True)(fn)

        x = (torch.randn(3), torch.randn(3))
        fn_out = fn(x)
        compiled_out = compiled_fn(x)
        self.assertTrue(same(fn_out, compiled_out))

    def test_fn_hasattr__name__1(self):
        def fn():
            foo = lambda x: x + 1
            return hasattr(foo, "__name__")

        compiled_fn = torch.compile(backend="eager", fullgraph=True)(fn)

        fn_out = fn()
        compiled_out = compiled_fn()
        self.assertEqual(fn_out, compiled_out)
        self.assertTrue(fn_out)

    def test_fn_hasattr__name__2(self):
        def bar(x):
            return torch.sin(x)

        def fn():
            return hasattr(bar, "__name__")

        compiled_fn = torch.compile(backend="eager", fullgraph=True)(fn)

        fn_out = fn()
        compiled_out = compiled_fn()
        self.assertEqual(fn_out, compiled_out)
        self.assertTrue(fn_out)

    def test_fn_hasattr__name__3(self):
        def bar(x, y):
            return torch.sin(x) + torch.cos(y)

        baz = functools.partial(bar, y=4)

        def fn():
            return hasattr(baz, "__name__")

        compiled_fn = torch.compile(backend="eager", fullgraph=True)(fn)

        fn_out = fn()
        compiled_out = compiled_fn()
        self.assertEqual(fn_out, compiled_out)
        self.assertFalse(fn_out)

    def test_torch_objects_as_keys(self):
        remap = {torch.float16: torch.float32}

        def fn():
            return torch.randn(3, dtype=remap[torch.float16])

        opt = torch._dynamo.optimize("eager")(fn)
        opt()

    def test_tracing_py_tree(self):
        def fn(xs):
            flat_xs, spec = pytree.tree_flatten(xs)
            res = [x.clone() for x in flat_xs]
            return pytree.tree_unflatten(res, spec)

        xs = [torch.tensor(i) for i in range(3)]

        counter = CompileCounter()
        torch._dynamo.optimize(counter, nopython=True)(fn)(xs)
        self.assertEqual(counter.frame_count, 1)
        self.assertEqual(counter.op_count, 3)

    def test_tracing_nested_py_tree(self):
        import torch.utils._pytree as pytree

        def fn(xs):
            flat_xs, spec = pytree.tree_flatten(xs)
            res = [x.clone() for x in flat_xs]
            return pytree.tree_unflatten(res, spec)

        xs = [torch.tensor(i) for i in range(3)]
        xsl = [xs, xs, xs, xs]

        counter = CompileCounter()
        comp_out = torch._dynamo.optimize(counter, nopython=True)(fn)(xsl)
        real_out = fn(xsl)
        self.assertEqual(comp_out, real_out)
        self.assertEqual(counter.frame_count, 1)
        self.assertEqual(counter.op_count, 12)

    def test_tracing_nested_py_tree_tuples(self):
        import torch.utils._pytree as pytree

        def fn(xs):
            flat_xs, spec = pytree.tree_flatten(xs)
            res = [x.clone() for x in flat_xs]
            return pytree.tree_unflatten(res, spec)

        xs = [torch.tensor(i) for i in range(3)]
        xsl = (xs, xs, xs, xs)

        counter = CompileCounter()
        comp_out = torch._dynamo.optimize(counter, nopython=True)(fn)(xsl)
        real_out = fn(xsl)
        self.assertEqual(comp_out, real_out)
        self.assertEqual(counter.frame_count, 1)
        self.assertEqual(counter.op_count, 12)

    def test_tracing_nested_py_tree_dicts(self):
        import torch.utils._pytree as pytree

        def fn(xs):
            flat_xs, spec = pytree.tree_flatten(xs)
            res = [x.clone() for x in flat_xs]
            return pytree.tree_unflatten(res, spec)

        xs = [torch.tensor(i) for i in range(3)]
        xsl = {
            "a": xs,
            "b": xs,
            "c": xs,
        }

        counter = CompileCounter()
        comp_out = torch._dynamo.optimize(counter, nopython=True)(fn)(xsl)
        real_out = fn(xsl)
        self.assertEqual(comp_out, real_out)
        self.assertEqual(counter.frame_count, 1)
        self.assertEqual(counter.op_count, 9)

    def test_dynamic_one_hot(self):
        def fn(x):
            x = x + 1
            # graph break from data-dependent output shape
            x = torch.nn.functional.one_hot(x)
            x = x + 1
            return x

        inp = torch.arange(20) % 4
        counter = CompileCounter()
        real_out = fn(inp)
        comp_out = torch.compile(fn, backend=counter)(inp)
        self.assertEqual(comp_out, real_out)
        self.assertEqual(counter.frame_count, 2)
        self.assertEqual(counter.op_count, 2)

    def test_tracing_nested_py_tree_mixed_all(self):
        import torch.utils._pytree as pytree

        def fn(xs):
            flat_xs, spec = pytree.tree_flatten(xs)
            res = [x.clone() for x in flat_xs]
            return pytree.tree_unflatten(res, spec)

        xs = [torch.tensor(i) for i in range(3)]
        xsa = (xs, xs)
        xsb = {"aa": xsa, "ab": xs}
        xsl = {
            "a": xs,
            "b": xsa,
            "c": xsb,
        }

        counter = CompileCounter()
        comp_out = torch._dynamo.optimize(counter, nopython=True)(fn)(xsl)
        real_out = fn(xsl)
        self.assertEqual(comp_out, real_out)
        self.assertEqual(counter.frame_count, 1)
        self.assertEqual(counter.op_count, 18)

    def test_any_all_symnode(self):
        cnt = CompileCounter()

        @torch.compile(backend=cnt, fullgraph=True, dynamic=True)
        def fn(x):
            t = x.size(0) >= 10
            f = x.size(0) >= 100
            if any([]) or any([f]) or any([f, f]):
                return x - 1
            if all([f]) or all([t, f]) or all([f, t]) or all([f, f]):
                return x - 2
            if not (all([]) and all([t]) and all([t, t])):
                return x - 3
            if not (any([t]) and any([t, f]) and any([f, t])):
                return x - 4
            return x + 1

        y1 = torch.randn(16)
        y2 = torch.randn(18)
        self.assertEqual(fn(y1), y1 + 1)
        self.assertEqual(fn(y2), y2 + 1)
        self.assertEqual(cnt.frame_count, 1)
        y3 = torch.randn(5)
        self.assertEqual(fn(y3), y3 - 3)
        self.assertEqual(cnt.frame_count, 2)

    def test_tracing_py_tree_tensor_subclass(self):
        import torch.utils._pytree as pytree
        from torch.testing._internal.two_tensor import TwoTensor
        from torch.utils.checkpoint import checkpoint

        def fn(xs):
            nested_xs = [[xs]]
            flat_xs, spec = pytree.tree_flatten(xs)
            return flat_xs[0].clone()

        # use checkpoint to trigger a "sourceless" tensor subclass
        def checkpoint_fn(xs):
            return checkpoint(fn, xs, use_reentrant=True)

        xs = TwoTensor(torch.ones(2, 2), torch.ones(2, 2))

        counter = CompileCounter()
        torch._dynamo.optimize(counter, nopython=True)(checkpoint_fn)(xs)
        self.assertEqual(counter.frame_count, 1)
        self.assertEqual(counter.op_count, 2)

    def test_tracing_tree_map_only(self):
        import torch.utils._pytree as pytree

        def fn(xs):
            def mapper(x):
                return x.clone()

            y = pytree.tree_map_only(torch.Tensor, mapper, xs)
            return y

        xs = [torch.tensor(i) for i in range(3)] + ["hi"]
        xsa = (xs, xs)
        xsb = {"aa": xsa, "ab": xs}

        counter = CompileCounter()
        comp_out = torch._dynamo.optimize(counter, nopython=True)(fn)(xsb)
        real_out = fn(xsb)

        self.assertEqual(comp_out, real_out)
        self.assertEqual(counter.frame_count, 1)
        self.assertEqual(counter.op_count, 9)

    @torch._dynamo.config.patch(
        capture_scalar_outputs=True, capture_dynamic_output_shape_ops=True
    )
    def test_unbacked_symint(self):
        @torch.compile(backend="eager")
        def f(lengths, values):
            sizes = lengths.tolist()
            for s in sizes:
                torch._check_is_size(s)
                torch._check(s >= 2)
                torch._check(s <= 100)
            return torch.split(values, sizes)

        f(torch.tensor([2, 3, 4]), torch.randn(9))

    @torch._dynamo.config.patch(
        capture_scalar_outputs=True, capture_dynamic_output_shape_ops=True
    )
    def test_unbacked_auto_functionalize_op(self):
        @torch.library.custom_op(
            "mylib::mk_image", mutates_args=("decoder",), device_types=["cpu"]
        )
        def mk_image(decoder: Tensor) -> Tensor:
            return torch.randn(2, 3, 4, 5)

        @torch.library.register_fake("mylib::mk_image")
        def _(decoder: Tensor) -> Tensor:
            image_size = [torch.library.get_ctx().new_dynamic_size() for _ in range(4)]
            return torch.empty(image_size)

        @torch.compile(fullgraph=True)
        def f(x):
            return torch.ops.mylib.mk_image.default(x)

        x = torch.zeros(100, dtype=torch.int64)
        f(x)

    @torch._dynamo.config.patch(capture_scalar_outputs=True)
    def test_runtime_assert_replacement(self):
        @torch.compile(backend="aot_eager")
        def fn(x, y):
            z = y.item()
            torch._check(z == 3)
            return x + z

        fn(torch.randn(4), torch.tensor([3]))
        self.assertRaises(RuntimeError, lambda: fn(torch.randn(4), torch.tensor([4])))

    @torch._dynamo.config.patch(capture_scalar_outputs=True)
    def test_cat_unbacked(self):
        @torch.compile(backend="eager")
        def fn(x, y):
            z = y.item()
            return torch.cat([x, torch.ones(z)])

        fn(torch.randn(2, 3), torch.tensor([0]))
        self.assertRaises(
            RuntimeError, lambda: fn(torch.randn(2, 3), torch.tensor([1]))
        )

    @torch._dynamo.config.patch(
        capture_scalar_outputs=True, capture_dynamic_output_shape_ops=True
    )
    def test_aot_autograd_propagate_unbacked_symints_shape(self):
        @torch.compile(backend="aot_eager")
        def f(x):
            return torch.nonzero(x)

        f(torch.tensor([1, 0, 3, 2, 0]))

    def test_simple_set_usage(self):
        def foo(x, y):
            setty = {x, y}
            return setty.pop() * setty.pop()

        counter = CompileCounter()
        foo = torch._dynamo.optimize(counter, nopython=True)(foo)
        x = torch.randn(10, 10)
        y = torch.randn(10, 10)
        foo(x, y)
        self.assertEqual(counter.frame_count, 1)

    def test_add_to_set(self):
        def foo(x, y):
            setty = set()
            setty.add(x[0])
            setty.add(x[1])
            setty.add(x[2])
            setty.add(y)
            return y * len(setty)

        x = torch.randn(10, 10)
        y = torch.randn(2, 2)
        eager_result = foo([x, x, x, x, y], y)

        counter = CompileCounter()
        foo = torch._dynamo.optimize(counter, nopython=True)(foo)
        result = foo([x, x, x, x, y], y)
        self.assertEqual(counter.frame_count, 1)
        self.assertEqual(result, eager_result)

    def test_iter_set(self):
        def foo(x, y):
            setty = set()
            for t in x:
                setty.add(t)
            return y * len(setty)

        x = torch.randn(10, 10)
        y = torch.randn(2, 2)
        eager_result = foo([x, x, x, x, y], y)

        counter = CompileCounter()
        foo = torch._dynamo.optimize(counter, nopython=True)(foo)
        result = foo([x, x, x, x, y], y)
        self.assertEqual(counter.frame_count, 1)
        self.assertEqual(result, eager_result)

    def test_input_set_graph_break(self):
        def foo(x):
            return x.pop() * x.pop()

        x = torch.randn(10, 10)
        y = torch.randn(10, 10)

        counter = CompileCounter()

        inp = {x, x, x, x, y, y}
        foo = torch._dynamo.optimize(counter, nopython=True)(foo)

        # There's a lot of stuff about sets that cannot work without a good deal of exertion on our part.
        # Specifically, getting a set as input won't ever work with how GetItemSource works (Can't arbitrary access set contents)
        # and so the guard story for the objects passed into input just isn't there atm.
        with self.assertRaisesRegex(
            torch._dynamo.exc.Unsupported,
            "^call_method UserDefinedObjectVariable\\(set\\).*",
        ):
            foo(inp)

        foo = torch._dynamo.optimize(counter, nopython=False)(foo)
        foo(inp)
        self.assertEqual(counter.frame_count, 1)

    def test_reconstruct_set_across_graph_break(self):
        def foo(x, y):
            setty = set()
            for t in x:
                setty.add(t)
            print("Break!")
            return y * len(setty)

        x = torch.randn(10, 10)
        y = torch.randn(2, 2)

        counter = CompileCounter()
        foo = torch._dynamo.optimize(counter)(foo)
        result = foo([x, x, x, x, y], y)

    def test_set_aliasing_recompiles(self):
        g1 = torch.randn(10)
        g2 = torch.randn(10)
        g3 = torch.randn(10)
        g4 = torch.randn(10)

        def foo(a, b, c):
            myset = {g1, a, b, c}
            return a + len(myset)

        counter = CompileCounter()
        foo = torch._dynamo.optimize(counter)(foo)
        # first call with no aliasing
        foo(g2, g3, g4)
        self.assertEqual(counter.frame_count, 1)

        # no aliasing again
        foo(g3, g2, g4)
        # assert no recompile
        self.assertEqual(counter.frame_count, 1)

        # aliasing changes, we should recompile
        foo(g2, g2, g2)
        self.assertEqual(counter.frame_count, 2)

        # same aliasing, different tensor
        foo(g3, g3, g3)
        self.assertEqual(counter.frame_count, 2)

        # aliasing between global and arg, should recompile again
        foo(g1, g1, g1)
        self.assertEqual(counter.frame_count, 3)

        # Reset
        torch._dynamo.reset()

        # aliasing between global and arg, first call
        foo(g1, g1, g1)
        self.assertEqual(counter.frame_count, 4)

        # same aliasing, different tensor, all local, recompile
        foo(g3, g3, g3)
        self.assertEqual(counter.frame_count, 5)

        # aliasing same tensor, we shouldn't recompile
        foo(g2, g2, g2)
        self.assertEqual(counter.frame_count, 5)

        # No aliasing
        foo(g2, g3, g4)
        self.assertEqual(counter.frame_count, 6)

        # No aliasing again
        foo(g3, g2, g4)
        # assert no recompile
        self.assertEqual(counter.frame_count, 6)

    def test_str_format_return1(self):
        @torch.compile(backend="eager", fullgraph=True)
        def fn(img):
            x = torch.sin(img)
            y = f"shape {img.shape[-2:]} batch size {img.shape[0]}"
            return img + x, y

        img1 = torch.randn(1, 1, 8, 8)
        res, msg = fn(img1)
        self.assertEqual(msg, "shape torch.Size([8, 8]) batch size 1")
        self.assertEqual(res, img1 + torch.sin(img1))

    def test_str_format_return2(self):
        @torch.compile(backend="eager", fullgraph=True)
        def fn(img):
            x = torch.sin(img)
            y = "shape {} batch size {y:.2f}".format(img.shape[-2:], y=img.shape[0])
            return img + x, y

        img1 = torch.randn(1, 1, 8, 8)
        res, msg = fn(img1)
        self.assertEqual(msg, "shape torch.Size([8, 8]) batch size 1.00")
        self.assertEqual(res, img1 + torch.sin(img1))

    @torch._dynamo.config.patch(capture_scalar_outputs=True)
    def test_validate_outputs_unbacked(self):
        class SillyCat(torch.autograd.Function):
            @staticmethod
            def forward(ctx, x0, x1, i):
                ctx.save_for_backward(i)
                return torch.cat([x0, x1])

            @staticmethod
            def backward(ctx, grad_out):
                (i,) = ctx.saved_tensors
                i0, i1 = i.tolist()
                g_x0, g_x1 = grad_out.split([i0, i1])
                return g_x0, g_x1, None

        @torch.compile(backend="aot_eager", fullgraph=True)
        def f(x, i):
            i0, i1 = i.tolist()
            x0, x1 = x.split([i0, i1])
            return SillyCat.apply(x0, x1, i)

        f(torch.randn(9, requires_grad=True), torch.tensor([3, 6]))

    def test_str_format_assert1(self):
        @torch.compile(backend="eager", fullgraph=True)
        def fn(img):
            x = torch.sin(img)
            val = x.shape[-2:]
            torch._assert(len(val) == 2, f"shape {img.shape}")
            return img + x

        img1 = torch.randn(1, 1, 8, 8)
        res = fn(img1)
        self.assertEqual(res, img1 + torch.sin(img1))

    def test_str_format_assert2(self):
        cnt = CompileCounter()

        @torch.compile(backend=cnt)
        def fn(img):
            x = torch.sin(img)
            torch._assert(
                img.shape[-2] == 8 and img.shape[-1] == 16, f"shape {img.shape}"
            )
            return img + x

        img1 = torch.randn(1, 3, 8, 16)
        res = fn(img1)
        self.assertEqual(res, img1 + torch.sin(img1))
        self.assertEqual(cnt.frame_count, 1)

        # trigger a recompile and graph break
        img2 = torch.randn(1, 3, 8, 15)
        self.assertRaises(AssertionError, lambda: fn(img2))

    def test_tolist_scalar(self):
        def fn(x):
            new_list = []
            for i in x.tolist():
                new_list.append(i * 4)
            return new_list

        x = torch.tensor([3])
        eager = fn(x)
        counter = CompileCounter()
        compiled = torch._dynamo.optimize(counter, nopython=True)(fn)(x)
        self.assertEqual(eager, compiled)
        self.assertEqual(counter.frame_count, 1)

    def test_tolist_1d(self):
        def fn(x):
            new_list = []
            for i in x.tolist():
                new_list.append(i * 4)
            return new_list

        x = torch.tensor([2, 1])
        eager = fn(x)
        counter = CompileCounter()
        compiled = torch._dynamo.optimize(counter, nopython=True)(fn)(x)
        self.assertEqual(eager, compiled)
        self.assertEqual(counter.frame_count, 1)

    def test_tolist_kd(self):
        def fn(x):
            new_list = []
            for i in x.tolist():
                new_list.append(i * 4)
            return new_list

        x = torch.tensor([[[2, 1], [2, 1], [2, 1]], [[2, 1], [2, 1], [2, 1]]])
        eager = fn(x)
        counter = CompileCounter()
        compiled = torch._dynamo.optimize(counter, nopython=True)(fn)(x)
        self.assertEqual(eager, compiled)
        self.assertEqual(counter.frame_count, 1)

    @patch.object(torch._dynamo.config, "specialize_int", True)
    def test_tolist_0d(self):
        def fn(x):
            new_list = []
            i = x.tolist()
            new_list.append(i * 4)
            return new_list

        x = torch.tensor(42)
        eager = fn(x)
        counter = CompileCounter()
        compiled = torch._dynamo.optimize(counter, nopython=True)(fn)(x)
        self.assertEqual(eager, compiled)
        self.assertEqual(counter.frame_count, 1)

    @patch.object(torch._dynamo.config, "assume_static_by_default", False)
    @patch.object(torch._dynamo.config, "automatic_dynamic_shapes", False)
    def test_tolist_kd_dynamic(self):
        def fn(x):
            new_list = []
            i = x.tolist()
            new_list.append(i * 4)
            return new_list

        x = torch.randint(3, 5, [5, 5])
        eager = fn(x)
        counter = CompileCounter()
        compiled_fn = torch._dynamo.optimize(counter, nopython=True)(fn)
        compiled = compiled_fn(x)
        self.assertEqual(eager, compiled)
        self.assertEqual(counter.frame_count, 1)

        # Value change, no recompiles
        x = torch.randint(7, 9, [5, 5])
        compiled_fn(x)
        self.assertEqual(counter.frame_count, 1)

        # Size change, forced recompiles
        x = torch.randint(3, 5, [3, 3])
        compiled_fn(x)
        self.assertEqual(counter.frame_count, 2)

    def test_tolist_float(self):
        def fn(x):
            new_list = []
            for i in x.tolist():
                new_list.append(i * 4)
            return new_list

        x = torch.tensor(
            [[[2.0, 1.0], [2.0, 1.0], [2.0, 1.0]], [[2.0, 1.0], [2.0, 1.0], [2.0, 1.0]]]
        )
        eager = fn(x)
        counter = CompileCounter()
        compiled = torch._dynamo.optimize(counter)(fn)(x)
        self.assertEqual(eager, compiled)
        # Nothing to compile here
        self.assertEqual(counter.frame_count, 0)

    def test_inline_closure_not_loaded_by_parent(self):
        def outer(a):
            return a + 1

        def indirect(x):
            return direct(x)

        def direct(x):
            def deep2(c):
                return outer(c)

            def deep(c):
                return deep2(c)

            return deep(x)

        x = torch.randn(3)
        eager = indirect(x)
        counter = CompileCounter()
        compiled = torch._dynamo.optimize(counter)(indirect)(x)
        self.assertEqual(eager, compiled)
        self.assertEqual(counter.frame_count, 1)

    def test_deque_input(self):
        a = torch.randn([2, 3])
        b = torch.randn([2, 3])
        d1 = collections.deque([a, b])
        d1.insert(0, "foo")

        d2 = collections.deque([a, b])
        d2.insert(0, "foo")

        def fn(q):
            a = q.pop()
            b = q.pop()
            return a * b

        eager = fn(d1)
        counter = CompileCounter()
        compiled = torch._dynamo.optimize(counter)(fn)(d2)
        self.assertEqual(eager, compiled)
        self.assertEqual(counter.frame_count, 1)

    def test_deque_append_left(self):
        d1 = collections.deque([10, 10])
        d1.insert(0, "foo")

        d2 = collections.deque([10, 10])
        d2.insert(0, "foo")

        def fn(q, a, b):
            q.appendleft(a)
            q.appendleft(b)
            return q.popleft() * q.popleft()

        a = torch.randn([3, 3])
        b = torch.randn([3, 3])
        eager = fn(d1, a, b)
        counter = CompileCounter()
        compiled = torch._dynamo.optimize(counter)(fn)(d2, a, b)
        self.assertEqual(eager, compiled)
        self.assertEqual(counter.frame_count, 1)
        self.assertTrue(isinstance(compiled, torch.Tensor))

    def test_yield_from(self):
        def yield_from_fn(t_list, k):
            def yield_from_gen(l):
                l2 = [t * k for t in l]
                yield from l2

            return [t * k for t in yield_from_gen(t_list)]

        t_list = [torch.randn([2, 3]) for _ in range(3)]
        eager = yield_from_fn(t_list, 2)
        counter = CompileCounter()
        compiled = torch._dynamo.optimize(counter)(yield_from_fn)(t_list, 2)
        self.assertEqual(eager, compiled)
        self.assertEqual(counter.frame_count, 1)

    def test_yield_from_in_a_loop(self):
        def gen2():
            yield 1

        def gen1():
            for value in range(5):
                yield from gen2()

        def fn(x):
            c = 0
            for i in gen1():
                c = c + i
            return x + c

        opt_fn = torch.compile(fn, backend="eager")
        x = torch.zeros(4)
        self.assertEqual(fn(x), opt_fn(x))

    def test_yield_gen_and_from(self):
        def populate_and_multiply_sequence(n, multiplier):
            # Inline generator
            def tensor_generator():
                for i in range(n):
                    yield torch.tensor([i])

            # Use 'yield from' to iterate over tensors and multiply
            t_list = [tensor * multiplier for tensor in tensor_generator()]

            def yield_from_gen():
                yield from t_list

            return [t for t in yield_from_gen()]

        multiplier = torch.tensor([10])
        eager = populate_and_multiply_sequence(5, multiplier)
        counter = CompileCounter()
        compiled = torch._dynamo.optimize(counter)(populate_and_multiply_sequence)(
            5, multiplier
        )
        self.assertEqual(eager, compiled)
        self.assertEqual(counter.frame_count, 1)

    def test_yield_from_user_stop_iteration(self):
        class MyIter:
            def __init__(self, seq):
                self.seq = seq
                self.index = 0

            def __iter__(self):
                return self

            def __next__(self):
                self.index += 1
                if self.index <= len(self.seq):
                    return self.seq[self.index - 1]
                raise StopIteration(self.index)

        def yield_from_iter_fn(seq):
            def gen(seq):
                yield from MyIter(seq)

            return [i for i in gen(seq)]

        seq = [torch.randn([2, 3]) for _ in range(3)]
        eager = yield_from_iter_fn(seq)
        counter = CompileCounter()
        compiled = torch._dynamo.optimize(counter)(yield_from_iter_fn)(seq)
        self.assertEqual(eager, compiled)
        self.assertEqual(counter.frame_count, 0)

    def test_yield_send_to_subgenerator_graph_break(self):
        def subgenerator(tensor):
            multiplier = yield
            yield tensor * multiplier

        def main_generator(t_list):
            for tensor in t_list:
                subgen = subgenerator(tensor)
                next(subgen)
                yield from subgen.send(torch.tensor([10]))

        t_list = [torch.tensor([i]) for i in range(5)]
        eager = list(main_generator(t_list))

        counter = CompileCounter()
        compiled_fn = torch._dynamo.optimize(counter)(main_generator)
        compiled = list(compiled_fn(t_list))

        self.assertEqual(eager, compiled)
        self.assertEqual(counter.frame_count, 0)

    def test_derpy_nn_module_usage(self):
        def ff1(x):
            self = mod1
            return torch.sigmoid(self.mod2(x) + self.param1)

        def ff2(x):
            self = mod2
            return torch.cos(torch.sin(x) * self.param2 + 10)

        mod1 = torch.nn.Module()
        mod2 = torch.nn.Module()
        mod1.register_module("mod2", mod2)
        mod1.register_parameter("param1", torch.nn.Parameter(torch.randn(10)))
        mod1.forward = ff1
        mod2.register_parameter("param2", torch.nn.Parameter(torch.randn(10)))
        mod2.forward = ff2
        mod1.eval()

        x = torch.randn(10)
        expected = mod1(x)
        counter = CompileCounter()
        actual = torch.compile(mod1, backend=counter, fullgraph=True)(x)
        self.assertEqual(actual, expected)
        self.assertEqual(counter.op_count, 6)

    def test_default_args_device_dtype(self):
        class Foo:
            def __init__(
                self,
                dtype: torch.dtype = torch.float16,
                device: torch.device = torch.device("cpu"),
            ) -> None:
                self.value = torch.tensor(10, dtype=dtype, device=device)

        def fn():
            return Foo().value + 1

        opt_func = torch._dynamo.optimize("eager", nopython=True)(fn)
        ref = fn()
        res = opt_func()
        self.assertEqual(ref, res)

    def test_torch_device_python_type(self):
        for device, device_type, index in [
            ("cpu", "cpu", None),
            ("cuda:0", "cuda", 0),
        ]:
            if device == "cuda:0" and not TEST_CUDA:
                continue

            def fn(target):
                target_device = target.device
                a = torch.zeros(2, 3, device=target_device)
                # Constant assert at trace time
                assert isinstance(target_device, torch.device)
                assert target_device.type == device_type
                assert target_device.index == index
                b = torch.zeros(2, 3, device=target_device)
                c = torch.zeros(2, 3, device=target_device)
                return a + b + c

            from torch._dynamo.variables import ConstantVariable

            device = torch.device(device)
            expected_variable = ConstantVariable(device)
            self.assertEqual(expected_variable.python_type(), type(device))

            opt_func = torch._dynamo.optimize("eager", nopython=True)(fn)
            a = torch.tensor([2, 3], device=device)
            res = opt_func(a)
            self.assertIsInstance(res, torch.Tensor)

    def test_torch_dtype_python_type(self):
        def fn(target):
            target_dtype = target.dtype
            a = torch.zeros(2, 3, dtype=target_dtype)
            # Constant assert at trace time
            assert isinstance(target_dtype, torch.dtype)
            b = torch.zeros(2, 3, dtype=target_dtype)
            c = torch.zeros(2, 3, dtype=target_dtype)
            return a + b + c

        from torch._dynamo.variables import ConstantVariable

        dtype = torch.float16
        expected_variable = ConstantVariable(dtype)
        self.assertEqual(expected_variable.python_type(), type(dtype))

        opt_func = torch._dynamo.optimize("eager", nopython=True)(fn)
        a = torch.tensor([2, 3], dtype=dtype)
        res = opt_func(a)
        self.assertIsInstance(res, torch.Tensor)

    def test_itertools_repeat(self):
        counters.clear()

        def fn(x):
            r = itertools.repeat(100.0, 5)
            for i in r:
                x += i
            return x

        x = torch.randn([2, 5])
        eager = fn(x)

        compiled_fn = torch._dynamo.optimize(backend="eager", nopython=True)(fn)
        compiled = compiled_fn(x)

        self.assertEqual(list(eager), list(compiled))
        self.assertEqual(len(counters["graph_break"]), 0)

    def test_itertools_infinite_repeat(self):
        counters.clear()

        def fn(x):
            r = itertools.repeat(100.0)
            idx = 0
            for i in r:
                x += i
                idx += 1
                if idx > 10:
                    break
            return x

        x = torch.randn([2, 5])
        eager = fn(x)

        compiled_fn = torch._dynamo.optimize(backend="eager", nopython=True)(fn)
        compiled = compiled_fn(x)

        self.assertEqual(list(eager), list(compiled))
        self.assertEqual(len(counters["graph_break"]), 0)

    def test_itertools_infinite_repeat_mutation(self):
        counters.clear()

        def fn(x):
            r = itertools.repeat(x)
            idx = 0
            for i in r:
                x += i
                i += 1
                idx += 1
                if idx > 10:
                    break
            return x

        x = torch.randn([2, 5])
        eager = fn(x)

        compiled_fn = torch._dynamo.optimize(backend="eager", nopython=True)(fn)
        compiled = compiled_fn(x)

        self.assertEqual(list(eager), list(compiled))
        self.assertEqual(len(counters["graph_break"]), 0)

    def test_itertools_infinite_count(self):
        for args in ([], [10], [5, -1]):
            counters.clear()

            def fn(x):
                r = itertools.count(*args)
                idx = 0
                for i in r:
                    x += i
                    idx += 1
                    if idx > 10:
                        break
                return x

            x = torch.randn([2, 5])
            eager = fn(x)

            compiled_fn = torch._dynamo.optimize(backend="eager", nopython=True)(fn)
            compiled = compiled_fn(x)

            self.assertEqual(list(eager), list(compiled))
            self.assertEqual(len(counters["graph_break"]), 0)

    def test_itertools_infinite_cycle(self):
        counters.clear()

        def fn(x):
            for iterator in (
                iter([]),
                iter([10, 11.0]),
                itertools.repeat(-1, 3),
                itertools.count(10),
            ):
                r = itertools.cycle(iterator)
                idx = 0
                x += 1
                for i in r:
                    x += i
                    idx += 1
                    if idx > 10:
                        break
            return x

        x = torch.randn([2, 5])
        eager = fn(x)

        compiled_fn = torch._dynamo.optimize(backend="eager", nopython=True)(fn)
        compiled = compiled_fn(x)

        self.assertEqual(list(eager), list(compiled))
        self.assertEqual(len(counters["graph_break"]), 0)

    def test_itertools_accumulate_symint_default_sum(self):
        # https://github.com/pytorch/pytorch/issues/110287
        counters.clear()

        def fn(x):
            r = itertools.accumulate([x.size(0), x.size(1)])
            for i in r:
                x *= i
            return x

        x = torch.randn(2, 3)
        eager = fn(x)

        compiled_fn = torch._dynamo.optimize(backend="eager", nopython=True)(fn)
        compiled = compiled_fn(x)

        self.assertEqual(list(eager), list(compiled))
        self.assertEqual(len(counters["graph_break"]), 0)

    def test_itertools_accumulate_tensors_default_sum(self):
        counters.clear()

        def fn(a, b, c, d, x):
            l = [a, b, c, d, x]
            for i, t in enumerate(l):
                l[i] = t * x
            return itertools.accumulate(l)

        t_list = [torch.tensor([i + 1]) for i in range(4)]
        x = torch.tensor([[1, 2], [3, 4]])
        eager = fn(*t_list, x)

        compiled_fn = torch._dynamo.optimize(backend="eager", nopython=True)(fn)
        compiled = compiled_fn(*t_list, x)

        self.assertEqual(list(eager), list(compiled))
        self.assertEqual(len(counters["graph_break"]), 0)

    def test_itertools_accumulate_tensors_builtins(self):
        for builtin_op in [operator.mul, operator.sub, operator.pow]:
            counters.clear()

            def fn(a, b, c, d, x):
                l = [a, b, c, d, x]
                for i, t in enumerate(l):
                    l[i] = t * x
                return itertools.accumulate(l, builtin_op)

            t_list = [torch.tensor([i + 1]) for i in range(4)]
            x = torch.tensor([[1, 2], [3, 4]])
            eager = fn(*t_list, x)

            compiled_fn = torch._dynamo.optimize(backend="eager", nopython=True)(fn)
            compiled = compiled_fn(*t_list, x)

            self.assertEqual(list(eager), list(compiled))
            self.assertEqual(len(counters["graph_break"]), 0)

    def test_itertools_accumulate_tensors_kwargs(self):
        from torch._dynamo.utils import counters

        for kwargs in [
            {"func": operator.mul},
            {"initial": 100},
            {"func": operator.sub, "initial": -1},
        ]:
            counters.clear()

            def fn(a, b, c, d, x):
                l = [a, b, c, d, x]
                for i, t in enumerate(l):
                    l[i] = t * x
                return itertools.accumulate(l, **kwargs)

            t_list = [torch.tensor([i + 1]) for i in range(4)]
            x = torch.tensor([[1, 2], [3, 4]])

            compiled_fn = torch._dynamo.optimize(backend="eager", nopython=True)(fn)
            compiled = compiled_fn(*t_list, x)
            eager = fn(*t_list, x)

            self.assertEqual(list(eager), list(compiled))
            self.assertEqual(len(counters["graph_break"]), 0)

    def test_packaging_version_parse(self):
        from packaging import version

        @torch.compile(backend="eager", fullgraph=True)
        def fn():
            x = torch.zeros(1)
            if version.parse(torch.__version__) >= version.parse("2.0.0"):
                return x + 1
            return x

        self.assertEqual(fn().item(), 1)

    def test_itertools_accumulate_tensors_user_defined(self):
        def udo_fn_0(a, b):
            return -1

        rando = random.randint(0, 1)

        def udo_fn_1(a, b):
            return a * rando + b * rando

        seen = []

        def udo_fn_2(a, b):
            seen.append(a)
            seen.append(b)
            return a * len(seen)

        for udo_fn in [udo_fn_0, udo_fn_1, udo_fn_2]:
            counters.clear()
            torch._dynamo.reset()

            def fn(a, b, c, d, x):
                l = [a, b, c, d, x]
                for i, t in enumerate(l):
                    l[i] = t * x
                return itertools.accumulate(l, udo_fn)

            t_list = [torch.tensor([i]) for i in range(4)]
            x = torch.tensor([[1, 2], [3, 4]])
            eager = fn(*t_list, x)

            compiled_fn = torch._dynamo.optimize(backend="eager", nopython=True)(fn)
            compiled = compiled_fn(*t_list, x)

            self.assertEqual(list(eager), list(compiled))
            self.assertEqual(len(counters["graph_break"]), 0)

    def test_pure_python_accumulate(self):
        def accumulate(iterable, func=lambda x, y: x + y):
            it = iter(iterable)
            try:
                # Initialize the accumulator with the first value from the iterable
                accumulator = next(it)
            except StopIteration:
                # If the iterable is empty, return an empty generator
                return
            yield accumulator

            for element in it:
                accumulator = func(accumulator, element)
                yield accumulator

        def fn(it):
            return accumulate(it)

        t_list = [torch.tensor([i]) for i in range(4)]
        eager = fn(t_list)

        counter = CompileCounter()
        compiled_fn = torch._dynamo.optimize(counter)(fn)
        compiled = compiled_fn(t_list)

        self.assertEqual(list(eager), list(compiled))
        self.assertEqual(counter.frame_count, 1)

    def test_itertools_groupby_pure_python_default_identify_func(self):
        counters.clear()

        def fn(l):
            return [(k, list(g)) for k, g in itertools.groupby(l)]

        l = [1, 2, 2, 3, 4, 4, 4, 1, 2]
        eager = fn(l)

        compiled_fn = torch._dynamo.optimize(backend="eager", nopython=True)(fn)
        compiled = compiled_fn(l)

        self.assertEqual(eager, compiled)
        self.assertEqual(len(counters["graph_break"]), 0)

    def test_itertools_groupby_pure_python_key_func(self):
        counters.clear()

        def fn(l):
            return [(k, list(g)) for k, g in itertools.groupby(l, key=operator.neg)]

        l = [1, 2, -2, 3, 4, 4, -4, 0, -2]
        eager = fn(l)

        compiled_fn = torch._dynamo.optimize(backend="eager", nopython=True)(fn)
        compiled = compiled_fn(l)

        self.assertEqual(eager, compiled)
        self.assertEqual(len(counters["graph_break"]), 0)

    def test_list_iterator_contains(self):
        def fn(x):
            it = iter(["my_weight", "not_my_weight"])
            next(it)
            if "my_weight" in it:
                return x + 2
            return x + 1

        x = torch.zeros(3)
        compiled_fn = torch._dynamo.optimize(backend="eager", nopython=True)(fn)

        self.assertEqual(fn(x), compiled_fn(x))

    def test_storage_return(self):
        @torch.compile(backend="eager", fullgraph=True)
        def fn(x):
            y = torch.sin(x + 1)
            storage = x.untyped_storage()
            storage.resize_(0)
            y = torch.cos(y)
            return y, storage

        x = torch.randn(10)
        expected = torch.cos(torch.sin(x + 1))
        y, s = fn(x)
        self.assertEqual(y, expected)
        self.assertEqual(x.untyped_storage().size(), 0)
        self.assertIs(s, x.untyped_storage())

    def test_flat_name_to_original_fqn(self):
        class FooBarModule(torch.nn.Module):
            def __init__(self):
                super().__init__()
                self.register_parameter("0", torch.nn.Parameter(torch.randn(3, 4)))
                self.register_buffer("test_buf", torch.randn(3, 4))
                self.register_parameter(
                    "test_param", torch.nn.Parameter(torch.randn(3, 4))
                )

            def forward(self, x):
                return ((x + self.test_buf) * getattr(self, "0")) / self.test_param

        class TestModule(torch.nn.Module):
            def __init__(self):
                super().__init__()
                self.foo_bar = FooBarModule()
                self.register_parameter(
                    "test_param", torch.nn.Parameter(torch.randn(3, 4))
                )
                self.register_buffer("test_buf", torch.randn(3, 4))

            def forward(self, x):
                return (self.foo_bar(x) + self.test_param) * self.test_buf

        gm, _ = torch._dynamo.export(TestModule(), torch.randn(3, 4))
        self.assertIn("dynamo_flat_name_to_original_fqn", gm.meta)
        expected_fqn = {
            "L__self___test_param": "test_param",
            "L__self___test_buf": "test_buf",
            "getattr_L__self___foo_bar___0__": "foo_bar.0",
            "L__self___foo_bar_test_param": "foo_bar.test_param",
            "L__self___foo_bar_test_buf": "foo_bar.test_buf",
        }
        self.assertEqual(expected_fqn, gm.meta["dynamo_flat_name_to_original_fqn"])

    def test_shape_env_no_recording(self):
        main = ShapeEnv(should_record_events=False)

        # The main ShapeEnv should have no event recorded.
        self.assertEqual(len(main.events), 0)

        # Call create_symbolic_sizes_strides_storage_offset on both of them.
        r = main.create_symbolic_sizes_strides_storage_offset(
            torch.randn(3, 2), ConstantSource("x")
        )

        # Create a guard: size[0] == 3 (call evaluate_expr)
        #   - +1 guard entry
        #   - +1 replacement entry
        size = r[0]
        bool(size[0] == 3)

        # The main ShapeEnv should remain with no event recorded.
        self.assertEqual(len(main.events), 0)

        if torch.fx.experimental.validator.translation_validation_enabled():
            from torch.fx.experimental.symbolic_shapes import (
                CURRENT_NODE_KEY,
                SHAPEENV_EVENT_KEY,
            )

            # Check that we don't store any recording metadata on nodes
            # from the symbolic shape FX graph.
            for n in main.graph.nodes:
                self.assertFalse(SHAPEENV_EVENT_KEY in n.meta)
                self.assertFalse(CURRENT_NODE_KEY in n.meta)

    def _replay_and_check(self, shape_env: ShapeEnv):
        if shape_env.should_record_events:
            replayed = replay_shape_env_events(shape_env.events)
            shape_env.check_equal(replayed)

    def test_shape_env_equal_empty(self):
        main, other = ShapeEnv(), ShapeEnv()
        main.check_equal(other)
        self._replay_and_check(main)

    @onlyIfTranslationValidation
    def test_shape_env_equal_constructor(self):
        main, other = ShapeEnv(allow_scalar_outputs=False), ShapeEnv()
        self.assertExpectedRaisesInline(
            NotEqualError,
            lambda: main.check_equal(other),
            """\
ShapeEnv not equal: field values don't match:

==> settings: values don't match.
  >  Left: ShapeEnvSettings(allow_scalar_outputs=False, allow_dynamic_output_shape_ops=True, assume_static_by_default=False, specialize_zero_one=True, duck_shape=True, prefer_deferred_runtime_asserts_over_guards=False, _allow_complex_guards_as_runtime_asserts=False)
  > Right: ShapeEnvSettings(allow_scalar_outputs=True, allow_dynamic_output_shape_ops=True, assume_static_by_default=False, specialize_zero_one=True, duck_shape=True, prefer_deferred_runtime_asserts_over_guards=False, _allow_complex_guards_as_runtime_asserts=False)
""",
        )
        self._replay_and_check(main)

    @onlyIfTranslationValidation
    def test_shape_env_equal_create_symbolic_sizes_strides_storage_offset(self):
        main, other = ShapeEnv(), ShapeEnv()
        main.create_symbolic_sizes_strides_storage_offset(
            torch.randn(3, 2), ConstantSource("x")
        )
        self.assertExpectedRaisesInline(
            NotEqualError,
            lambda: main.check_equal(other),
            """\
ShapeEnv not equal: field values don't match:

==> name_to_node: values don't match.
  >  Left: {x_size_0_, x_size_1_, x_storage_offset, x_stride_0_, x_stride_1_}
  > Right: {}
==> source_to_symbol: values don't match.
  >  Left: {x.size()[0]: x.size()[0], x.size()[1]: x.size()[1], x.storage_offset(): x.storage_offset(), x.stride()[0]: x.stride()[0], x.stride()[1]: x.stride()[1]}
  > Right: {}
==> val_to_var: values don't match.
  >  Left: {0: 0, 1: 1, 2: s1, 3: s0}
  > Right: {0: 0, 1: 1}
==> var_to_range: values don't match.
  >  Left: {s0: VR[2, 9223372036854775806], s1: VR[2, 9223372036854775806]}
  > Right: {}
==> var_to_sources: values don't match.
  >  Left: {s0: [TensorPropertySource(base=ConstantSource(source_name='x'), prop=<TensorProperty.SIZE: 0>, idx=0)], s1: [TensorPropertySource(base=ConstantSource(source_name='x'), prop=<TensorProperty.SIZE: 0>, idx=1)]}
  > Right: {}
==> var_to_val: values don't match.
  >  Left: {s0: 3, s1: 2}
  > Right: {}
""",
        )
        self._replay_and_check(main)

    @onlyIfTranslationValidation
    def test_shape_env_equal_unbacked(self):
        main, other = ShapeEnv(), ShapeEnv()
        main.create_unbacked_symint()
        main.create_unbacked_symfloat()
        main.create_unbacked_symbool()
        self.assertExpectedRaisesInline(
            NotEqualError,
            lambda: main.check_equal(other),
            """\
ShapeEnv not equal: field values don't match:

==> name_to_node: values don't match.
  >  Left: {u0, u1, zuf0}
  > Right: {}
==> unbacked_symfloat_counter: values don't match.
  >  Left: 1
  > Right: 0
==> unbacked_symint_counter: values don't match.
  >  Left: 2
  > Right: 0
==> var_to_range: values don't match.
  >  Left: {u0: VR[-9223372036854775808, 9223372036854775807], u1: VR[0, 1], zuf0: VR[-oo, oo]}
  > Right: {}
""",
        )
        self._replay_and_check(main)

    @onlyIfTranslationValidation
    def test_shape_env_equal_evaluate_expr_divisible(self):
        main, other = ShapeEnv(), ShapeEnv()

        # Call create_symbolic_sizes_strides_storage_offset on both of them.
        r = main.create_symbolic_sizes_strides_storage_offset(
            torch.randn(3, 2), ConstantSource("x")
        )
        other.create_symbolic_sizes_strides_storage_offset(
            torch.randn(3, 2), ConstantSource("x")
        )

        # Create a guard: size[0] % 3 == 0 (only in the main ShapeEnv)
        #   - +1 guard entry
        #   - +1 divisible entry
        size = r[0]
        bool(size[0] % 3 == 0)

        self.assertExpectedRaisesInline(
            NotEqualError,
            lambda: main.check_equal(other),
            """\
ShapeEnv not equal: field values don't match:

==> divisible: values don't match.
  >  Left: {Mod(s0, 3)}
  > Right: {}
==> guards: values don't match.
  >  Left: [Eq(Mod(s0, 3), 0)]
  > Right: []
==> name_to_node: values don't match.
  >  Left: {_assert, eq, mod, x_size_0_, x_size_1_, x_storage_offset, x_stride_0_, x_stride_1_}
  > Right: {x_size_0_, x_size_1_, x_storage_offset, x_stride_0_, x_stride_1_}
""",
        )
        self._replay_and_check(main)

    @onlyIfTranslationValidation
    def test_shape_env_equal_evaluate_expr_replacement(self):
        main, other = ShapeEnv(), ShapeEnv()

        # Call create_symbolic_sizes_strides_storage_offset on both of them.
        r = main.create_symbolic_sizes_strides_storage_offset(
            torch.randn(3, 2), ConstantSource("x")
        )
        other.create_symbolic_sizes_strides_storage_offset(
            torch.randn(3, 2), ConstantSource("x")
        )

        # Create a guard: size[0] == 3 (only in the main ShapeEnv)
        #   - +1 guard entry
        #   - +1 replacement entry
        size = r[0]
        bool(size[0] == 3)

        self.assertExpectedRaisesInline(
            NotEqualError,
            lambda: main.check_equal(other),
            """\
ShapeEnv not equal: field values don't match:

==> guards: values don't match.
  >  Left: [Eq(s0, 3)]
  > Right: []
==> name_to_node: values don't match.
  >  Left: {_assert, eq, x_size_0_, x_size_1_, x_storage_offset, x_stride_0_, x_stride_1_}
  > Right: {x_size_0_, x_size_1_, x_storage_offset, x_stride_0_, x_stride_1_}
==> replacements: values don't match.
  >  Left: {s0: 3}
  > Right: {}
==> var_to_range: values don't match.
  >  Left: {s0: VR[3, 3], s1: VR[2, 9223372036854775806]}
  > Right: {s0: VR[2, 9223372036854775806], s1: VR[2, 9223372036854775806]}
""",
        )
        self._replay_and_check(main)

    @onlyIfTranslationValidation
    def test_shape_env_equal_evaluate_expr_refinement(self):
        main, other = ShapeEnv(), ShapeEnv()

        # Call create_symbolic_sizes_strides_storage_offset on both of them.
        r = main.create_symbolic_sizes_strides_storage_offset(
            torch.randn(3, 2), ConstantSource("x")
        )
        other.create_symbolic_sizes_strides_storage_offset(
            torch.randn(3, 2), ConstantSource("x")
        )

        # Create a guard: size[0] >= 3 (only in the main ShapeEnv)
        #   - +1 guard entry
        #   - +1 var_to_guard entry
        #   - Change: var_to_range
        size = r[0]
        bool(size[0] >= 3)

        self.assertExpectedRaisesInline(
            NotEqualError,
            lambda: main.check_equal(other),
            """\
ShapeEnv not equal: field values don't match:

==> guards: values don't match.
  >  Left: [s0 >= 3]
  > Right: []
==> name_to_node: values don't match.
  >  Left: {_assert, ge, x_size_0_, x_size_1_, x_storage_offset, x_stride_0_, x_stride_1_}
  > Right: {x_size_0_, x_size_1_, x_storage_offset, x_stride_0_, x_stride_1_}
==> var_to_range: values don't match.
  >  Left: {s0: VR[3, 9223372036854775806], s1: VR[2, 9223372036854775806]}
  > Right: {s0: VR[2, 9223372036854775806], s1: VR[2, 9223372036854775806]}
""",
        )
        self._replay_and_check(main)

    @onlyIfTranslationValidation
    def test_shape_env_equal_runtime_assert(self):
        main, other = ShapeEnv(), ShapeEnv()

        # Call create_unbacked_symint on both of them.
        r = main.create_unbacked_symint()
        other.create_unbacked_symint()

        # Create a runtime assert: r % 3 == 0 (only in the main ShapeEnv)
        #   - +1 deferred_runtime_asserts entry
        #   - Change: num_deferred_runtime_asserts
        expect_true(r % 3 == 0)

        self.assertExpectedRaisesInline(
            NotEqualError,
            lambda: main.check_equal(other),
            """\
ShapeEnv not equal: field values don't match:

==> deferred_runtime_asserts: values don't match.
  >  Left: {u0: [Eq(PythonMod(u0, 3), 0)]}
  > Right: {}
==> name_to_node: values don't match.
  >  Left: {_assert, eq, mod, u0}
  > Right: {u0}
==> num_deferred_runtime_asserts: values don't match.
  >  Left: 1
  > Right: 0
""",
        )
        self._replay_and_check(main)

    def test_shape_env_recorded_function_fallback(self):
        # Make sure the record/replay mechanism for ShapeEnv will fallback
        # if no ShapeEnv instance is found.
        constrain_range(5, min=2, max=10)
        constrain_unify(5, 5)

        self.assertExpectedRaisesInline(
            AssertionError,
            lambda: _constrain_range_for_size(5, min=2, max=10),
            """can only constrain range for SymInt""",
        )

    def test_default_dtype_change(self):
        @torch.compile
        def foo():
            def inner(a, b, res_dtype):
                print(a, b, res_dtype)
                self.assertEqual(torch.result_type(a, b), res_dtype)

            inner(torch.tensor(1, device="cpu"), 1.0, torch.get_default_dtype())

        with set_default_dtype(torch.float):
            foo()
        with set_default_dtype(torch.double):
            foo()

    def test_numpy_ufunc_out(self):
        @torch.compile(backend="eager")
        def foo():
            x = np.arange(5)
            out = np.empty((x.shape[0], x.shape[0]))
            res_out = np.sin(x, out=out)
            assert res_out is out

        foo()

    # Unfortunately, we don't currently preserve the ids of
    # res_out and out correctly across the graph break
    @unittest.expectedFailure
    def test_numpy_ufunc_out_graph_break(self):
        @torch.compile(backend="eager")
        def foo():
            x = np.arange(5)
            out = np.empty((x.shape[0], x.shape[0]))
            res_out = np.sin(x, out=out)
            torch._dynamo.graph_break()
            assert res_out is out

        foo()

    def test_dict_subclass_cannot_be_initialized_in_graph(self):
        for super_class in (
            collections.OrderedDict,
            dict,
        ):

            class CustomDict(super_class):
                def __init__(self, *args, **kwargs):
                    super().__init__(*args, **kwargs)

            def fn(x):
                c = CustomDict()
                c["key"] = x
                assert "key" in c
                return c["key"] + 1

            fn_opt = torch.compile(fn, backend="eager", fullgraph=True)
            with self.assertRaisesRegex(
                torch._dynamo.exc.Unsupported, "call_function UserDefinedClassVariable"
            ):
                print(fn_opt(torch.zeros(1)))

    @wrapDeterministicFlagAPITest
    def test_backward_deterministic_mode_mismatch_warning(self):
        @torch.compile
        def func(a, b):
            return a + b

        for forward_deterministic, backward_deterministic in itertools.product(
            [True, False], [True, False]
        ):
            torch.use_deterministic_algorithms(forward_deterministic)
            a = torch.randn(10, requires_grad=True)
            res = func(a, 1)
            grad = torch.ones_like(res)
            torch.use_deterministic_algorithms(backward_deterministic)

            if not forward_deterministic and backward_deterministic:
                with self.assertRaisesRegex(
                    RuntimeError,
                    "^This compiled backward function is being run with torch\.use_deterministic_algorithms",
                ):
                    res.backward(grad)

            else:
                res.backward(grad)

    def test_torch_dynamo_codegen_pow(self):
        def pow(x):
            return x**2

        x = np.arange(8)
        pow_opt = torch.compile(pow)

        actual, source_code = run_and_get_code(pow_opt, x)
        expect = pow(x)

        self.assertEqual(expect, actual)

        self.assertTrue(
            all("aten.pow" not in code for code in source_code),
            msg="Encountered an unexpected fallback to 'aten pow' in dynamo compiled code",
        )

    def test_graph_break_compilation_metrics(self):
        def fn(x):
            x.cos()
            torch._dynamo.graph_break()
            x.sin()
            torch._dynamo.graph_break()
            return x.cos()

        torch._dynamo.utils.clear_compilation_metrics()
        x = torch.rand((4, 4))
        f = torch.compile(fn, backend="eager")
        f(x)
        metrics = torch._dynamo.utils.get_compilation_metrics()
        # Should only be one restart per event
        (restart_reason,) = metrics[0].restart_reasons
        self.assertTrue(
            "skip function graph_break" in restart_reason,
            "Should have logged graph break reason",
        )
        self.assertTrue(
            metrics[0].dynamo_time_before_restart_s
            <= metrics[0].entire_frame_compile_time_s
        )

        (restart_reason,) = metrics[1].restart_reasons
        self.assertTrue(
            "skip function graph_break" in restart_reason,
            "Should have logged graph break reason",
        )
        self.assertTrue(
            metrics[1].dynamo_time_before_restart_s
            <= metrics[1].entire_frame_compile_time_s
        )

        # No restarts
        self.assertTrue(
            len(metrics[2].restart_reasons) == 0, "Last compile has no graph break"
        )
        self.assertTrue(metrics[2].dynamo_time_before_restart_s == 0)

    def test_graph_break_compilation_metrics_on_failure(self):
        def fn(x):
            return x.sin()

        def broken_backend(gm, example_inputs):
            raise RuntimeError("broken backend")

        x = torch.rand((4, 4))
        f = torch.compile(fn, backend=broken_backend)
        with unittest.mock.patch("torch._dynamo.config.suppress_errors", True):
            torch._dynamo.utils.clear_compilation_metrics()
            f(x)
            metrics = torch._dynamo.utils.get_compilation_metrics()
            for metric in metrics:
                self.assertTrue(metric.dynamo_time_before_restart_s > 0)
                self.assertTrue(
                    "RuntimeError: broken backend" in metric.fail_reason,
                    "Should have logged fail reason",
                )

    def test_compilation_metrics_size_limit(self):
        def fn1(x):
            return x.relu()

        def fn2(x):
            return x.cos()

        def fn3(x):
            return x.sin()

        def fn4(x):
            return x.exp()

        import contextlib

        @contextlib.contextmanager
        def metrics_limit_ctx():
            try:
                torch._dynamo.utils.set_compilation_metrics_limit(3)
                yield
            finally:
                torch._dynamo.utils.set_compilation_metrics_limit(
                    torch._dynamo.utils.DEFAULT_COMPILATION_METRICS_LIMIT
                )

        x = torch.rand((4, 4))
        torch._dynamo.reset()
        torch.compile(fn1, backend="eager")(x)
        torch.compile(fn2, backend="eager")(x)
        torch.compile(fn3, backend="eager")(x)
        torch.compile(fn4, backend="eager")(x)

        with metrics_limit_ctx():
            torch._dynamo.utils.clear_compilation_metrics()
            torch._dynamo.reset()
            self.assertEqual(0, len(torch._dynamo.utils.get_compilation_metrics()))
            torch.compile(fn1, backend="eager")(x)
            self.assertEqual(1, len(torch._dynamo.utils.get_compilation_metrics()))
            torch.compile(fn2, backend="eager")(x)
            self.assertEqual(2, len(torch._dynamo.utils.get_compilation_metrics()))
            torch.compile(fn3, backend="eager")(x)
            self.assertEqual(3, len(torch._dynamo.utils.get_compilation_metrics()))
            torch.compile(fn4, backend="eager")(x)
            self.assertEqual(3, len(torch._dynamo.utils.get_compilation_metrics()))

    def test_funcname_cache(self):
        src = """\
import torch
if True:
    test = 3

class AAA:
    class DUMMY:
        class DUMMY2:
            pass

    def dummy(self):
        def dummy2():
            pass
    class BBB:
        @staticmethod
        def CCC():
            class DDD:
                if True:
                    @staticmethod
                    def EEE():
                        x = [torch.ones(3, 3) for _ in range(5)]
                        return x
            return DDD
def fn():
    return 3
"""
        with tempfile.NamedTemporaryFile(mode="w") as f:
            f.write(src)
            f.flush()
            from torch._dynamo.funcname_cache import get_funcname

            names = [get_funcname(f.name, i + 1) for i in range(src.count("\n") + 1)]

        self.assertExpectedInline(
            "\n".join(names),
            """\




AAA
AAA.DUMMY
AAA.DUMMY.DUMMY2
AAA.DUMMY.DUMMY2
AAA.DUMMY.DUMMY2
AAA.dummy
AAA.dummy.dummy2
AAA.dummy.dummy2
AAA.BBB
AAA.BBB
AAA.BBB.CCC
AAA.BBB.CCC.DDD
AAA.BBB.CCC.DDD
AAA.BBB.CCC.DDD
AAA.BBB.CCC.DDD.EEE
AAA.BBB.CCC.DDD.EEE
AAA.BBB.CCC.DDD.EEE
AAA.BBB.CCC
fn
fn
""",
        )

    def test_return_dict_with_graph_break_and_update(self):
        def create():
            torch._dynamo.graph_break()
            return {0: torch.tensor(3)}

        def fn():
            return {**create()}

        opt_fn = torch.compile(backend="eager")(fn)
        result = opt_fn()
        self.assertIn(0, result)
        self.assertTrue(same(result[0], torch.tensor(3)))

    def test_dynamo_reset_clears_cache(self):
        """Test that dynamo bytecode cache is freed
        when dynamo reset is called
        """

        def fn(x):
            return torch.sin(x)

        opt_fn = torch.compile(backend="eager")(fn)
        opt_fn(torch.randn(3, 3))

        c1 = _debug_get_cache_entry_list(fn.__code__)
        self.assertEqual(len(c1), 1)

        torch._dynamo.reset()
        c2 = _debug_get_cache_entry_list(fn.__code__)
        self.assertEqual(len(c2), 0)

    @torch._dynamo.config.patch(capture_scalar_outputs=True)
    def test_guard_size_oblivious(self):
        # This code, in fact, does NOT work in eager
        @torch.compile(backend="eager", fullgraph=True)
        def fn(x):
            y = torch.zeros(x.item())
            if guard_size_oblivious(y.size(0) == 0):
                assert False
            return y

        self.assertEqual(fn(torch.tensor([0])), torch.zeros(0))

    def test_guard_size_oblivious_backed(self):
        @torch.compile(backend="eager", fullgraph=True)
        def f(x):
            y = x.size(0)
            # This doesn't actually do anything
            if guard_size_oblivious(y == 0):
                return torch.randn(1)
            else:
                return torch.randn(2)

        # Should not fail in either case
        self.assertEqual(f(torch.randn(0)).shape, (1,))
        self.assertEqual(f(torch.randn(2)).shape, (2,))

    def _test_compile_model_free(self, model_inp_ctr, weakref_watch):
        """
        Args:
        model_inp_ctr
            - constructor that returns a new model and inputs to that model
        weakref_watch
            - function that returns a layer of the model for weakref to
              finalize on, so we can check that the layer is freed after
              the model goes out of scope
        """
        cleared = False

        def finalize():
            nonlocal cleared
            cleared = True

        def run():
            mod, inp = model_inp_ctr()
            weakref.finalize(weakref_watch(mod), finalize)
            torch.compile(mod, backend="eager")(inp)

        run()
        gc.collect()
        self.assertTrue(cleared)

    def test_custom_module_free(self):
        """Test that a model is freed when it goes out of scope"""

        class Mod(torch.nn.Module):
            def __init__(self):
                super(Mod, self).__init__()
                self.fc = torch.nn.Linear(100, 100)

            def forward(self, out):
                return self.fc(out)

        self._test_compile_model_free(
            lambda: (Mod(), torch.randn(100, 100)),
            lambda mod: mod.fc,
        )

    def test_sequential_module_free(self):
        self._test_compile_model_free(
            lambda: (
                torch.nn.Sequential(
                    torch.nn.Linear(100, 100),
                    torch.nn.ReLU(),
                ),
                torch.randn(100, 100),
            ),
            lambda mod: mod[0],
        )

    def test_linear_module_free(self):
        self._test_compile_model_free(
            lambda: (torch.nn.Linear(100, 100), torch.randn(100, 100)),
            lambda mod: mod,
        )

    # The following 2 tests fail due to https://github.com/python/cpython/issues/118013.
    # Tracked by https://github.com/pytorch/pytorch/issues/124302.
    # The xfails can be removed once Python 3.12 is updated on CI.
    @xfailIfPy312
    def test_outside_linear_module_free(self):
        # Compared to test_linear_module_free, the linear
        # layer is not the code object that is directly compiled.

        # This test does not use _test_compile_model_free because of difficulty
        # in handling variable fc.

        cleared = False

        def finalize():
            nonlocal cleared
            cleared = True

        def run():
            fc = torch.nn.Linear(100, 100)

            class Mod(torch.nn.Module):
                def __init__(self):
                    super().__init__()
                    self.fc_ref = fc

                def forward(self, x):
                    return self.fc_ref(x)

            mod = Mod()
            inp = torch.randn(100, 100)
            weakref.finalize(fc, finalize)
            torch.compile(mod, backend="eager")(inp)

        run()
        # del fc  # This should delete all the references
        gc.collect()
        self.assertTrue(cleared)

    @xfailIfPy312
    def test_parameter_free(self):
        def model_inp_ctr():
            param = torch.nn.Parameter(torch.randn(100, 100))

            class Mod(torch.nn.Module):
                def __init__(self):
                    super().__init__()
                    self.param = param

                def forward(self, x):
                    return self.param * x[0]

            # return param to keep it alive in _test_compile_model_free
            return Mod(), (torch.randn(100, 100), param)

        self._test_compile_model_free(model_inp_ctr, lambda mod: mod.param)

    def test_conditional_list_comp_in_context(self):
        def fn(inp):
            try:
                return [torch.sin(x) for x in inp if x is not None]
            except Exception:
                pass

        inp = [torch.randn(3, 3) for _ in range(3)] + [None]
        opt_fn = torch.compile(fn, backend="eager")
        opt_fn(inp)

    def test_312_binary_slice_with_graph_break1(self):
        l1 = torch.nn.Linear(5, 5)
        l2 = torch.nn.Linear(5, 5)

        def fn(x):
            # causes a graph break with items in the stack
            n = torch.nn.Sequential(l1, l2)
            out = n[1:](x)
            return out

        opt_fn = torch.compile(fn, backend="eager")
        opt_fn(torch.randn(5, 5))

    def test_312_binary_slice_with_graph_break2(self):
        class Foo:
            def __setitem__(self, key, val):
                pass

            def __getitem__(self, key):
                torch._dynamo.graph_break()
                return 1

        foo = Foo()

        def fn(x):
            # graph break in a STORE_SLICE instruction
            foo[:] = x
            # graph break in BINARY_SLICE with has_backedge check
            x = x + foo[:]
            if x is None:
                x = x + 1
            else:
                x = x + 1
            return x

        opt_fn = torch.compile(fn, backend="eager")
        opt_fn(torch.randn(5, 5))

    def test_super_after_graph_break(self):
        class Foo(torch.nn.Sequential):
            def __init__(self, layers):
                torch._dynamo.graph_break()
                super().__init__(*layers)

        def fn(x):
            layers = [torch.nn.Linear(3, 3) for _ in range(3)]
            mod = Foo(layers)
            return mod(x)

        opt_fn = torch.compile(fn, backend="eager")
        opt_fn(torch.randn(3, 3))

    def test_load_fast_and_clear_graph_break(self):
        # Can result in a segfault in 3.12+ if LOAD_FAST_AND_CLEAR
        # is not handled properly in a graph break
        def fn():
            out = torch.cat([torch.randn(r, 5) for r in range(3)])
            torch._dynamo.graph_break()
            out = torch.cat([torch.randn(r, 5) for r in range(3)])
            return out

        self.assertEqual(torch._dynamo.optimize("eager")(fn)().shape, (3, 5))

    def test_raises_importerror1(self):
        @torch.compile(backend="eager")
        def fn(x):
            try:
                import some_module_that_surely_does_not_exist

                return
            except ImportError:
                pass
            return x.sin()

        x = torch.randn(8)
        self.assertEqual(fn(x), x.sin())

    def test_raises_importerror2(self):
        @torch.compile(backend="eager")
        def fn(x):
            import some_module_that_surely_does_not_exist

            return x + 1

        x = torch.randn(8)
        with self.assertRaises(ImportError):
            fn(x)

    def test_dynamo_cache_move_to_front(self):
        def fn(x, const):
            return x + const

        # dynamic=False forces Dynamo to recompile
        opt_fn = torch.compile(fn, backend="eager", dynamic=False)

        inp = torch.randn(3, 3)

        # NOTE: assumes that each cache entry is guarded
        # on unique Mod instance
        opt_fn(inp, 1)
        opt_fn(inp, 2)
        opt_fn(inp, 3)

        c1 = _debug_get_cache_entry_list(fn.__code__)
        self.assertEqual(len(c1), 3)

        # move cache entry to front
        opt_fn(inp, 2)
        c2 = _debug_get_cache_entry_list(fn.__code__)
        self.assertIs(c1[1], c2[0])

    @torch._dynamo.config.patch(inline_inbuilt_nn_modules=False)
    def test_dynamo_cache_invalidate(self):
        class Mod(torch.nn.Module):
            def __init__(self):
                super(Mod, self).__init__()
                self.fc = torch.nn.Linear(3, 3)

            def forward(self, out):
                return self.fc(out)

        def fn(x, mod):
            return mod(x)

        opt_fn = torch.compile(fn, backend="eager")

        m1 = Mod()
        m2 = Mod()
        m3 = Mod()
        inp = torch.randn(3, 3)

        # NOTE: assumes that each cache entry is guarded
        # on unique Mod instance
        opt_fn(inp, m1)
        opt_fn(inp, m2)
        opt_fn(inp, m3)

        c1 = _debug_get_cache_entry_list(fn.__code__)
        self.assertEqual(len(c1), 3)

        # move cache entry to front
        opt_fn(inp, m2)
        c2 = _debug_get_cache_entry_list(fn.__code__)
        self.assertIs(c1[1], c2[0])

        # delete center of cache
        del m3
        c3 = _debug_get_cache_entry_list(fn.__code__)
        self.assertEqual(len(c3), 2)
        self.assertIs(c3[0], c2[0])
        self.assertIs(c3[1], c2[2])

        # delete end of cache
        del m1
        c4 = _debug_get_cache_entry_list(fn.__code__)
        self.assertEqual(len(c4), 1)
        self.assertIs(c4[0], c3[0])

        del m2
        c5 = _debug_get_cache_entry_list(fn.__code__)
        self.assertEqual(len(c5), 0)

    def test_grad_none(self):
        def fn(x, y):
            x.grad = torch.abs(y)
            x.grad.add_(y)
            return torch.abs(y)

        y = torch.arange(4).reshape(2, 2).to(torch.float)
        x = torch.randn(2, 2)
        x.grad = None

        z = fn(x, y)
        ref_y = torch.clone(z).detach()
        ref_x_grad = torch.clone(x.grad).detach()

        y = torch.arange(4).reshape(2, 2).to(torch.float)
        x = torch.randn(2, 2)
        x.grad = None

        opt_fn = torch.compile(fn, backend="eager")
        z = opt_fn(x, y)
        self.assertEqual(z, ref_y)
        self.assertEqual(x.grad, ref_x_grad)

    def test_grad_non_none(self):
        def fn(x, y):
            x.grad.add_(y)
            return torch.abs(y)

        y = torch.ones(2, 2)
        x = torch.randn(2, 2)
        x.grad = torch.arange(4).reshape(2, 2).to(torch.float)

        z = fn(x, y)
        ref_y = torch.clone(z).detach()
        ref_x_grad = torch.clone(x.grad).detach()

        y = torch.ones(2, 2)
        x = torch.randn(2, 2)
        x.grad = torch.arange(4).reshape(2, 2).to(torch.float)

        cnt = torch._dynamo.testing.CompileCounterWithBackend("eager")
        opt_fn = torch.compile(fn, backend=cnt)
        z = opt_fn(x, y)

        # Ensure that the generated graph returns only one output. We want the
        # add_ on the grad to be part of the graph itself, so that inductor can
        # theoretically move the add_ and resutling copy_ nodes at the right
        # place to free memory.
        self.assertEqual(len(list(cnt.graphs[0].graph.nodes)[-1].all_input_nodes), 1)
        self.assertEqual(z, ref_y)
        self.assertEqual(x.grad, ref_x_grad)

    def test_new_with_int_list(self):
        # Make sure torch.Tensor.new(int argument list) behaves the same on dynamo.
        def fn(x):
            return x.new(*x.size()) + 5

        optfn = torch.compile(backend="eager")(fn)

        x = torch.arange(10).view(2, 5)

        expected = fn(x)
        actual = optfn(x)

        self.assertEqual(expected.dtype, actual.dtype)
        self.assertEqual(expected.shape, actual.shape)
        self.assertEqual(expected.stride(), actual.stride())
        self.assertEqual(expected.storage_offset(), actual.storage_offset())

    @torch._dynamo.config.patch(guard_nn_modules=True)
    def test_hasattr_nn_module_guard(self):
        class M(torch.nn.Module):
            def __init__(self):
                super().__init__()
                self.a = torch.nn.Linear(3, 3)

            def forward(self, x):
                if hasattr(self, "a"):
                    return self.a(x)
                else:
                    return x

        m = M()
        x = torch.randn(3, 3)
        ref = m(x)

        opt_m = torch.compile(backend="eager")(m)
        res = opt_m(x)
        self.assertEqual(ref, res)

    def test_ordered_dict_move_to_end(self):
        d = {
            "foo": 1,
            "bar": 2,
        }

        d = collections.OrderedDict(d)
        d.move_to_end("foo")

        @torch.compile(backend="eager")
        def fn(x, d):
            return x * d["foo"] * d["bar"]

        fn(torch.randn(4), d)
        with unittest.mock.patch("torch._dynamo.config.error_on_recompile", True):
            fn(torch.randn(4), d)

    def test_defaultdict(self):
        d = collections.defaultdict()
        d["foo"] = 1
        d["bar"] = 2

        @torch.compile(backend="eager")
        def fn(x, d):
            return x * d["foo"] * d["bar"]

        fn(torch.randn(4), d)
        with unittest.mock.patch("torch._dynamo.config.error_on_recompile", True):
            fn(torch.randn(4), d)

    def test_custom_dict(self):
        class MyDict(dict):
            pass

        d = {
            "foo": 1,
            "bar": 2,
        }

        d = MyDict(d)

        @torch.compile(backend="eager")
        def fn(x, d):
            return x * d["foo"] * d["bar"]

        fn(torch.randn(4), d)
        with unittest.mock.patch("torch._dynamo.config.error_on_recompile", True):
            fn(torch.randn(4), d)

    @unittest.skipIf(not TEST_CUDA, "requires cuda")
    @torch._dynamo.config.patch(
        capture_scalar_outputs=True, capture_dynamic_output_shape_ops=True
    )
    @torch._functorch.config.patch(fake_tensor_propagate_real_tensors=True)
    def test_interpolate_propagate_real_tensors(self):
        @torch.compile(backend="eager", fullgraph=True)
        def f(mask, box):
            # u0, u1 = mask.tolist()
            mask = torch.randn(1, 1, 30, 30, device="cuda")
            h, w = box.tolist()
            return torch.nn.functional.interpolate(
                mask, (h, w), mode="bilinear", align_corners=False
            )

        f(torch.tensor([30, 30], device="cuda"), torch.tensor([68, 32], device="cuda"))

    def test_custom_iter_dict(self):
        class ReversedDict(dict):
            def __iter__(self):
                return reversed(list(self.keys()))

        d = {
            "foo": 1,
            "bar": 2,
        }

        d = ReversedDict(d)

        @torch.compile(backend="eager")
        def fn(x, d):
            return x * d["foo"] * d["bar"]

        fn(torch.randn(4), d)
        with unittest.mock.patch("torch._dynamo.config.error_on_recompile", True):
            fn(torch.randn(4), d)

    def test_custom_keys_iter_dict(self):
        class ReversedDict(dict):
            def keys(self):
                return ["bar", "foo"]

        d = {
            "foo": 1,
            "bar": 2,
        }

        d = ReversedDict(d)

        @torch.compile(backend="eager")
        def fn(x, d):
            return x * d["foo"] * d["bar"]

        fn(torch.randn(4), d)
        with unittest.mock.patch("torch._dynamo.config.error_on_recompile", True):
            fn(torch.randn(4), d)

    def test_dict_guard_on_keys_order(self):
        d = {
            2: 4,
            3: 5,
        }

        cnts = torch._dynamo.testing.CompileCounter()

        def fn(x, d):
            for key, value in d.items():
                x = x * key + value
            return x

        opt_fn = torch.compile(fn, backend=cnts)
        opt_fn(torch.randn(4), d)
        opt_fn(torch.randn(4), d)
        # No recompilation
        self.assertEqual(cnts.frame_count, 1)

        # move 2 to the end
        d[2] = d.pop(2)

        x = torch.randn(4)
        res = opt_fn(x, d)
        # Check recompilation
        self.assertEqual(cnts.frame_count, 2)
        self.assertEqual(res, fn(x, d))

    def test_dict_guard_on_keys_order2(self):
        d = {
            2: 4,
            3: 5,
        }

        cnts = torch._dynamo.testing.CompileCounter()

        def fn(x, d):
            for key in d:
                value = d[key]
                x = x * key + value
            return x

        opt_fn = torch.compile(fn, backend=cnts)
        opt_fn(torch.randn(4), d)
        opt_fn(torch.randn(4), d)
        # No recompilation
        self.assertEqual(cnts.frame_count, 1)

        # move 2 to the end
        d[2] = d.pop(2)

        x = torch.randn(4)
        res = opt_fn(x, d)
        # Check recompilation
        self.assertEqual(cnts.frame_count, 2)
        self.assertEqual(res, fn(x, d))

<<<<<<< HEAD
    def test_custom_getattr_for_hasattr(self):
        class Foo(object):
            def __init__(self):
                self.a = 3

            def __getattr__(self, name):
                if name == "a_copy":
                    return self.a
                return self.__getattribute__(name)

        obj = Foo()

        def fn(x):
            c = 1
            # TODO(anijain2305) - Can we support this?
            # if not hasattr(obj, "b"):
            #     c *= 2
            if hasattr(obj, "a_copy"):
                c = 2
            return x * obj.a_copy * c

        opt_fn = torch.compile(fn, backend="eager", fullgraph=True)

        x = torch.ones(4)
        self.assertEqual(fn(x), opt_fn(x))

    @unittest.skip("exception is not supported in __getattr__")
    @torch._dynamo.config.patch(inline_inbuilt_nn_modules=True)
    def test_custom_getattr_on_module_exception(self):
        class Foo(torch.nn.Module):
            def __init__(self, a=3):
                super().__init__()
                self.register_parameter("a", torch.nn.Parameter(torch.ones(4) * 2))

            def __getattr__(self, name):
                try:
                    return super().__getattr__(name)  # defer to nn.Module's logic
                except AttributeError:
                    if name == "a_copy":
                        return self.a
                    raise

            def forward(self, x):
                return x * self.a * self.a_copy

        mod = Foo()
        opt_mod = torch.compile(mod, backend="eager", fullgraph=True)

        x = torch.ones(4)
=======
    def test_contains_dunder_dict(self):
        class UserDefined:
            def __init__(self):
                self.a = 3
                self.b = 5

            def run(self, x):
                if "a" in self.__dict__:
                    x = x * self.a
                if "b" in self.__dict__:
                    x = x * self.b
                self.c = 7
                if "c" in self.__dict__:
                    x = x * self.c
                return x * self.__dict__.get("a") * self.__dict__.get("z", 2)

        obj = UserDefined()

        def fn(x):
            return obj.run(x)

        x = torch.randn(4)
        ref = fn(x)
        opt_fn = torch.compile(fn, backend="eager", fullgraph=True)
        res = opt_fn(x)
        self.assertEqual(ref, res)

    def test_module_dunder_dict(self):
        class MyModule(torch.nn.Module):
            def __init__(self):
                super().__init__()
                self.foo = 1
                self.bar = 2
                self.baz = 3

            def forward(self, x):
                if "foo" in self.__dict__:
                    return x * self.bar
                return x * self.baz

        mod = MyModule()
        x = torch.randn(10)
        opt_mod = torch.compile(mod, backend="eager", fullgraph=True)
>>>>>>> 6b0a2aca
        self.assertEqual(mod(x), opt_mod(x))


class TestTracer(JitTestCase):
    def test_jit_save(self):
        def fn():
            class Foo(torch.nn.Module):
                def __init__(self):
                    super().__init__()
                    self.a = 3

                @torch.jit.export
                def __getstate__(self):
                    return (3, self.training)

                @torch.jit.export
                def __setstate__(self, state):
                    self.a = state[0]
                    self.training = state[1]

                def forward(self, x):
                    return x + self.a

            f = Foo()

            return torch.jit.trace(f, (torch.rand(3, 4),))

        fn()
        opt_fn = torch._dynamo.optimize("eager")(fn)
        opt_fn()


if __name__ == "__main__":
    from torch._dynamo.test_case import run_tests

    run_tests()<|MERGE_RESOLUTION|>--- conflicted
+++ resolved
@@ -10377,57 +10377,6 @@
         self.assertEqual(cnts.frame_count, 2)
         self.assertEqual(res, fn(x, d))
 
-<<<<<<< HEAD
-    def test_custom_getattr_for_hasattr(self):
-        class Foo(object):
-            def __init__(self):
-                self.a = 3
-
-            def __getattr__(self, name):
-                if name == "a_copy":
-                    return self.a
-                return self.__getattribute__(name)
-
-        obj = Foo()
-
-        def fn(x):
-            c = 1
-            # TODO(anijain2305) - Can we support this?
-            # if not hasattr(obj, "b"):
-            #     c *= 2
-            if hasattr(obj, "a_copy"):
-                c = 2
-            return x * obj.a_copy * c
-
-        opt_fn = torch.compile(fn, backend="eager", fullgraph=True)
-
-        x = torch.ones(4)
-        self.assertEqual(fn(x), opt_fn(x))
-
-    @unittest.skip("exception is not supported in __getattr__")
-    @torch._dynamo.config.patch(inline_inbuilt_nn_modules=True)
-    def test_custom_getattr_on_module_exception(self):
-        class Foo(torch.nn.Module):
-            def __init__(self, a=3):
-                super().__init__()
-                self.register_parameter("a", torch.nn.Parameter(torch.ones(4) * 2))
-
-            def __getattr__(self, name):
-                try:
-                    return super().__getattr__(name)  # defer to nn.Module's logic
-                except AttributeError:
-                    if name == "a_copy":
-                        return self.a
-                    raise
-
-            def forward(self, x):
-                return x * self.a * self.a_copy
-
-        mod = Foo()
-        opt_mod = torch.compile(mod, backend="eager", fullgraph=True)
-
-        x = torch.ones(4)
-=======
     def test_contains_dunder_dict(self):
         class UserDefined:
             def __init__(self):
@@ -10471,7 +10420,6 @@
         mod = MyModule()
         x = torch.randn(10)
         opt_mod = torch.compile(mod, backend="eager", fullgraph=True)
->>>>>>> 6b0a2aca
         self.assertEqual(mod(x), opt_mod(x))
 
 
