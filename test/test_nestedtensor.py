# Owner(s): ["module: nestedtensor"]

import io
import itertools
import sys
from typing import Optional, Tuple
import unittest
from functools import partial
import math

import numpy as np
import torch
import torch.nn
import torch.nn.functional as F
from torch.testing._internal.common_cuda import (
    SM70OrLater, SM80OrLater, PLATFORM_SUPPORTS_FUSED_ATTENTION,
)
from torch.testing._internal.common_device_type import (
    dtypes,
    dtypesIfCUDA,
    instantiate_device_type_tests,
    onlyCPU,
    onlyCUDA,
    skipCUDAIf,
    skipCUDAIfRocm,
    skipMeta,
    PYTORCH_CUDA_MEMCHECK,
)
from torch.testing._internal.common_dtype import floating_types_and_half
from torch.testing._internal.common_utils import (
    decorateIf,
    freeze_rng_state,
    gradcheck,
    instantiate_parametrized_tests,
    IS_FBCODE,
    IS_WINDOWS,
    parametrize,
    run_tests,
    skipIfSlowGradcheckEnv,
    skipIfTorchDynamo,
    markDynamoStrictTest,
    xfailIfTorchDynamo,
    subtest,
    TEST_WITH_ROCM,
    TestCase,
)

from torch.nested._internal.nested_tensor import (
    buffer_from_jagged,
    jagged_from_list,
    NestedTensor,
    nested_view_from_values_offsets,
    ViewNestedFromBuffer,
)

# Tests are ported from pytorch/nestedtensor.
# This makes porting as_nested_tensor easier in the future.


def _iter_constructors():
    # yield as_nested_tensor
    yield torch.nested.nested_tensor

# Helper function to generate a pair of random nested tensors
# one is contiguous, the other is not, but they appear to have same entries
# an output nested tensor consists of
# * `len(ragged_sizes)` matrices
# * matrices[i].shape == (20, ragged_sizes[i])


def random_nt_noncontiguous_pair(ragged_sizes, device="cpu", dtype=torch.float16):
    xs = []
    for size in ragged_sizes:
        xs.append(torch.randn((size, 20), device=device, dtype=dtype))
    # contiguous nested tensor
    ys = []
    for x in xs:
        ys.append(x.transpose(-1, -2))
    nt_contiguous = torch.nested.nested_tensor(ys)
    # noncontiguous nested tensor
    n = len(ragged_sizes)
    nt_noncontiguous = torch.nested.nested_tensor(xs).transpose(-1, -2)
    return nt_contiguous, nt_noncontiguous

# Helper functions to pad a noncontiguous nested tensor
# can be replaced once to_padded_tensor supports noncontiguous memory


def noncontiguous_to_padded_tensor(input, shape=None):
    tensors = input.unbind()
    ntensors = len(tensors)
    assert ntensors > 0
    if shape is None:
        shape = []
        for size in tensors[0].shape:
            shape.append(size)
        for i in range(1, ntensors):
            new_shape = tensors[i].shape
            for j in range(len(shape)):
                shape[j] = max(shape[j], new_shape[j])
        shape = [ntensors] + shape
    result = tensors[0].new_zeros(shape)
    for itensor in range(ntensors):
        tensor = tensors[itensor]
        view = result[itensor]
        for idim in range(tensor.dim()):
            view = view.narrow(idim, 0, tensor.size(idim))
        view.copy_(tensor)
    return result

# Helper function to generate a random nested tensor


def random_nt(device, dtype, num_tensors, max_dims, min_dims=None, layout=torch.strided, require_non_empty=True):
    if min_dims is None:
        min_dims = tuple([0] * len(max_dims))

    assert len(max_dims) == len(min_dims)
    for min_dim, max_dim in zip(min_dims, max_dims):
        assert max_dim > min_dim, "random_nt: max_dim must be greater than min_dim"
        assert min_dim >= 0, "random_nt: min_dim must be non-negative"
        if require_non_empty:
            assert not (min_dim == 0 and max_dim == 1), (
                "random_nt: zero cannot be the only possible value if require_non_empty is True"
            )

    if require_non_empty:
        # Select a random idx that will be required to be non-empty
        non_zero_idx = torch.randint(low=0, high=num_tensors, size=(1,)).item()

    ts1 = []
    for i, _ in enumerate(range(num_tensors)):
        tensor_dims = []
        for min_dim, max_dim in zip(min_dims, max_dims):
            new_min_dim = min_dim
            if require_non_empty and i == non_zero_idx and min_dim == 0:
                new_min_dim = 1
            tensor_dims.append(torch.randint(low=new_min_dim, high=max_dim, size=(1,)).item())
        t1 = torch.randn(tensor_dims, device=device, dtype=dtype)
        ts1.append(t1)

    return torch.nested.nested_tensor(ts1, device=device, dtype=dtype, layout=layout)


# Alternate approach to generating a random NT.
# dims should be something like [5, None, 10], with None indicating that a
# random ragged structure should be used
def random_nt_from_dims(dims, device=None, dtype=None, layout=torch.strided, requires_grad=False):
    sizes = [
        [d if d is not None else torch.randint(2, 10, size=(1,)).item() for d in dims[1:]]
        for d in range(dims[0])
    ]
    return torch.nested.nested_tensor([
        torch.randn(*size) for size in sizes
    ], device=device, dtype=dtype, layout=layout, requires_grad=requires_grad)


# Creates an NT matching another NT's number of components and
# shape / ragged structure for all dims specified to be -1.
def random_nt_from_similar(other, dims=None):
    if dims is None:
        return torch.randn_like(other)
    assert len(dims) == other.dim()
    assert dims[0] == -1 or dims[0] == other.size(0)

    ret_sizes = []
    for t in other.unbind():
        other_size = t.shape
        ret_size = []
        for i, d in enumerate(dims[1:]):
            if d == -1:
                ret_size.append(other_size[i])
            else:
                ret_size.append(d)
        ret_sizes.append(ret_size)

    return torch.nested.nested_tensor([
        torch.randn(*size) for size in ret_sizes
    ], device=other.device)


# makes naming nice for tests that parametrize over layout.
def layout_name(layout):
    # e.g. "torch.jagged" -> "jagged"
    return layout.__repr__().split(".")[-1]


# Helper function for test_dummy_mha_with_nt
@torch.fx.wrap
def convert_dense_to_nested_tensor(values):
    offsets = torch.arange(
        0, values.shape[0] * values.shape[1] + 1, values.shape[1], device=values.device
    )
    metadata_cache = {"max_seqlen": values.shape[1], "min_seqlen": 1}
    nt = ViewNestedFromBuffer.apply(
        values.view(-1, values.shape[-1]), offsets, metadata_cache
    )
    return nt


# Helper function for test_dummy_mha_with_nt
@torch.fx.wrap
def convert_jagged_to_nested_tensor(
    values: torch.Tensor, offsets: torch.Tensor, max_length: int
) -> torch.Tensor:
    metadata_cache = {"max_seqlen": max_length, "min_seqlen": 1}
    nt = ViewNestedFromBuffer.apply(values, offsets, metadata_cache)
    return nt


# Helper function for test_dummy_mha_with_nt
@torch.fx.wrap
def convert_nt_to_jagged(nt):
    return buffer_from_jagged(nt)


@markDynamoStrictTest
class TestNestedTensor(TestCase):
    @parametrize("batch_size", [2, 4])
    @parametrize("max_seq_len", [3, 5])
    @parametrize("vocab_size", [10, 20])
    def test_2d_nested_tensor(self, batch_size, max_seq_len, vocab_size):
        data = []
        nested_tensor_ref_list = []
        for _ in range(batch_size):
            if max_seq_len == 0:
                length = 0
            else:
                length = np.random.randint(low=1, high=max_seq_len)
            row = list(np.random.randint(low=0, high=vocab_size, size=(length,)))
            data.append(row)
            nested_tensor_ref_list.append(torch.Tensor(row))
        nested_tensor = torch.nested.nested_tensor(data, dtype=torch.int64)
        nested_tensor_list = nested_tensor.unbind()
        for id in range(batch_size):
            self.assertEqual(
                nested_tensor_list[id],
                nested_tensor_ref_list[id].type(torch.int64)
            )

    @parametrize("batch_size", [2, 4])
    @parametrize("max_seq_len", [3, 5])
    @parametrize("vocab_size", [10, 20])
    def test_3d_nested_tensor(self, batch_size, max_seq_len, vocab_size):
        data = []
        nested_tensor_ref_list = []
        for _ in range(batch_size):
            if max_seq_len == 0:
                length = 0
            else:
                length = np.random.randint(low=1, high=max_seq_len)
            row = list(np.random.randint(low=0, high=vocab_size, size=(length,)))
            row = [list(item * np.arange(max_seq_len)) for item in row]
            data.append(row)
            nested_tensor_ref_list.append(torch.Tensor(row))
        nested_tensor = torch.nested.nested_tensor(data, dtype=torch.int64)
        nested_tensor_list = nested_tensor.unbind()
        for id in range(batch_size):
            self.assertEqual(
                nested_tensor_list[id],
                nested_tensor_ref_list[id].type(torch.int64)
            )

    @parametrize("batch_size", [2, 4])
    @parametrize("max_seq_len", [3, 5])
    @parametrize("vocab_size", [10, 20])
    def test_3d_nested_tensor_float(self, batch_size, max_seq_len, vocab_size):
        data = []
        nested_tensor_ref_list = []
        for _ in range(batch_size):
            if max_seq_len == 0:
                length = 0
            else:
                length = np.random.randint(low=1, high=max_seq_len)
            row = list(
                np.random.randint(low=0, high=vocab_size, size=(length,)).astype(float)
            )
            row = [list(item * np.arange(max_seq_len)) for item in row]
            data.append(row)
            nested_tensor_ref_list.append(torch.Tensor(row))
        nested_tensor = torch.nested.nested_tensor(data, dtype=torch.float)
        nested_tensor_list = nested_tensor.unbind()
        for id in range(batch_size):
            self.assertEqual(
                nested_tensor_list[id],
                nested_tensor_ref_list[id].type(torch.float)
            )


    @torch.inference_mode()
    def _test_unbind_case(self, a, b):
        nt = torch.nested.nested_tensor([a, b])
        a1, b1 = nt.unbind()
        self.assertTrue(a is not a1)
        self.assertTrue(b is not b1)

        nt = torch.nested.nested_tensor([a, b], dtype=a.dtype)
        a1, b1 = nt.unbind(0)
        self.assertEqual(a, a1)
        self.assertEqual(b, b1)

        a = torch.randn((2, 3)).add_(1)
        nt = torch.nested.nested_tensor([a])
        self.assertEqual(a, nt.unbind(0)[0])

    @torch.inference_mode()
    def test_unbind_0(self):
        self._test_unbind_case(
            torch.tensor([1, 2]), torch.tensor([7, 8]),
        )

    @torch.inference_mode()
    def test_unbind_1(self):
        self._test_unbind_case(
            torch.tensor([1]), torch.tensor([7]),
        )

    @torch.inference_mode()
    def test_unbind_3(self):
        self._test_unbind_case(
            torch.tensor([1.0]), torch.tensor([]),
        )

    @torch.inference_mode()
    def test_unbind_4(self):
        self._test_unbind_case(
            torch.tensor([]), torch.tensor([]),
        )

    @torch.inference_mode()
    def test_unbind_dim(self):
        def _test_fn(unbind_fn):
            a = torch.rand(3, 2)
            b = torch.rand(2, 3)
            nt = torch.nested.nested_tensor([a, b])
            self.assertRaises(RuntimeError, lambda: unbind_fn(nt, 1))

        # Both of these tests are necessary, because we're using
        # torch_function.
        _test_fn(lambda x, dim: x.unbind(dim))
        # TODO: Re-enable this once using torch_dispatch
        # _test_fn(lambda x, dim: torch.unbind(x, dim))

    @torch.inference_mode()
    def test_nested_tensor(self):
        self.assertRaises(TypeError, lambda: torch.nested.nested_tensor(torch.tensor([3.0])))
        self.assertRaises(TypeError, lambda: torch.nested.nested_tensor(4.0))

    @torch.inference_mode()
    def test_nested_tensor_matching_dim(self):
        self.assertRaisesRegex(
            RuntimeError,
            "Found dimension 1 for Tensor at index 1 and dimension 0 for Tensor at index 0.",
            lambda: torch.nested.nested_tensor([torch.tensor(1.0), torch.tensor([])]),
        )
        self.assertRaisesRegex(
            RuntimeError,
            "Found dimension 1 for Tensor at index 2 and dimension 0 for Tensor at index 1.",
            lambda: torch.nested.nested_tensor(
                [torch.tensor(1.0), torch.tensor(2.0), torch.tensor([])]
            ),
        )

    @torch.inference_mode()
    def test_default_nested_tensor(self):
        self.assertRaises(TypeError, lambda: torch.nested.nested_tensor())
        default_nested_tensor = torch.nested.nested_tensor([])
        default_tensor = torch.tensor([])
        # self.assertEqual(default_nested_tensor.nested_dim(), 1)
        # self.assertEqual(default_nested_tensor.nested_size(), ())
        self.assertEqual(default_nested_tensor.dim(), default_tensor.dim())
        self.assertEqual(default_nested_tensor.layout, default_tensor.layout)
        self.assertEqual(default_nested_tensor.device, default_tensor.device)
        self.assertEqual(default_nested_tensor.dtype, default_tensor.dtype)
        self.assertEqual(
            default_nested_tensor.requires_grad, default_tensor.requires_grad
        )
        self.assertIsNone(default_tensor.grad)
        # TODO: Re-enable once we have a performance driven
        # use case and implementation.
        # self.assertEqual(default_nested_tensor.is_pinned(),
        #                  default_tensor.is_pinned())

    @torch.inference_mode()
    def test_dim(self):
        for constructor in _iter_constructors():
            a1 = constructor([])
            self.assertEqual(a1.dim(), 1)
            a1 = constructor([torch.tensor(3.0)])
            self.assertEqual(a1.dim(), 1)
            a1 = constructor([torch.tensor([1, 2, 3, 4])])
            self.assertEqual(a1.dim(), 2)

    @unittest.skipIf(IS_FBCODE, "numel is not virtual in fbcode.")
    @torch.inference_mode()
    def test_numel(self):
        for constructor in _iter_constructors():
            a1 = constructor([])
            self.assertEqual(a1.numel(), 0)
            a1 = constructor([torch.tensor(3.0), torch.tensor(4.0)])
            self.assertEqual(a1.numel(), 2)
            a1 = constructor([torch.randn(2, 2, 2)])
            self.assertEqual(a1.numel(), 8)
            a1 = constructor([torch.randn([1, 2, 3]), torch.randn(3, 2, 1)])
            self.assertEqual(a1.numel(), 12)
            a1 = constructor([torch.randn([1, 1, 3]), torch.randn(3, 2, 4)])
            self.assertEqual(a1.numel(), 27)
            a1 = constructor([torch.randn([5, 5, 5]), torch.randn(6, 6, 6)])
            self.assertEqual(a1.numel(), 341)

            # Interesting edge case
            a1 = constructor([torch.randn([1, 2, 3]), torch.randn(1, 2, 0)])
            self.assertEqual(a1.numel(), 6)

    @torch.inference_mode()
    def test_size(self):
        for constructor in _iter_constructors():
            a1 = constructor([])
            self.assertRaisesRegex(
                RuntimeError,
                "NestedTensorImpl doesn't support sizes",
                lambda: a1.size(),
            )

    def test_size_dim(self):
        a = torch.nested.nested_tensor([])
        self.assertEqual(a.size(0), 0)

        a = torch.nested.nested_tensor([torch.tensor(1)])
        self.assertEqual(a.size(0), 1)

        a = torch.nested.nested_tensor([torch.tensor(1), torch.tensor(2)])
        self.assertEqual(a.size(0), 2)

        a = torch.nested.nested_tensor([torch.rand(1, 2),
                                        torch.rand(1, 8)])
        self.assertEqual(a.size(0), 2)
        self.assertEqual(a.size(1), 1)
        self.assertRaisesRegex(
            RuntimeError, "Given dimension 2 is irregular and does not have a size", lambda: a.size(2))

        a = torch.nested.nested_tensor([torch.rand(3, 4),
                                        torch.rand(5, 4)])
        self.assertEqual(a.size(0), 2)
        self.assertRaisesRegex(
            RuntimeError, "Given dimension 1 is irregular and does not have a size", lambda: a.size(1))
        self.assertEqual(a.size(2), 4)

    @unittest.skipIf(IS_FBCODE, "stride is not virtual in fbcode.")
    @torch.inference_mode()
    def test_stride(self):
        for constructor in _iter_constructors():
            a1 = constructor([])
            self.assertRaisesRegex(
                RuntimeError,
                "NestedTensorImpl doesn't support strides",
                lambda: a1.stride(),
            )

    @unittest.skipIf(IS_FBCODE, "is_contiguous is not virtual in fbcode.")
    @torch.inference_mode()
    def test_is_contiguous(self):
        # Test empty case
        nt_empty = torch.nested.nested_tensor([])
        assert nt_empty.is_contiguous()
        self.assertEqual(nt_empty, nt_empty.contiguous())

        nt_contiguous, nt_noncontiguous = random_nt_noncontiguous_pair((2, 3, 6, 7))

        # Test contiguous case
        assert nt_contiguous.is_contiguous()
        self.assertEqual(nt_contiguous, nt_contiguous.contiguous())

        # Test non_contiguous case
        assert not nt_noncontiguous.is_contiguous()
        self.assertEqual(nt_contiguous, nt_noncontiguous.contiguous())

        # Test querying by memory_format
        self.assertTrue(nt_contiguous.is_contiguous(memory_format=torch.contiguous_format))
        self.assertTrue(not nt_noncontiguous.is_contiguous(memory_format=torch.contiguous_format))

    @torch.inference_mode()
    def test_repr_string(self):
        a = torch.nested.nested_tensor([])
        expected = "nested_tensor([\n\n])"
        self.assertEqual(str(a), expected)
        self.assertEqual(repr(a), expected)

        a = torch.nested.nested_tensor([torch.tensor(1.0)])
        expected = "nested_tensor([\n  tensor(1.)\n])"
        self.assertEqual(str(a), expected)
        self.assertEqual(repr(a), expected)

        a = torch.nested.nested_tensor([torch.tensor([[1, 2]]), torch.tensor([[4, 5]])])
        expected = "nested_tensor([\n  tensor([[1, 2]]),\n  tensor([[4, 5]])\n])"
        self.assertEqual(str(a), expected)
        self.assertEqual(repr(a), expected)

    def test_to_padded_tensor_on_empty_tensor(self):

        nt = torch.nested.nested_tensor([])
        empty = torch.nested.to_padded_tensor(nt, 4)
        self.assertEqual(empty, torch.tensor([]))

    def test_nested_namespace(self):
        nt = torch.nested.nested_tensor([torch.randn(2, 3), torch.randn(4, 5)])
        result = nt.to_padded_tensor(4)
        nested_namespace_result = torch.nested.to_padded_tensor(nt, 4)
        self.assertEqual(result, nested_namespace_result)

    def test_to(self):
        ntensors = 4
        nt = random_nt(torch.device('cpu'), torch.float32, ntensors, (4, 4))

        def test_copy_behavior(t, non_blocking=False):
            self.assertIs(t, t.to(t, non_blocking=non_blocking))
            self.assertIs(t, t.to(t.dtype, non_blocking=non_blocking))
            self.assertIs(t, t.to(torch.empty_like(t), non_blocking=non_blocking))
            self.assertIsNot(t, t.to(t, non_blocking=non_blocking, copy=True))
            self.assertIsNot(t, t.to(t.dtype, non_blocking=non_blocking, copy=True))
            self.assertIsNot(t, t.to(torch.empty_like(t), non_blocking=non_blocking, copy=True))

            devices = [t.device]
            if t.device.type == 'cuda':
                if t.device.index == -1:
                    devices.append(f'cuda:{torch.cuda.current_device()}')
                elif t.device.index == torch.cuda.current_device():
                    devices.append('cuda')
            for device in devices:
                self.assertIs(t, t.to(device, non_blocking=non_blocking))
                self.assertIs(t, t.to(device, t.dtype, non_blocking=non_blocking))
                self.assertIsNot(t, t.to(device, non_blocking=non_blocking, copy=True))
                self.assertIsNot(t, t.to(device, t.dtype, non_blocking=non_blocking, copy=True))

        test_copy_behavior(nt)
        self.assertEqual(nt.device, nt.to('cpu').device)
        self.assertEqual(nt.device, nt.to('cpu', dtype=torch.float32).device)
        self.assertIs(torch.float32, nt.to('cpu', dtype=torch.float32).dtype)
        self.assertEqual(nt.device, nt.to(torch.float32).device)
        self.assertIs(torch.float32, nt.to(dtype=torch.float32).dtype)

        def test_data_ptr(getter):
            self.assertEqual(getter(nt), getter(nt.to('cpu')))
            self.assertEqual(getter(nt), getter(nt.to(dtype=nt.dtype, device=nt.device, copy=False)))
            self.assertEqual(getter(nt), getter(nt.to('cpu', copy=False)))
            self.assertNotEqual(getter(nt), getter(nt.to('cpu', copy=True)))

        test_data_ptr(lambda nt: nt.data_ptr())

        if torch.cuda.is_available():
            for non_blocking in [True, False]:
                for cuda in ['cuda', 'cuda:0' if torch.cuda.device_count() == 1 else 'cuda:1']:
                    nt2 = random_nt(cuda, torch.float32, ntensors, (4, 4))
                    test_copy_behavior(nt2, non_blocking)
                    self.assertEqual(nt2.device, nt2.to(cuda, non_blocking=non_blocking).device)
                    self.assertEqual(nt.device, nt2.to('cpu', non_blocking=non_blocking).device)
                    self.assertEqual(nt2.device, nt.to(cuda, non_blocking=non_blocking).device)
                    self.assertIs(torch.int32, nt2.to('cpu', dtype=torch.int32, non_blocking=non_blocking).dtype)
                    self.assertEqual(nt.device, nt2.to('cpu', dtype=torch.int32, non_blocking=non_blocking).device)
                    self.assertIs(torch.int32, nt2.to(dtype=torch.int32).dtype)
                    self.assertEqual(nt2.device, nt2.to(dtype=torch.int32).device)

    def test_copy_(self):
        ntensors = 4
        nt = random_nt(torch.device('cpu'), torch.float32, ntensors, (4, 4))
        nt_copy = torch.empty_like(nt)
        nt_copy.copy_(nt)

        for (nt_ub, nt_copy_ub) in zip(nt.unbind(), nt_copy):
            self.assertEqual(nt_ub, nt_copy_ub)

        nt_error = torch.nested.nested_tensor([torch.tensor([0, 0])])
        self.assertRaisesRegex(
            RuntimeError,
            "copy_ only supports tensors that are the same size for Nested implementations",
            lambda: nt_error.copy_(nt)
        )

        if torch.cuda.is_available():
            nt = random_nt(torch.device('cuda'), torch.float32, ntensors, (4, 4))
            nt_copy = torch.empty_like(nt, device=torch.device('cpu'))
            nt_copy.copy_(nt, non_blocking=True)
            torch.cuda.current_stream(torch.cuda.current_device()).synchronize()
            for (nt_ub, nt_copy_ub) in zip(nt.unbind(), nt_copy):
                self.assertEqual(nt_ub, nt_copy_ub)

            nt_copy = torch.empty_like(nt, device=torch.device('cpu'))
            nt_copy.copy_(nt, non_blocking=False)
            for (nt_ub, nt_copy_ub) in zip(nt.unbind(), nt_copy):
                self.assertEqual(nt_ub, nt_copy_ub)

    def test_fill_(self):
        ntensors = 4
        nt = random_nt(torch.device('cpu'), torch.float32, ntensors, (4, 4))
        nt.fill_(10.)
        for nt_ub in nt.unbind():
            t = torch.empty_like(nt_ub)
            t.fill_(10.)
            self.assertEqual(nt_ub, t)

        fill_tensor = torch.tensor([11.])
        self.assertRaisesRegex(
            RuntimeError,
            "fill_ only supports 0-dimension value tensor",
            lambda: nt.fill_(fill_tensor)
        )

        nt.fill_(fill_tensor[0])
        for nt_ub in nt.unbind():
            t = torch.empty_like(nt_ub)
            t.fill_(11.)
            self.assertEqual(nt_ub, t)

    def test_zero_(self):
        ntensors = 4
        nt = random_nt(torch.device('cpu'), torch.float32, ntensors, (4, 4))
        nt.zero_()
        for nt_ub in nt.unbind():
            t = torch.empty_like(nt_ub)
            t.fill_(0.)
            self.assertEqual(nt_ub, t)

    @parametrize("func", [torch.ones_like, torch.zeros_like, torch.randn_like],
                 name_fn=lambda f: f.__name__)
    def test_like_functions(self, func):
        ntensors = 4
        nt = random_nt(torch.device('cpu'), torch.float32, ntensors, (4, 4))
        torch.manual_seed(1)
        nt_like = func(nt)

        torch.manual_seed(1)
        for nt_ub in nt_like.unbind():
            t_like = func(nt_ub)
            self.assertEqual(nt_ub, t_like)

    def test_cat(self):
        # dim=0 success case
        # No constraints on ragged structures matching.
        x = random_nt_from_dims([5, None, 10])
        y = random_nt_from_dims([3, 4, None])
        output = torch.cat([x, y], dim=0)
        for out_component, xy_component in zip(
                output.unbind(), itertools.chain(x.unbind(), y.unbind())):
            self.assertEqual(out_component, xy_component)

        # dim=-1 success case
        # shape (B, *, D)
        x = random_nt_from_dims([5, None, 10])
        # shape (B, *, D'); same structure as x but dim=-1 differs
        y = random_nt_from_similar(x, dims=[-1, -1, 8])
        # should be shape (B, *, D + D') when supported
        output = torch.cat([x, y], dim=-1)
        for out_component, x_component, y_component in zip(output.unbind(), x.unbind(), y.unbind()):
            self.assertEqual(out_component, torch.cat([x_component, y_component], dim=-1))

        # dim between 0 and -1 success case
        x = random_nt_from_dims([5, None, 2, 3])
        # same structure as x but dim=2 differs
        y = random_nt_from_similar(x, dims=[-1, -1, 4, -1])
        output = torch.cat([x, y], dim=2)
        for out_component, x_component, y_component in zip(output.unbind(), x.unbind(), y.unbind()):
            self.assertEqual(out_component, torch.cat([x_component, y_component], dim=1))

        # error case: mixed NT / dense inputs
        x = random_nt_from_dims([5, None, 2])
        y = torch.randn(5, 3, 2)
        with self.assertRaisesRegex(
                RuntimeError, "expected each tensor in given list to be nested"):
            torch.cat([x, y], dim=-1)

        # error case: NTs with different dims
        x = random_nt_from_dims([5, None, 2])
        y = random_nt_from_dims([5, None, 2, 3])
        with self.assertRaisesRegex(
                RuntimeError, "expected all nested tensors to have matching ragged structures outside of the concatenated dim"):
            torch.cat([x, y], dim=-1)

        # error case: non-contiguous NT
        x, y = random_nt_noncontiguous_pair((2, 3, 4), dtype=torch.float32)
        # transpose to put ragged dim next to batch dim
        x, y = x.transpose(-2, -1), y.transpose(-2, -1)
        with self.assertRaisesRegex(
                RuntimeError, "only contiguous nested tensors are supported"):
            torch.cat([x, y], dim=-1)

        # error case: multiple ragged dims in inputs
        x = random_nt_from_dims([5, None, None, 2])
        y = random_nt_from_similar(x)
        with self.assertRaisesRegex(
                RuntimeError, "only nested tensors with a single ragged dim next to the batch dim are supported"):
            torch.cat([x, y], dim=-1)

        # error case: ragged dim not next to batch dim
        x = random_nt_from_dims([5, 2, None])
        y = random_nt_from_similar(x)
        with self.assertRaisesRegex(
                RuntimeError, "only nested tensors with a single ragged dim next to the batch dim are supported"):
            torch.cat([x, y], dim=1)

        # error case: NTs with different batch sizes
        x = random_nt_from_dims([5, None, 2])
        y = random_nt_from_dims([3, None, 2])
        with self.assertRaisesRegex(
                RuntimeError, "expected all nested tensors to have matching ragged structures outside of the concatenated dim"):
            torch.cat([x, y], dim=-1)

        # error case: NTs with different ragged structures
        x = torch.nested.nested_tensor([
            torch.randn(2, 6),
            torch.randn(4, 6),
            torch.randn(5, 6),
        ])
        y = torch.nested.nested_tensor([
            torch.randn(5, 6),
            torch.randn(4, 6),
            torch.randn(2, 6),
        ])
        with self.assertRaisesRegex(
                RuntimeError, "expected all nested tensors to have matching ragged structures outside of the concatenated dim"):
            torch.cat([x, y], dim=-1)


@markDynamoStrictTest
class TestNestedTensorDeviceType(TestCase):
    # Helper function to generate a pair of random nested tensors
    # the 2 nested tensors have same shapes
    def random_nt_pair(self, device, dtype, num_tensors, max_dims):
        ts1 = []
        ts2 = []
        for _ in range(num_tensors):
            tensor_dims = tuple([torch.randint(low=0, high=max_dim, size=(1,)).item() for max_dim in max_dims])
            t1 = torch.randn(tensor_dims, device=device, dtype=dtype)
            t2 = torch.randn(tensor_dims, device=device, dtype=dtype)
            ts1.append(t1)
            ts2.append(t2)
        return (torch.nested.nested_tensor(ts1, device=device, dtype=dtype),
                torch.nested.nested_tensor(ts2, device=device, dtype=dtype))

    @dtypes(*floating_types_and_half())
    def test_detach(self, device, dtype):
        a = torch.randn(2, 4, device=device, dtype=dtype, requires_grad=False)
        b = torch.randn(5, 4, device=device, dtype=dtype, requires_grad=False)
        x = torch.nested.nested_tensor([a, b], requires_grad=True)

        x_detach = x.detach()

        z = x_detach * 4
        self.assertFalse(x_detach.requires_grad)
        self.assertFalse(z.requires_grad)

        a = torch.randn(2, 4, device=device, dtype=dtype, requires_grad=True)
        b = torch.randn(5, 4, device=device, dtype=dtype, requires_grad=True)
        x = torch.nested.as_nested_tensor([a, b])

        y = x * 2
        y = y.detach()
        self.assertFalse(y.requires_grad)
        self.assertIsNone(y.grad_fn)

        z = x + y
        torch.nested.to_padded_tensor(z, 0).sum().backward()
        # This is an incorrect gradient, but we assume that's what the user
        # wanted. detach() is an advanced option.
        self.assertEqual(a.grad, torch.ones(2, 4, device=device, dtype=dtype))
        self.assertEqual(b.grad, torch.ones(5, 4, device=device, dtype=dtype))

    @dtypes(torch.float, torch.float16, torch.double)
    def test_unbind_noncontiguous(self, device, dtype):
        nt_contiguous, nt_noncontiguous = random_nt_noncontiguous_pair((2, 3, 6, 7), device, dtype)
        ub_contiguous = nt_contiguous.unbind()
        ub_noncontiguous = nt_noncontiguous.unbind()
        self.assertEqual(len(ub_contiguous), len(ub_noncontiguous))
        n = len(ub_contiguous)
        for i in range(n):
            self.assertEqual(ub_contiguous[i], ub_noncontiguous[i])

    @dtypes(torch.float)
    @skipMeta
    def test_to_then_from_padded_tensor_no_transform0213(self, device, dtype):
        t = torch.randn(4, 4, 4, device=device, dtype=dtype)
        ts = list(torch.unbind(t))
        ts[0] = ts[0][:-1]
        nt = torch.nested.nested_tensor(ts, device=device, dtype=dtype)
        padded = torch.nested.to_padded_tensor(nt, 0)

        nt_to = torch._nested_from_padded_and_nested_example(padded, nt)

        for (t1, t2) in zip(nt.unbind(), nt_to.unbind()):
            self.assertEqual(t1, t2)
        self.assertEqual(nt.device, nt_to.device)

    @dtypes(torch.float)
    @dtypesIfCUDA(torch.float, torch.half)
    @skipMeta
    @torch.inference_mode()
    def test_layer_norm(self, device, dtype):
        def _test(size):
            # Simple shapes test
            t0 = torch.randn(2, size, device=device, dtype=dtype, requires_grad=False)
            t1 = torch.randn(2, size, device=device, dtype=dtype, requires_grad=False)
            ts = [t0, t1, t0, t1]
            nt = torch.nested.nested_tensor(ts, device=device, dtype=dtype)
            layer_norm = torch.nn.LayerNorm(size, device=device, dtype=dtype)
            nt_result = layer_norm(nt)
            for (nt_subresult, t) in zip(nt_result.unbind(), ts):
                t_result = layer_norm(t.reshape(1, -1, size).squeeze(0))
                self.assertEqual(nt_subresult, t_result)

            # More complex nt test with different lengths for each tensor
            t0 = torch.randn(4, size, device=device, dtype=dtype, requires_grad=False)
            t1 = torch.randn(10, size, device=device, dtype=dtype, requires_grad=False)
            t2 = torch.randn(7, size, device=device, dtype=dtype, requires_grad=False)
            ts = [t0, t1, t2, t0, t2]
            nt = torch.nested.nested_tensor(ts, device=device, dtype=dtype)
            layer_norm = torch.nn.LayerNorm(size, device=device, dtype=dtype)
            nt_result = layer_norm(nt)
            for (nt_subresult, t) in zip(nt_result.unbind(), ts):
                t_result = layer_norm(t.reshape(1, -1, size).squeeze(0))
                self.assertEqual(nt_subresult, t_result)

            if size <= 128:
                # Test with multidimensional tensors after irregular dim
                # (run only with smaller dimensions to ensure fast execution)
                t0 = torch.randn(4, size, size, 4, device=device, dtype=dtype, requires_grad=False)
                t1 = torch.randn(10, size, size, 4, device=device, dtype=dtype, requires_grad=False)
                t2 = torch.randn(7, size, size, 4, device=device, dtype=dtype, requires_grad=False)
                ts = [t0, t1, t2, t0, t2]
                nt = torch.nested.nested_tensor(ts, device=device, dtype=dtype)
                layer_norm = torch.nn.LayerNorm((size, size, 4), device=device, dtype=dtype)
                nt_result = layer_norm(nt)
                for (nt_subresult, t) in zip(nt_result.unbind(), ts):
                    t_result = layer_norm(t.reshape(1, -1, size, size, 4).squeeze(0))
                    self.assertEqual(nt_subresult, t_result)

                # Test where the normalizing dimensions are not all
                layer_norm = torch.nn.LayerNorm((size, 4), device=device, dtype=dtype)
                nt_result = layer_norm(nt)
                for (nt_subresult, t) in zip(nt_result.unbind(), ts):
                    t_result = layer_norm(t.reshape(1, -1, size, size, 4).squeeze(0))
                    self.assertEqual(nt_subresult, t_result)

        for size in (1024, 1023, 513, 512, 256, 128, 2, 4, 32):
            _test(size)

    @dtypes(torch.float)
    @dtypesIfCUDA(torch.float, torch.half)
    @skipMeta
    @torch.inference_mode()
    def test_layer_norm_breaking(self, device, dtype):
        size = 128
        t0 = torch.randn(4, size, size, 4, device=device, dtype=dtype, requires_grad=False)
        t1 = torch.randn(10, size, size, 4, device=device, dtype=dtype, requires_grad=False)
        t2 = torch.randn(7, size, size, 4, device=device, dtype=dtype, requires_grad=False)
        ts = [t0, t1, t2, t0, t2]
        nt = torch.nested.nested_tensor(ts, device=device, dtype=dtype)
        layer_norm = torch.nn.LayerNorm((4, size, size, 4), device=device, dtype=dtype)
        self.assertRaisesRegex(
            RuntimeError,
            "normalized_shape extends into irregular dimensions for the nested tensor",
            lambda: layer_norm(nt),
        )
        layer_norm = torch.nn.LayerNorm((size + 1, size, 4), device=device, dtype=dtype)
        self.assertRaisesRegex(
            RuntimeError,
            "The shape at dimension 0",
            lambda: layer_norm(nt),
        )

    @decorateIf(
        xfailIfTorchDynamo,
        # only fails in python 3.11. TODO: Ensure this is fixed once views work!
        lambda params: params["layout"] == torch.jagged and sys.version_info >= (3, 11)
    )
    @parametrize("layout", [torch.strided, torch.jagged], name_fn=layout_name)
    def test_embedding(self, device, layout):
        inputs = [
            torch.randint(100, (L,), device=device, dtype=torch.int64)
            for L in torch.randint(5, 50, (8,))
        ]
        x = torch.nested.nested_tensor(inputs, device=device, dtype=torch.int64, layout=layout)
        emb = torch.nn.Embedding(100, 8, device=device)
        y = emb(x)
        ys = y.unbind()
        for i, inp in enumerate(inputs):
            self.assertEqual(emb(inp), ys[i])


    @skipMeta
    @torch.inference_mode()
    @dtypes(*floating_types_and_half())
    def test_masked_fill(self, device, dtype):
        # nested tensor * nested tensor
        (nt, mask) = self.random_nt_pair(device, dtype, 4, (4, 4))
        mask = torch.nested.nested_tensor([m < 0 for m in mask.unbind()])
        ref = torch.nested.nested_tensor([t.masked_fill(m, 0) for (t, m) in zip(nt.unbind(), mask.unbind())])
        out = nt.masked_fill(mask, 0)
        self.assertEqual(ref, out)


    @dtypes(torch.float, torch.float16)
    def test_to_padded_tensor_simple(self, device, dtype):
        t = torch.randn(4, 4, 4, device=device, dtype=dtype)
        ts = list(torch.unbind(t))
        ts[0] = ts[0][:-1]
        nt = torch.nested.nested_tensor(ts, device=device, dtype=dtype)
        for padding_value in (0, 1):
            padded = torch.nested.to_padded_tensor(nt, padding_value)

            correct_output = t.clone()
            if padding_value == 0:
                correct_output[0][-1] = torch.zeros_like(correct_output[0][-1])
            else:
                correct_output[0][-1] = torch.ones_like(correct_output[0][-1])

            self.assertEqual(padded, correct_output)
            self.assertEqual(padded.device, torch.device(device))
            self.assertEqual(padded.dtype, dtype)

    @dtypes(torch.float, torch.float16)
    def test_to_padded_tensor_output_size(self, device, dtype):
        t = torch.randn(4, 4, 4, device=device, dtype=dtype)
        output_size = (4, 6, 5)
        ts = list(torch.unbind(t))
        ts[0] = ts[0][:-1]
        nt = torch.nested.nested_tensor(ts, device=device, dtype=dtype)
        for padding_value in (0, 1):
            padded = torch.nested.to_padded_tensor(nt, padding_value, output_size=output_size)
            correct_output = torch.ones(output_size, device=device, dtype=dtype) * padding_value
            correct_output[:4:, :4, :4] = t.clone()
            if padding_value == 0:
                correct_output[0][3] = torch.zeros_like(correct_output[0][3])
            else:
                correct_output[0][3] = torch.ones_like(correct_output[0][3])

            self.assertEqual(padded, correct_output)
            self.assertEqual(padded.device, torch.device(device))
            self.assertEqual(padded.dtype, dtype)

    @dtypes(torch.float, torch.float16, torch.double)
    def test_to_padded_tensor_dim2(self, device, dtype):
        ts = [
            torch.randn(160, device=device, dtype=dtype),
            torch.randn(1240, device=device, dtype=dtype),
            torch.randn(2400, device=device, dtype=dtype),
        ]
        nt = torch.nested.nested_tensor(ts, device=device, dtype=dtype)
        pad = 42
        correct_output = []
        for t in ts:
            next_output = torch.ones_like(ts[2]) * pad
            correct_output.append(next_output)
            next_output[:t.size(0)].copy_(t)
        correct_output = torch.stack(correct_output)
        padded = torch.nested.to_padded_tensor(nt, pad)
        self.assertEqual(padded, correct_output)

    @dtypes(torch.float, torch.float16, torch.double)
    def test_to_padded_tensor_dim3(self, device, dtype):
        ts = [
            torch.randn(16, 21, device=device, dtype=dtype),
            torch.randn(24, 32, device=device, dtype=dtype),
            torch.randn(40, 53, device=device, dtype=dtype),
        ]
        nt = torch.nested.nested_tensor(ts, device=device, dtype=dtype)
        pad = 42
        correct_output = []
        for t in ts:
            next_output = torch.ones_like(ts[2]) * pad
            correct_output.append(next_output)
            next_output[:t.size(0), :t.size(1)].copy_(t)
        correct_output = torch.stack(correct_output)
        padded = torch.nested.to_padded_tensor(nt, pad)
        self.assertEqual(padded, correct_output)

    @dtypes(torch.float, torch.float16, torch.double)
    def test_to_padded_tensor_dim4(self, device, dtype):
        ts = [
            torch.randn(16, 21, 13, device=device, dtype=dtype),
            torch.randn(24, 32, 14, device=device, dtype=dtype),
            torch.randn(40, 53, 16, device=device, dtype=dtype),
        ]
        nt = torch.nested.nested_tensor(ts, device=device, dtype=dtype)
        pad = 42
        correct_output = []
        for t in ts:
            next_output = torch.ones_like(ts[2]) * pad
            correct_output.append(next_output)
            next_output[:t.size(0), :t.size(1), :t.size(2)].copy_(t)
        correct_output = torch.stack(correct_output)
        padded = torch.nested.to_padded_tensor(nt, pad)
        self.assertEqual(padded, correct_output)

    # TODO: test noncontiguous to_padded_tensor
    # For now this tests the functionality of noncontiguous_to_padded_tensor
    # and the error message of to_padded_tensor
    # since to_padded_tensor does not support noncontiguous buffer yet
    @dtypes(torch.float, torch.float16, torch.double)
    @torch.inference_mode()
    def test_to_padded_tensor_noncontiguous(self, device, dtype):
        nt_contiguous, nt_noncontiguous = random_nt_noncontiguous_pair((2, 3, 6, 7), device, dtype)
        # test noncontiguous_to_padded_tensor functionality
        self.assertEqual(
            torch.nested.to_padded_tensor(nt_contiguous, 0.0),
            noncontiguous_to_padded_tensor(nt_noncontiguous))
        # test to_padded_tensor error message
        self.assertRaisesRegex(
            RuntimeError,
            r"for now to_padded_tensor only supports contiguous nested tensor",
            lambda: torch.nested.to_padded_tensor(nt_noncontiguous, 0.0)
        )

    @skipMeta
    def test_device_checks(self, device):
        nt = torch.nested.nested_tensor([], device=device)
        is_cuda = 'cuda' in str(device)
        self.assertEqual(nt.is_cuda, is_cuda)

    @dtypes(torch.float, torch.float16, torch.double)
    def test_nested_tensor_indexing(self, device, dtype):
        # edge case: empty nested tensor
        nt0 = torch.nested.nested_tensor([])
        self.assertRaises(IndexError, lambda: nt0[0])
        # normal case
        x0 = torch.randn((2, 5), device=device, dtype=dtype)
        x1 = torch.randn((3, 4), device=device, dtype=dtype)
        nt = torch.nested.nested_tensor([x0, x1])
        # single index: only support integer in the batch dimension
        self.assertEqual(nt[0], x0)
        self.assertEqual(nt[-1], x1)
        self.assertRaises(IndexError, lambda: nt[2])
        self.assertRaises(IndexError, lambda: nt[-3])
        self.assertRaises(NotImplementedError, lambda: nt[:])
        self.assertEqual(nt[...], nt)
        # tuple of indices: only support integer in the batch dimension
        #                 + all possible indexing in the original tensor dimensions
        self.assertEqual(nt[0, 0, 0], x0[0, 0])
        self.assertEqual(nt[0, 1, :], x0[1, :])
        self.assertEqual(nt[1, ...], x1)
        self.assertRaises(IndexError, lambda: nt[1, 4, 2])
        self.assertRaises(NotImplementedError, lambda: nt[:, 1, 1])
        # test select on non-batch dimensions
        self.assertEqual(nt.select(1, 0)[0], x0.select(0, 0))
        self.assertEqual(nt.select(1, 0)[1], x1.select(0, 0))
        self.assertRaises(IndexError, lambda: nt.select(1, 3))
        self.assertEqual(nt.select(2, 0)[0], x0.select(1, 0))
        self.assertEqual(nt.select(2, 0)[1], x1.select(1, 0))
        self.assertRaises(IndexError, lambda: nt.select(2, 5))
        # make sure indexing returns a view
        nt[0].fill_(100.0)
        answer = torch.tensor(100.0, device=device, dtype=dtype).expand((2, 5))
        self.assertEqual(nt[0], answer)
        nt[1, 1, :].fill_(200.0)
        answer = torch.tensor(200.0, device=device, dtype=dtype).expand(4)
        self.assertEqual(nt[1, 1, :], answer)

        # Test that indexing works when requires_grad_(True)
        # previously this was failing because the backward kernel for select.int uses .sizes()
        nt = torch.nested.nested_tensor([x0, x1]).requires_grad_(True)
        self.assertEqual(nt[0], x0)
        self.assertEqual(nt[-1], x1)
        grad_x0 = torch.randn((2, 5), device=device, dtype=dtype)
        nt[0].backward(grad_x0)
        expected_grad = torch.nested.nested_tensor([grad_x0, torch.zeros((3, 4), device=device, dtype=dtype)])
        self.assertEqual(nt.grad, expected_grad)

    @parametrize("func", [subtest(torch.nn.functional.relu, name='relu'),
                          subtest(torch.nn.functional.relu_, name='relu_'),
                          subtest(torch.nn.functional.gelu, name='gelu'),
                          subtest(torch._C._nn.gelu_, name='gelu_'),
                          subtest(torch.tanh, name='tanh'),
                          subtest(torch.tanh_, name='tanh_'),
                          subtest(torch.neg, name='neg'),
                          subtest(torch.nn.functional.silu, name='silu'),
                          subtest(partial(torch.nn.functional.silu, inplace=True), name='silu_'),
                          subtest(torch.abs, name="abs"),
                          subtest(torch.abs_, name="abs_"),
                          subtest(torch.sgn, name="sgn"),
                          subtest(torch.logical_not, name='logical_not'),
                          subtest(torch.sin, name='sin'),
                          subtest(torch.cos, name='cos')])
    def test_activations(self, device, func):
        nt, nt_noncontiguous = random_nt_noncontiguous_pair((2, 3, 6, 7), device=device, dtype=torch.float32)
        nested_result = func(nt)
        self.assertTrue(nested_result.is_nested)
        for t, t_res in zip(nt.unbind(), nested_result.unbind()):
            self.assertEqual(func(t), t_res)
        self.assertRaisesRegex(
            RuntimeError,
            "NestedTensor must be contiguous to get buffer.",
            lambda: func(nt_noncontiguous))

    @parametrize("func", [subtest(torch.ge, name='ge'),
                          subtest(torch.eq, name='eq')])
    def test_binary_ops_with_scalar(self, device, func):
        nt_contiguous, nt_noncontiguous = random_nt_noncontiguous_pair(
            (2, 3, 6, 7), device=device, dtype=torch.float32)
        scalar = 0.0

        # should work regardless of contiguity
        for nt in (nt_contiguous, nt_noncontiguous):
            nested_result = func(nt, scalar)
            self.assertTrue(nested_result.is_nested)
            for t, t_res in zip(nt.unbind(), nested_result.unbind()):
                self.assertEqual(func(t, scalar), t_res)

    @dtypes(*floating_types_and_half())
    def test_nested_tensor_chunk(self, device, dtype):
        # Transformer use case
        a = torch.randn(3, 3 * 4, device=device, dtype=dtype)
        b = torch.randn(2, 3 * 4, device=device, dtype=dtype)
        c = torch.randn(1, 3 * 4, device=device, dtype=dtype)
        a_chunks = a.chunk(3, dim=-1)
        b_chunks = b.chunk(3, dim=-1)
        c_chunks = c.chunk(3, dim=-1)

        a_nt = [a_chunks[0], b_chunks[0], c_chunks[0]]
        b_nt = [a_chunks[1], b_chunks[1], c_chunks[1]]
        c_nt = [a_chunks[2], b_chunks[2], c_chunks[2]]

        nt = torch.nested.nested_tensor([a, b, c])
        chunked = nt.chunk(3, dim=-1)

        self.assertEqual(chunked[0], torch.nested.nested_tensor(a_nt))
        self.assertEqual(chunked[1], torch.nested.nested_tensor(b_nt))
        self.assertEqual(chunked[2], torch.nested.nested_tensor(c_nt))

        for chunk in chunked:
            self.assertFalse(chunk.is_contiguous())

        # Failure chunking on ragged dimensions
        self.assertRaisesRegex(
            RuntimeError, "Chunk for nested tensors is currently only supported for the last dimension.",
            lambda: torch.chunk(nt, 5, dim=1))
        self.assertRaisesRegex(
            RuntimeError, "Chunk for nested tensors is currently only supported for the last dimension.",
            lambda: torch.chunk(nt, 5, dim=0))

        # Failure on non-contiguous nt
        _, nt_noncontiguous = random_nt_noncontiguous_pair((2, 3), device, dtype)
        self.assertRaisesRegex(
            RuntimeError, "chunk expects `self` to be contiguous.", lambda: torch.chunk(nt_noncontiguous, 5, dim=-1))

        # Failure when calling non divisible n_chunks
        self.assertRaisesRegex(
            RuntimeError, "Chunk for nested tensors is only supported for "
            "nested tensors with trailing dimension divisible by chunks.",
            lambda: torch.chunk(nt, 5, dim=-1))

        # Failure when calling backward on a chunk
        a = torch.randn(3, 3 * 4, device=device, dtype=dtype, requires_grad=True)
        b = torch.randn(2, 3 * 4, device=device, dtype=dtype, requires_grad=True)
        nt_grad = torch.nested.as_nested_tensor([a, b])
        chunked = torch.chunk(nt_grad, 2, dim=-1)
        self.assertRaisesRegex(RuntimeError, "derivative for aten::chunk is not implemented",
                               lambda: chunked[0].backward(chunked[0].clone()))

    @dtypes(*floating_types_and_half())
    def test_nested_tensor_split_with_sizes(self, device, dtype):
        a = torch.randn(3, 20, device=device, dtype=dtype)
        b = torch.randn(2, 20, device=device, dtype=dtype)
        c = torch.randn(1, 20, device=device, dtype=dtype)

        split_sizes = [4, 6, 10]
        a_splits = a.split_with_sizes(split_sizes, dim=-1)
        b_splits = b.split_with_sizes(split_sizes, dim=-1)
        c_splits = c.split_with_sizes(split_sizes, dim=-1)

        nt = torch.nested.nested_tensor([a, b, c])
        nt_splits = nt.split_with_sizes(split_sizes, dim=-1)

        for i, nt_split in enumerate(nt_splits):
            self.assertEqual(nt_split, torch.nested.nested_tensor(
                [a_splits[i], b_splits[i], c_splits[i]]))
            dense_strides = torch.stack([
                torch.tensor(a_splits[i].stride()),
                torch.tensor(b_splits[i].stride()),
                torch.tensor(c_splits[i].stride())
            ])
            self.assertEqual(nt_split._nested_tensor_strides(), dense_strides)
            self.assertFalse(nt_split.is_contiguous())

        # Failure calling on ragged dimensions
        self.assertRaisesRegex(
            RuntimeError, "split_with_sizes for nested tensors is currently only supported for the last dimension.",
            lambda: torch.split_with_sizes(nt, split_sizes, dim=1))

        # Failure calling on non-last dimension
        self.assertRaisesRegex(
            RuntimeError, "split_with_sizes for nested tensors is currently only supported for the last dimension.",
            lambda: torch.split_with_sizes(nt, split_sizes, dim=0))

        # Failure on non-contiguous nt
        _, nt_noncontiguous = random_nt_noncontiguous_pair((2, 3), device, dtype)
        self.assertRaisesRegex(
            RuntimeError, "split_with_sizes expects `self` to be contiguous.",
            lambda: torch.split_with_sizes(nt_noncontiguous, split_sizes, dim=-1))

        # Failure when calling with split_sizes that don't cover the full dim size
        bad_split_sizes = [4, 6, 9]  # don't add up to 20
        self.assertRaisesRegex(
            RuntimeError, "split_with_sizes expects split_sizes to sum exactly to 20",
            lambda: torch.split_with_sizes(nt, bad_split_sizes, dim=-1))

    @dtypes(torch.float, torch.float16, torch.double)
    @torch.inference_mode()
    def test_nested_tensor_indexing_noncontiguous(self, device, dtype):
        nt_contiguous, nt_noncontiguous = random_nt_noncontiguous_pair((2, 3, 6, 7), device, dtype)
        self.assertEqual(nt_contiguous.size(0), nt_noncontiguous.size(0))
        n = nt_contiguous.size(0)
        for i in range(n):
            self.assertEqual(nt_contiguous[i], nt_noncontiguous[i])

    @dtypes(torch.float, torch.float16)
    @skipMeta
    @torch.inference_mode()
    @parametrize("transpose", [True, False])
    def test_nested_tensor_add(self, device, dtype, transpose):
        if transpose:
            a = torch.randn(2, 2, 2, device=device, dtype=dtype)
            b = torch.rand(2, 2, 2, device=device, dtype=dtype)
            c = a.transpose(-1, -2).contiguous()
            d = b.transpose(-1, -2).contiguous()
            nt1 = torch.nested.nested_tensor([a, b, a, b])
            nt2 = torch.nested.nested_tensor([c, d, c, d]).transpose(-1, -2)
        else:
            (nt1, nt2) = self.random_nt_pair(device, dtype, 4, (4, 4))
        ref = torch.nested.nested_tensor([t1 + t2 for (t1, t2) in zip(nt1.unbind(), nt2.unbind())])
        out = nt1 + nt2
        self.assertEqual(ref, out)

    @dtypes(torch.float, torch.float16)
    @skipMeta
    @torch.inference_mode()
    @parametrize("transpose", [True, False])
    def test_nested_tensor_sub(self, device, dtype, transpose):
        if transpose:
            a = torch.randn(2, 2, 2, device=device, dtype=dtype)
            b = torch.rand(2, 2, 2, device=device, dtype=dtype)
            c = a.transpose(-1, -2).contiguous()
            d = b.transpose(-1, -2).contiguous()
            nt1 = torch.nested.nested_tensor([a, b, a, b])
            nt2 = torch.nested.nested_tensor([c, d, c, d]).transpose(-1, -2)
        else:
            (nt1, nt2) = self.random_nt_pair(device, dtype, 4, (4, 4))
        ref = torch.nested.nested_tensor([t1 - t2 for (t1, t2) in zip(nt1.unbind(), nt2.unbind())])
        out = nt1 - nt2
        self.assertEqual(ref, out)

    @onlyCUDA
    @dtypes(torch.float, torch.float16)
    @torch.inference_mode()
    @parametrize("embedding_dim", [8, 128, 256, 384])
    def test_nested_tensor_dense_elementwise(self, device, dtype, embedding_dim):
        def _test_add_mul(nt, t):
            ref_add = torch.nested.nested_tensor(
                [t1 + t2 for (t1, t2) in zip(nt.unbind(), t.unbind())])
            ref_mul = torch.nested.nested_tensor(
                [t1 * t2 for (t1, t2) in zip(nt.unbind(), t.unbind())])
            self.assertEqual(nt.add(t), ref_add)
            self.assertEqual(nt.mul(t), ref_mul)

        batch_size = 32
        seq_lens = torch.randint(low=0, high=10, size=(batch_size,))

        # [B, *, D], [B, 1, D] case
        ts = [torch.randn((seq_len, embedding_dim)) for seq_len in seq_lens]
        nt = torch.nested.nested_tensor(ts, device=device, dtype=dtype)
        t = torch.randn((batch_size, 1, embedding_dim), device=device, dtype=dtype)
        _test_add_mul(nt, t)

        # [B, *], [B, 1] case
        ts = [torch.randn(seq_len) for seq_len in seq_lens]
        nt = torch.nested.nested_tensor(ts, device=device, dtype=dtype)
        t = torch.randn((batch_size, 1), device=device, dtype=dtype)
        _test_add_mul(nt, t)

    @dtypes(torch.float, torch.float16)
    @skipMeta
    @torch.inference_mode()
    def test_nested_tensor_mul(self, device, dtype):
        # nested tensor * nested tensor
        (nt1, nt2) = self.random_nt_pair(device, dtype, 4, (4, 4))
        ref = torch.nested.nested_tensor([t1 * t2 for (t1, t2) in zip(nt1.unbind(), nt2.unbind())])
        out = nt1 * nt2
        self.assertEqual(ref, out)
        # nested tensor * scalar
        number = 10.0
        scalar = torch.tensor(number).to(dtype).to(device)
        ref = torch.nested.nested_tensor([t * number for t in nt1.unbind()])
        out_number0 = nt1 * number
        out_number1 = number * nt1
        out_scalar0 = nt1 * scalar
        out_scalar1 = scalar * nt1
        self.assertEqual(out_number0, ref)
        self.assertEqual(out_number1, ref)
        self.assertEqual(out_scalar0, ref)
        self.assertEqual(out_scalar1, ref)
        # error case: numel == 1 but dim > 0
        vector = torch.tensor([number]).to(dtype).to(device)
        self.assertRaisesRegex(
            RuntimeError,
            "Expected both self and other to be nested, but got a nested self and non-nested other",
            lambda: nt1.mul(vector)
        )
        self.assertRaisesRegex(
            RuntimeError,
            "Expected both self and other to be nested, but got a non-nested self and nested other",
            lambda: vector.mul(nt1)
        )

    @dtypes(torch.float, torch.float16)
    @skipMeta
    @torch.inference_mode()
    def test_nested_tensor_div(self, device, dtype):
        nt, nt2 = self.random_nt_pair(device, dtype, 4, (4, 4))
        scale = 4.0
        ref = torch.nested.nested_tensor([t / scale for t in nt.unbind()])
        out = nt / 4.0
        self.assertEqual(ref, out)
        ref_transposed = ref.transpose(1, 2)
        out = nt.transpose(1, 2) / 4.0
        self.assertEqual(ref_transposed, out)

        ref = torch.nested.nested_tensor([t / t2 for (t, t2) in zip(nt.unbind(), nt2.unbind())])
        out = nt / nt2
        self.assertEqual(ref, out)

        out = nt.transpose(1, 2) / nt2.transpose(1, 2)
        self.assertEqual(ref.transpose(1, 2), out)

        nt_transpose_copy = torch.nested.nested_tensor([t.transpose(0, 1) for t in nt.unbind()])

        self.assertRaisesRegex(
            RuntimeError, "div requires strides to match when given NestedTensors",
            lambda: nt_transpose_copy.transpose(1, 2) / nt2)

        nt = torch.nested.nested_tensor([torch.randn(i, 4) for i in [3, 4, 5]], device=device, dtype=dtype)
        nt_chunks = nt.chunk(2, -1)
        self.assertRaisesRegex(
            RuntimeError, "div requires offsets to match when given NestedTensors",
            lambda: nt_chunks[0] / nt_chunks[1])

    @dtypes(torch.float, torch.float16)
    @skipMeta
    @torch.inference_mode()
    def test_nested_tensor_add_in_place(self, device, dtype):
        (nt1, nt2) = self.random_nt_pair(device, dtype, 4, (4, 4))
        ref = torch.nested.nested_tensor([t1 + t2 for (t1, t2) in zip(nt1.unbind(), nt2.unbind())])
        nt1 += nt2
        self.assertEqual(ref, nt1)

    @dtypes(torch.float, torch.float16)
    @skipMeta
    @torch.inference_mode()
    def test_nested_tensor_mul_in_place(self, device, dtype):
        # nested tensor * nested tensor
        (nt1, nt2) = self.random_nt_pair(device, dtype, 4, (4, 4))
        ref = torch.nested.nested_tensor([t1 * t2 for (t1, t2) in zip(nt1.unbind(), nt2.unbind())])
        nt1 *= nt2
        self.assertEqual(ref, nt1)
        # nested tensor * scalar
        number = 10.0
        scalar = torch.tensor(number).to(dtype).to(device)
        ref = torch.nested.nested_tensor([t * number for t in nt1.unbind()])
        out_number = nt1.clone()
        out_number *= number
        out_scalar = nt1.clone()
        out_scalar *= scalar
        self.assertEqual(out_number, ref)
        self.assertEqual(out_scalar, ref)
        self.assertRaisesRegex(
            RuntimeError,
            r"output with shape \[.*\] doesn't match the broadcast shape \[.*\]",
            lambda: scalar.mul_(nt1)
        )
        # error case: numel == 1 but dim > 0
        vector = torch.tensor([number]).to(dtype).to(device)
        self.assertRaisesRegex(
            RuntimeError,
            "Expected both self and other to be nested, but got a nested self and non-nested other",
            lambda: nt1.mul_(vector)
        )
        self.assertRaisesRegex(
            RuntimeError,
            "Expected both self and other to be nested, but got a non-nested self and nested other",
            lambda: vector.mul_(nt1)
        )

    @onlyCPU
    @skipMeta
    @dtypes(torch.float)
    def test_nested_tensor_sum_dim(self, device, dtype):
        params = ((2, (1, 1)), ((4), (4, 4)), (10, (3, 5, 7)))

        def test_sum(device, dtype, ntensors, max_sizes, dim, keepdim=True):
            nt = random_nt(device, dtype, ntensors, max_sizes, require_non_empty=False)
            nt2 = nt.clone()
            ub2 = nt2.unbind()
            nt.requires_grad_(True)
            [t.requires_grad_(True) for t in ub2]
            nt_sum = nt.sum(dim=dim, keepdim=keepdim)
            ub2_sum = [t.sum(-1, keepdim=keepdim) for t in ub2]
            self.assertEqual(nt_sum, torch.nested.nested_tensor(ub2_sum))

            # test backward
            # generate gradient tensor that has the same size as the output
            size = nt_sum._nested_tensor_size()
            gt2 = []
            for i in range(ntensors):
                gt2.append(torch.randn(size[i].tolist(), device=device, dtype=dtype))
            gt = torch.nested.nested_tensor(gt2).clone()
            nt_sum.backward(gt)
            for t2, g2 in zip(ub2_sum, gt2):
                t2.backward(g2)
            self.assertEqual(nt.grad, torch.nested.nested_tensor([t.grad for t in ub2]))
            return

        for ntensors, max_sizes in params:
            test_sum(device, dtype, ntensors, max_sizes, len(max_sizes))

        # Test error inputs
        with self.assertRaisesRegex(RuntimeError, "NestedTensor can only be reduced across the last"):
            torch.nested.nested_tensor([torch.tensor([3, 4, 5]), torch.tensor([1, 2])]).sum(0, keepdim=True)

        with self.assertRaisesRegex(RuntimeError, "NestedTensor only allows reduction of a single"):
            torch.nested.nested_tensor([torch.tensor([[3, 4, 5]]), torch.tensor([[1, 2]])]).sum([0, 1], keepdim=True)

        with self.assertRaisesRegex(RuntimeError, "NestedTensor always requires keepdim=True for now."):
            torch.nested.nested_tensor([torch.tensor([3, 4, 5]), torch.tensor([1, 2])]).sum(-1)

    @dtypes(torch.float, torch.float16)
    def test_contiguous(self, device, dtype):
        # Since we don't have access to the buffer in python this is harder to show what
        # we are testing for. When we call chunk on a consistent dim of a NT
        # for chunk_size > 1 the resulting tensors are views of the original NT
        # whose numels is now less than the size of the buffer. Clone was
        # previously creating a new NT with a buffer that was the same size as the
        # original.
        nt_contiguous = torch.nested.nested_tensor([torch.randn(2, 20, device=device, dtype=dtype),
                                                    torch.randn(4, 20, device=device, dtype=dtype)])
        # Split up the last dimension which has a consistent size of 20 into 5 chunks
        chunks = nt_contiguous.chunk(5, dim=-1)

        # # Check chunks are contiguous after calling contiguous
        for chunk in chunks:
            self.assertFalse(chunk.is_contiguous())
            self.assertTrue(chunk.contiguous().is_contiguous())

    @dtypes(torch.float, torch.float16)
    @skipMeta
    def test_clone(self, device, dtype):
        nt1 = random_nt(device, dtype, 4, (4, 4), (1, 1))
        nt2 = nt1.clone()
        # Verify the values match
        self.assertEqual(nt1, nt2)
        # Verify modifying nt2 doesn't affect nt1
        nt2.mul_(nt1)
        ub1 = nt1.unbind()
        ub2 = nt2.unbind()
        for i in range(len(ub1)):
            self.assertNotEqual(ub1[i], ub2[i])

        nt1.clone(memory_format=torch.preserve_format)
        msg = "Nested tensor clone supports Preserve and Contiguous memory formats, called clone with memory format: ChannelsLast"
        with self.assertRaisesRegex(RuntimeError, msg):
            nt1.clone(memory_format=torch.channels_last)

    # cannot test torch.float16 because: RuntimeError: "bernoulli_scalar_cpu_" not implemented for 'Half'
    @decorateIf(xfailIfTorchDynamo, lambda params: params["layout"] == torch.jagged)
    @dtypes(torch.float, torch.double)
    @parametrize("layout", [torch.strided, torch.jagged], name_fn=layout_name)
    def test_dropout(self, device, dtype, layout):
        # edge case: empty nested tensor
        # TODO: support empty NT in jagged layout
        if layout == torch.strided:
            nt0 = torch.nested.nested_tensor([], layout=layout)
            y = torch.nn.functional.dropout(nt0, 0.5)
            self.assertEqual(nt0, y)
        # normal nested tensor
        ntensors = 4
        if layout == torch.jagged:
            nt = random_nt(device, dtype, ntensors, (4, 4), (0, 3), layout=layout)
        else:
            nt = random_nt(device, dtype, ntensors, (4, 4), layout=layout)
        # edge case: invalid dropout
        self.assertRaises(ValueError, lambda: torch.nn.Dropout(-0.1))
        self.assertRaises(ValueError, lambda: torch.nn.Dropout(1.1))
        self.assertRaises(ValueError, lambda: torch.nn.functional.dropout(nt, -0.1))
        self.assertRaises(ValueError, lambda: torch.nn.functional.dropout(nt, 1.1))
        # edge case: no dropout
        dropouter = torch.nn.Dropout(0.0)
        y0 = dropouter(nt)
        y1 = torch.nn.functional.dropout(nt, 0.0)
        self.assertEqual(nt, y0)
        self.assertEqual(nt, y1)
        # edge case: all dropout
        dropouter = torch.nn.Dropout(1.0)
        y0 = dropouter(nt)
        y1 = torch.nn.functional.dropout(nt, 1.0)
        nt0 = torch.zeros_like(nt)
        self.assertEqual(nt0, y0)
        self.assertEqual(nt0, y1)
        # normal case: normal dropout
        p = 0.2
        y = torch.nn.functional.dropout(nt, p)
        expect = nt.clone()
        if layout == torch.jagged:
            expect = torch.where(y == 0.0, y, nt)
            expect /= 1.0 - p
            self.assertEqual(y, expect)
        else:
            expect = nt.clone()
            for i in range(ntensors):
                actual_tensor = y[i].view(-1)
                expect_tensor = expect[i].view(-1)
                for j in range(actual_tensor.shape[0]):
                    if actual_tensor[j].item() == 0.0:
                        expect_tensor[j] = 0.0
                    else:
                        expect_tensor[j] /= 1.0 - p
            self.assertEqual(y, expect)
        with freeze_rng_state():
            dropouter = torch.nn.Dropout(p)
            y0 = dropouter(nt)
        with freeze_rng_state():
            y1 = torch.nn.functional.dropout(nt, p)
        self.assertEqual(y0, y1)

    @dtypes(torch.float, torch.double)
    def test_dropout_noncontiguous(self, device, dtype):
        ntensors = 4
        nt0 = random_nt(device, dtype, ntensors, (4, 4))
        nt1 = nt0.transpose(-1, -2)
        p = 0.3
        with freeze_rng_state():
            dropouter = torch.nn.Dropout(p)
            y0 = dropouter(nt0)
        with freeze_rng_state():
            y1 = torch.nn.functional.dropout(nt1, p).transpose(-1, -2)
        self.assertEqual(y0, y1)

    # cannot test torch.float16 because: RuntimeError: "softmax_kernel_impl" not implemented for 'Half'
    @dtypes(torch.float, torch.double)
    def test_softmax(self, device, dtype):
        # normal nested tensor
        ntensors = 4
        nt = random_nt(device, dtype, ntensors, (4, 4))
        # error case: softmax across nested dimension
        self.assertRaisesRegex(
            RuntimeError,
            "Cannot apply softmax across nested dimension 0",
            lambda: torch.nn.functional.softmax(nt, 0)
        )
        self.assertRaisesRegex(
            RuntimeError,
            "Cannot apply softmax across nested dimension 0",
            lambda: torch.nn.functional.softmax(nt, -3)
        )
        # error case: dimension out of range
        self.assertRaises(IndexError, lambda: torch.nn.functional.softmax(nt, 3))
        self.assertRaises(IndexError, lambda: torch.nn.functional.softmax(nt, -4))
        # normal case: should equal to padding -inf
        softmaxer = torch.nn.Softmax(1)
        y0 = softmaxer(nt)
        y1 = torch.nn.functional.softmax(nt, 1)
        self.assertEqual(y0, y1)
        pt = torch.nested.to_padded_tensor(nt, float("-inf"))
        # if an entire slice is padded, then softmax will return 0.0 / 0.0 = nan
        # however, physically speaking that should be 0.0
        expect = torch.nn.functional.softmax(pt, 1).nan_to_num_(0.0)
        self.assertEqual(torch.nested.to_padded_tensor(y0, 0.0), expect)
        # edge case: empty nested tensor
        nt0 = torch.nested.nested_tensor([])
        y = torch.nn.functional.softmax(nt0, 1)
        self.assertEqual(nt0, y)
        # edge case: nesting scalars
        nt1 = torch.nested.nested_tensor([torch.tensor(0.0), torch.tensor(1.0)])
        self.assertRaises(RuntimeError, lambda: torch.nn.functional.softmax(nt1, 0))
        self.assertRaises(IndexError, lambda: torch.nn.functional.softmax(nt1, 1))

    @dtypes(torch.float, torch.double)
    @torch.inference_mode()
    def test_softmax_noncontiguous(self, device, dtype):
        nt_contiguous, nt_noncontiguous = random_nt_noncontiguous_pair((2, 3, 6, 7), device, dtype)
        self.assertEqual(
            torch.nn.functional.softmax(nt_contiguous, -1),
            torch.nn.functional.softmax(nt_noncontiguous, -1))

    def _test_bmm(self, device, dtype):
        # error case: not 3D tensors
        nt0 = torch.nested.nested_tensor([], device=device, dtype=dtype)
        nt1 = torch.nested.nested_tensor([torch.randn(2), torch.randn(3)], device=device, dtype=dtype)
        nt2 = torch.nested.nested_tensor([torch.randn((2, 4)), torch.randn((3, 4))], device=device, dtype=dtype)
        self.assertRaisesRegex(
            RuntimeError,
            "batch1 must be a 3D tensor",
            lambda: nt0.bmm(nt0)
        )
        self.assertRaisesRegex(
            RuntimeError,
            "batch1 must be a 3D tensor",
            lambda: nt0.bmm(nt1)
        )
        self.assertRaisesRegex(
            RuntimeError,
            "batch1 must be a 3D tensor",
            lambda: nt0.bmm(nt2)
        )
        self.assertRaisesRegex(
            RuntimeError,
            "batch1 must be a 3D tensor",
            lambda: nt1.bmm(nt0)
        )
        self.assertRaisesRegex(
            RuntimeError,
            "batch1 must be a 3D tensor",
            lambda: nt1.bmm(nt1)
        )
        self.assertRaisesRegex(
            RuntimeError,
            "batch1 must be a 3D tensor",
            lambda: nt1.bmm(nt2)
        )
        self.assertRaisesRegex(
            RuntimeError,
            "batch2 must be a 3D tensor",
            lambda: nt2.bmm(nt0)
        )
        self.assertRaisesRegex(
            RuntimeError,
            "batch2 must be a 3D tensor",
            lambda: nt2.bmm(nt1)
        )
        # error case: incompatible batch size
        nt0 = torch.nested.nested_tensor([torch.randn((2, 4)), torch.randn((3, 4))], device=device, dtype=dtype)
        nt1 = torch.nested.nested_tensor([torch.randn((4, 6)),
                                          torch.randn((4, 5)),
                                          torch.randn((4, 7))],
                                         device=device, dtype=dtype)
        self.assertRaisesRegex(
            RuntimeError,
            "Expected size for the 1st dimension of batch2 tensor to be: 2 but got: 3.",
            lambda: nt0.bmm(nt1)
        )
        self.assertRaisesRegex(
            RuntimeError,
            "Expected size for the 1st dimension of batch2 tensor to be: 3 but got: 2.",
            lambda: nt1.bmm(nt0)
        )
        # error case: underlying matrices cannot be multiplied
        nt0 = torch.nested.nested_tensor([torch.randn((2, 4)), torch.randn((3, 4))], device=device, dtype=dtype)
        self.assertRaisesRegex(
            RuntimeError,
            r"0-th nested matrices in batch cannot be multiplied \(2x4 and 2x4\)",
            lambda: nt0.bmm(nt0)
        )
        # normal nested tensor
        nt0 = torch.nested.nested_tensor([torch.randn((2, 4)), torch.randn((3, 7))], device=device, dtype=dtype)
        nt1 = torch.nested.nested_tensor([torch.randn((4, 6)), torch.randn((7, 5))], device=device, dtype=dtype)
        actual = torch.nested.to_padded_tensor(nt0.bmm(nt1), 0.0)
        expect = torch.nested.to_padded_tensor(nt0, 0.0).bmm(torch.nested.to_padded_tensor(nt1, 0.0))
        if dtype == torch.float16:
            self.assertEqual(actual, expect, rtol=1e-3, atol=1e-3)
        else:
            self.assertEqual(actual, expect)

        # nested tensor bmm normal tensor
        nt0 = torch.nested.nested_tensor([torch.randn((2, 7)), torch.randn((3, 7))], device=device, dtype=dtype)
        nt1 = torch.rand(2, 7, 5, dtype=dtype, device=device)
        actual = torch.nested.to_padded_tensor(nt0.bmm(nt1), 0.0)
        expect = torch.nested.to_padded_tensor(nt0, 0.0).bmm(nt1)
        if dtype == torch.float16:
            self.assertEqual(actual, expect, rtol=1e-3, atol=1e-3)
        else:
            self.assertEqual(actual, expect)

        # nested tensor bmm normal tensor with non-contiguous view
        nt1 = torch.rand(2, 5, 7, dtype=dtype, device=device)
        nt1 = nt1.transpose(1, 2)
        actual = torch.nested.to_padded_tensor(nt0.bmm(nt1), 0.0)
        expect = torch.nested.to_padded_tensor(nt0, 0.0).bmm(nt1)
        if dtype == torch.float16:
            self.assertEqual(actual, expect, rtol=1e-3, atol=1e-3)
        else:
            self.assertEqual(actual, expect)


        # normal tensor bmm nested tensor
        nt0 = torch.rand(2, 5, 7, dtype=dtype, device=device)
        nt1 = torch.nested.nested_tensor([torch.randn((7, 6)), torch.randn((7, 5))], device=device, dtype=dtype)
        actual = torch.nested.to_padded_tensor(nt0.bmm(nt1), 0.0)
        expect = nt0.bmm(torch.nested.to_padded_tensor(nt1, 0.0))
        if dtype == torch.float16:
            self.assertEqual(actual, expect, rtol=1e-3, atol=1e-3)
        else:
            self.assertEqual(actual, expect)

        # test tensorcore path
        nt0 = torch.nested.nested_tensor([torch.randn((2, 8)), torch.randn((3, 16))], device=device, dtype=dtype)
        nt1 = torch.nested.nested_tensor([torch.randn((8, 8)), torch.randn((16, 8))], device=device, dtype=dtype)
        actual = torch.nested.to_padded_tensor(nt0.bmm(nt1), 0.0)
        expect = torch.nested.to_padded_tensor(nt0, 0.0).bmm(torch.nested.to_padded_tensor(nt1, 0.0))
        if dtype == torch.float16:
            self.assertEqual(actual, expect, rtol=1e-3, atol=1e-3)
        else:
            self.assertEqual(actual, expect)

    @onlyCUDA
    @dtypes(torch.float, torch.double, torch.float16)
    def test_bmm_cuda(self, device, dtype):
        self._test_bmm(device, dtype)

    @onlyCPU
    # cannot test torch.float16 because: RuntimeError: "addmm_impl_cpu_" not implemented for 'Half'
    @dtypes(torch.float, torch.double)
    def test_bmm_cpu(self, device, dtype):
        self._test_bmm(device, dtype)

    # cannot test torch.float16 because: RuntimeError: "addmm_impl_cpu_" not implemented for 'Half'
    @dtypes(torch.float, torch.double)
    def test_bmm_noncontiguous(self, device, dtype):
        nt0_contiguous, nt0_noncontiguous = random_nt_noncontiguous_pair((2, 3), device, dtype)
        nt1_contiguous, nt1_noncontiguous = random_nt_noncontiguous_pair((6, 7), device, dtype)
        self.assertEqual(
            nt0_contiguous.transpose(-1, -2).bmm(nt1_contiguous),
            nt0_noncontiguous.transpose(-1, -2).bmm(nt1_noncontiguous))

    @dtypes(torch.float, torch.double)
    def test_matmul_with_bmm_path(self, device, dtype):
        def unbind_rebind_matmul(nt1, nt2):
            t1s = nt1.unbind()
            t2s = nt2.unbind()
            out_ts = [t1.matmul(t2) for t1, t2 in zip(t1s, t2s)]
            return torch.nested.nested_tensor(out_ts)

        # [N, n_head, *, head_dim], [N, n_head, head_dim, *]
        Ns = [1, 2, 5]
        n_heads = np.random.randint(2, 5)
        head_dim = 3
        t1s = []
        t2s = []
        for N in Ns:
            for _ in range(N):
                seq_len1 = np.random.randint(2, 5)
                seq_len2 = np.random.randint(2, 5)
                t1s.append(torch.randn(n_heads, seq_len1, head_dim))
                t2s.append(torch.randn(n_heads, head_dim, seq_len2))
            nt1 = torch.nested.nested_tensor(t1s, device=device, dtype=dtype)
            nt2 = torch.nested.nested_tensor(t2s, device=device, dtype=dtype)
            self.assertEqual(torch.matmul(nt1, nt2), unbind_rebind_matmul(nt1, nt2))

        # test with noncontiguous
        t3s = []
        t4s = []
        for _ in range(N):
            seq_len = np.random.randint(2, 5)
            t3s.append(torch.randn(seq_len, n_heads, head_dim))
            t4s.append(torch.randn(seq_len, n_heads, head_dim))
        nt3 = torch.nested.nested_tensor(t3s, device=device, dtype=dtype).transpose(1, 2)
        nt4 = torch.nested.nested_tensor(t4s, device=device, dtype=dtype).transpose(1, 2).transpose(2, 3)
        self.assertEqual(torch.matmul(nt3, nt4), unbind_rebind_matmul(nt3, nt4))

    # cannot test torch.float16 because: RuntimeError: "bmm" not implemented for 'Half'
    @dtypes(torch.float, torch.double)
    def test_matmul(self, device, dtype):
        # error case: one is nested but the other is not
        nt = torch.nested.nested_tensor([torch.randn(2), torch.randn(3)], device=device, dtype=dtype)
        t = torch.randn(4, device=device, dtype=dtype)
        self.assertRaisesRegex(
            RuntimeError,
            "Expected both to be nested, but got a nested self and non-nested other",
            lambda: torch.matmul(nt, t)
        )
        self.assertRaisesRegex(
            RuntimeError,
            "Expected both to be nested, but got a non-nested self and nested other",
            lambda: torch.matmul(t, nt)
        )
        # error case: not 3+D tensors
        nt0 = torch.nested.nested_tensor([], device=device, dtype=dtype)
        nt1 = torch.nested.nested_tensor([torch.randn(2), torch.randn(3)], device=device, dtype=dtype)
        nt2 = torch.nested.nested_tensor([torch.randn((2, 4)), torch.randn((3, 4))], device=device, dtype=dtype)
        self.assertRaisesRegex(
            RuntimeError,
            r"matmul: For nested tensors, only inputs with >= 3 dims are currently supported. 1st input has rank: [0-9]+",
            lambda: torch.matmul(nt0, nt0)
        )
        self.assertRaisesRegex(
            RuntimeError,
            r"matmul: For nested tensors, only inputs with >= 3 dims are currently supported. 1st input has rank: [0-9]+",
            lambda: torch.matmul(nt0, nt1)
        )
        self.assertRaisesRegex(
            RuntimeError,
            r"matmul: For nested tensors, only inputs with >= 3 dims are currently supported. 1st input has rank: [0-9]+",
            lambda: torch.matmul(nt0, nt2)
        )
        self.assertRaisesRegex(
            RuntimeError,
            r"matmul: For nested tensors, only inputs with >= 3 dims are currently supported. 1st input has rank: [0-9]+",
            lambda: torch.matmul(nt1, nt0)
        )
        self.assertRaisesRegex(
            RuntimeError,
            r"matmul: For nested tensors, only inputs with >= 3 dims are currently supported. 1st input has rank: [0-9]+",
            lambda: torch.matmul(nt1, nt1)
        )
        self.assertRaisesRegex(
            RuntimeError,
            r"matmul: For nested tensors, only inputs with >= 3 dims are currently supported. 1st input has rank: [0-9]+",
            lambda: torch.matmul(nt1, nt2)
        )
        self.assertRaisesRegex(
            RuntimeError,
            r"matmul: For nested tensors, only inputs with >= 3 dims are currently supported. 2nd input has rank: [0-9]+",
            lambda: torch.matmul(nt2, nt0)
        )
        self.assertRaisesRegex(
            RuntimeError,
            r"matmul: For nested tensors, only inputs with >= 3 dims are currently supported. 2nd input has rank: [0-9]+",
            lambda: torch.matmul(nt2, nt1)
        )
        # error case: incompatible batch size
        nt0 = torch.nested.nested_tensor([torch.randn((2, 4)), torch.randn((3, 4))], device=device, dtype=dtype)
        nt1 = torch.nested.nested_tensor([torch.randn((4, 6)),
                                          torch.randn((4, 5)),
                                          torch.randn((4, 7))],
                                         device=device, dtype=dtype)
        self.assertRaisesRegex(
            RuntimeError,
            r"matmul: Expected size for the 1st dimension of 2nd input tensor to be: [0-9]+ but got: [0-9]+.",
            lambda: torch.matmul(nt0, nt1)
        )
        self.assertRaisesRegex(
            RuntimeError,
            r"matmul: Expected size for the 1st dimension of 2nd input tensor to be: [0-9]+ but got: [0-9]+.",
            lambda: torch.matmul(nt1, nt0)
        )
        # error case: incompatible (wrong) batch sizes that shouldn't even broadcast?
        nt0 = torch.nested.nested_tensor([torch.randn((2, 2, 4)),
                                          torch.randn((2, 3, 4))],
                                         device=device, dtype=dtype)
        nt1 = torch.nested.nested_tensor([torch.randn((3, 4, 6)),
                                          torch.randn((3, 4, 5))],
                                         device=device, dtype=dtype)
        self.assertRaisesRegex(
            RuntimeError,
            "matmul(): For nested tensors, batch dimensions must have the same sizes,",
            lambda: torch.matmul(nt0, nt1)
        )
        # error case: incompatible batch sizes that should technically broadcast
        nt0 = torch.nested.nested_tensor([torch.randn((2, 2, 4)),
                                          torch.randn((1, 3, 4))],
                                         device=device, dtype=dtype)
        nt1 = torch.nested.nested_tensor([torch.randn((1, 4, 6)),
                                          torch.randn((3, 4, 5))],
                                         device=device, dtype=dtype)
        self.assertRaisesRegex(
            RuntimeError,
            "matmul(): For nested tensors, batch dimensions must have the same sizes,",
            lambda: torch.matmul(nt0, nt1)
        )
        # error case: underlying matrices cannot be multiplied
        nt0 = torch.nested.nested_tensor([torch.randn((2, 4)), torch.randn((3, 4))], device=device, dtype=dtype)
        self.assertRaisesRegex(
            RuntimeError,
            "matmul(): Nested tensors cannot be matrix multiplied",
            lambda: torch.matmul(nt0, nt0)
        )
        # normal nested tensor: 3D
        nt0 = torch.nested.nested_tensor([torch.randn((2, 4)), torch.randn((3, 7))], device=device, dtype=dtype)
        nt1 = torch.nested.nested_tensor([torch.randn((4, 6)), torch.randn((7, 5))], device=device, dtype=dtype)
        actual = torch.nested.to_padded_tensor(torch.matmul(nt0, nt1), 0.0)
        expect = torch.matmul(torch.nested.to_padded_tensor(nt0, 0.0), torch.nested.to_padded_tensor(nt1, 0.0))
        self.assertEqual(actual, expect)
        # normal nested tensor: 4D (with testing for batch_size=1)
        nt0 = torch.nested.nested_tensor([torch.randn((1, 2, 4)),
                                          torch.randn((8, 3, 7))],
                                         device=device, dtype=dtype)
        nt1 = torch.nested.nested_tensor([torch.randn((1, 4, 6)),
                                          torch.randn((8, 7, 5))],
                                         device=device, dtype=dtype)
        actual = torch.nested.to_padded_tensor(torch.matmul(nt0, nt1), 0.0)
        expect = torch.matmul(torch.nested.to_padded_tensor(nt0, 0.0), torch.nested.to_padded_tensor(nt1, 0.0))
        self.assertEqual(actual, expect)
        # normal nested tensor: 5D
        nt0 = torch.nested.nested_tensor([torch.randn((8, 9, 2, 4)),
                                          torch.randn((8, 9, 3, 7))],
                                         device=device, dtype=dtype)
        nt1 = torch.nested.nested_tensor([torch.randn((8, 9, 4, 6)),
                                          torch.randn((8, 9, 7, 5))],
                                         device=device, dtype=dtype)
        actual = torch.nested.to_padded_tensor(torch.matmul(nt0, nt1), 0.0)
        expect = torch.matmul(torch.nested.to_padded_tensor(nt0, 0.0), torch.nested.to_padded_tensor(nt1, 0.0))
        self.assertEqual(actual, expect)

    # only supported on CUDA for now
    @dtypes(torch.float, torch.double)
    def test_matmul_nt_with_broadcasted_t(self, device, dtype):
        # NT (B, *, C, D) with T (D, E) broadcasting case
        nt = random_nt_from_dims([3, None, 4, 5], device=device, dtype=dtype)
        t = torch.randn(5, 6, device=device, dtype=dtype)
        output = torch.matmul(nt, t)

        # should be equivalent to matmul-ing each component with the dense tensor
        self.assertEqual(nt.size(0), output.size(0))
        for component, out_component in zip(nt, output):
            self.assertEqual(out_component, torch.matmul(component, t))

    # cannot test torch.float16 because: RuntimeError: "bmm" not implemented for 'Half'
    @dtypes(torch.float, torch.double)
    def test_matmul_noncontiguous(self, device, dtype):
        nt0_contiguous, nt0_noncontiguous = random_nt_noncontiguous_pair((2, 3), device, dtype)
        nt1_contiguous, nt1_noncontiguous = random_nt_noncontiguous_pair((6, 7), device, dtype)
        self.assertEqual(
            torch.matmul(nt0_contiguous.transpose(-1, -2), nt1_contiguous),
            torch.matmul(nt0_noncontiguous.transpose(-1, -2), nt1_noncontiguous))

    @dtypes(torch.float, torch.double)
    def test_linear(self, device, dtype):
        a = torch.randn(1, 2, device=device, dtype=dtype)
        b = torch.randn(2, 2, device=device, dtype=dtype)
        c = torch.randn(3, 2, device=device, dtype=dtype)
        nt = torch.nested.nested_tensor([a, b, c])

        weight = torch.randn(2, 2, device=device, dtype=dtype)
        bias = torch.randn(2, device=device, dtype=dtype)
        # success case
        torch.functional.F.linear(nt, weight, bias)

        # invalid nested tensor dimension
        msg = r'Linear requires nested_tensor.dim == 3 and dense_matrix.dim == 2. Nested tensor dim: 2. Dense tensor dim: 2'
        nt1 = torch.nested.nested_tensor([torch.randn(1, device=device, dtype=dtype),
                                          torch.randn(2, device=device, dtype=dtype)])
        with self.assertRaisesRegex(RuntimeError, msg):
            torch.functional.F.linear(nt1, weight, bias)

        # invalid weight shape
        msg = r'Linear requires nested_tensor.dim == 3 and dense_matrix.dim == 2. Nested tensor dim: 3. Dense tensor dim: 3'
        weight1 = torch.randn(2, 2, 3, device=device, dtype=dtype)
        with self.assertRaisesRegex(RuntimeError, msg):
            torch.functional.F.linear(nt, weight1, bias)

        # inconsistent last dim of nested tensor
        msg = r"Expected all tensors in nested tensor to have the same trailing dimension, instead last dimension equals:"
        nt2 = torch.nested.nested_tensor([torch.randn(1, 2, device=device, dtype=dtype),
                                          torch.randn(2, 3, device=device, dtype=dtype)])
        with self.assertRaisesRegex(RuntimeError, msg):
            torch.functional.F.linear(nt2, weight, bias)

        # Mismatch of nested tensor last dim and weight dimension
        weight2 = torch.randn(2, 4, device=device, dtype=dtype)
        msg = r"Shape mismatch for NestedTensor Linear: Expected input's \(a nested tensor\) 'last_dim'" \
            r" to equal 'weight.size\(1\), but got: last_dim = 2, and weight.size\(1\) = 4"
        with self.assertRaisesRegex(RuntimeError, msg):
            torch.functional.F.linear(nt, weight2, bias)

        # Nested tensor input and nested weight
        nt_weight = nt.clone()
        msg = r"Linear does not support nested weight when input is a nested tensor."
        with self.assertRaisesRegex(RuntimeError, msg):
            torch.functional.F.linear(nt, nt_weight, bias)

    # TODO: test noncontiguous linear
    # For now this tests the error message of linear
    # since linear does not support noncontiguous buffer yet
    @dtypes(torch.float, torch.double)
    def test_linear_noncontiguous(self, device, dtype):
        nt_contiguous, nt_noncontiguous = random_nt_noncontiguous_pair((2, 3, 6, 7), device, dtype)
        weight = torch.randn((8, 5), device=device, dtype=dtype)
        self.assertRaisesRegex(
            RuntimeError,
            r"for now linear only supports contiguous nested tensor",
            lambda: torch.nn.functional.linear(nt_noncontiguous, weight)
        )

    @dtypes(torch.float, torch.float16, torch.double)
    def test_to_padded_tensor_zero_numel_errors(self, device, dtype):
        ts = [torch.ones(1, 0), torch.ones(0, 0)]
        nt = torch.nested.nested_tensor(ts, device=device, dtype=dtype, layout=torch.strided)
        self.assertRaisesRegex(
            RuntimeError,
            r"at least one constituent tensor should have non-zero numel",
            lambda: torch.nested.to_padded_tensor(nt, 0.0)
        )

    @dtypes(torch.float, torch.float16, torch.double)
    def test_transpose(self, device, dtype):
        nt = random_nt(device, dtype, 4, (4, 4))
        # error case: transpose nested dimension
        self.assertRaisesRegex(
            RuntimeError,
            "Nested tensor dimension 0 cannot be transposed",
            lambda: nt.transpose(0, 1)
        )
        self.assertRaisesRegex(
            RuntimeError,
            "Nested tensor dimension 0 cannot be transposed",
            lambda: nt.transpose(1, -3)
        )
        # error case: dimension out of range
        self.assertRaises(IndexError, lambda: nt.transpose(1, 3))
        self.assertRaises(IndexError, lambda: nt.transpose(-4, -1))
        # normal case
        ntT = nt.transpose(-1, -2)
        ptT_from_ntT = noncontiguous_to_padded_tensor(ntT)
        pt = torch.nested.to_padded_tensor(nt, 0.0)
        ptT = pt.transpose(-1, -2)
        self.assertEqual(ptT, ptT_from_ntT)

    @dtypes(torch.float, torch.float16, torch.double)
    def test_squeeze_unsqueeze(self, device, dtype):
        a = torch.arange(6).reshape(2, 3)
        b = torch.arange(15).reshape(5, 3)
        nt = torch.nested.nested_tensor([a, b], device=device, dtype=dtype)
        # error case: squeeze no dimension
        self.assertRaisesRegex(
            RuntimeError,
            "For nested tensors, squeeze without the dim argument",
            lambda: nt.squeeze()
        )
        # error case: squeeze nested dimension
        self.assertRaisesRegex(
            RuntimeError,
            "For nested tensors, squeezing dimension 0",
            lambda: nt.squeeze(0)
        )
        # error case: dimension out of range
        self.assertRaises(IndexError, lambda: nt.squeeze(3))
        # error case: squeeze nested tensor of singleton tensors
        c = torch.ones(1)
        nt_singleton = torch.nested.nested_tensor([c, c], device=device, dtype=dtype)
        self.assertRaisesRegex(
            RuntimeError,
            "For nested tensors, squeezing a nested tensor of singleton",
            lambda: nt_singleton.squeeze(1)
        )

        # squeezing a dim which does not have size 1 should be a no-op
        nt2 = nt.squeeze(-1)
        self.assertEqual(nt, nt2)

        # test cases that should work
        nt_sizes = nt._nested_tensor_size()
        nt_strides = nt._nested_tensor_strides()
        for i in range(-2, 4):
            if (i == 0):
                # cannot unsqueeze batch dim
                continue
            nt_unsqueezed = nt.unsqueeze(i)
            # negative dim will correspond to unsqueeze() applied at dim = dim + nt.dim() + 1
            wrapped_i = i + nt.dim() + 1 if i < 0 else i
            # col_index into nt size tensor is requires subtraction of 1 to ignore batch dim
            size_idx = wrapped_i - 1
            self.assertEqual(nt_unsqueezed._nested_tensor_size()[:, size_idx], torch.ones(2, dtype=torch.long))
            unsqueezed_stride = nt_unsqueezed._nested_tensor_strides()[:, size_idx]
            if (i == nt.ndim or i == -1):
                self.assertEqual(unsqueezed_stride, torch.ones(2, dtype=torch.long))
            else:
                stride_col_after = nt_strides[:, size_idx]
                size_col_after = nt_sizes[:, size_idx]
                self.assertEqual(unsqueezed_stride, stride_col_after * size_col_after)
            nt_squeezed = nt_unsqueezed.squeeze(i)
            self.assertEqual(nt_squeezed, nt)
            self.assertEqual(nt_squeezed._nested_tensor_size(), nt_sizes)
            self.assertEqual(nt_squeezed._nested_tensor_strides(), nt_strides)

    @dtypes(torch.float, torch.float16, torch.double)
    def test_transpose_inference_mode_interaction(self, device, dtype):
        nt = random_nt(device, dtype, 4, (4, 4))
        # Construct in default mode and transpose while in inference mode
        with torch.inference_mode():
            ntT = nt.transpose(-1, -2)
            ptT_from_ntT = noncontiguous_to_padded_tensor(ntT)
            pt = torch.nested.to_padded_tensor(nt, 0.0)
            ptT = pt.transpose(-1, -2)
            self.assertEqual(ptT, ptT_from_ntT)

        # Construct and transpose while in inference mode
        with torch.inference_mode():
            nt = random_nt(device, dtype, 4, (4, 4))
            ntT = nt.transpose(-1, -2)
            ptT_from_ntT = noncontiguous_to_padded_tensor(ntT)
            pt = torch.nested.to_padded_tensor(nt, 0.0)
            ptT = pt.transpose(-1, -2)
            self.assertEqual(ptT, ptT_from_ntT)

    @dtypes(torch.float, torch.float16, torch.double)
    def test_view(self, device, dtype):
        nt = random_nt(device, dtype, 4, (4, 4))
        # error case: empty shape
        self.assertRaisesRegex(
            RuntimeError,
            r"shape '\[\]' is invalid for a nested tensor",
            lambda: nt.view(())
        )
        # error case: empty nested tensor
        nt_empty = torch.nested.nested_tensor([])
        self.assertRaisesRegex(
            RuntimeError,
            "empty nested tensor cannot be reshaped",
            lambda: nt_empty.view(-1)
        )
        # error case: -1 for batch size
        self.assertRaisesRegex(
            RuntimeError,
            r"view: For now nested view cannot change or infer the implicit batch dimension",
            lambda: nt.view(-1, 2, 3)
        )
        self.assertRaisesRegex(
            RuntimeError,
            r"shape '\[.*\]' is invalid for input of size [0-9]+",
            lambda: nt.view(4, 2, 3)
        )
        # normal case
        x0 = torch.randn((2, 20), device=device, dtype=dtype)
        x1 = torch.randn((3, 20), device=device, dtype=dtype)
        nt = torch.nested.nested_tensor([x0, x1])
        pt = torch.nested.to_padded_tensor(nt, 0.0)
        # error case, trying to reshape batch dim to a legit shape
        self.assertRaisesRegex(
            RuntimeError,
            r"For now nested view cannot change or infer the implicit batch dimension",
            lambda: nt.transpose(-1, -2).view(40, -1)
        )
        # inherit only the ragged dimension
        # (2, 20) -> (2, 5, 4)
        # (3, 20) -> (3, 5, 4)
        nt1 = nt.view(2, -1, 5, 4)
        # (2, 3, 20) -> (2, 3, 5, 4) -> (2, 4, 5, 4)
        pt1 = pt.view(2, -1, 5, 4)
        self.assertEqual(noncontiguous_to_padded_tensor(nt1), pt1)

        # more than one -1 (even for "old" dims), should fail
        # this attempts to do # (2, (2, 3), 5, 4) -> (2, (2, 3), 5, 2, 2)
        # but we ban "inherit old behavior" for >1 dimension
        self.assertRaisesRegex(
            RuntimeError,
            r"only one dimension can be inferred",
            lambda: nt1.view(2, -1, -1, 2, 2)
        )

    @dtypes(torch.float, torch.float16, torch.double)
    def test_view_inference_mode_interaction(self, device, dtype):
        # Construct in default mode and view while in inference mode
        nt = torch.nested.nested_tensor([torch.randn((2, 20)), torch.randn((3, 20))], device=device, dtype=dtype)
        with torch.inference_mode():
            ntT = nt.view(2, -1, 4, 5)
            ptT_from_ntT = noncontiguous_to_padded_tensor(ntT)
            pt = torch.nested.to_padded_tensor(nt, 0.0)
            ptT = pt.view(2, -1, 4, 5)
            self.assertEqual(ptT, ptT_from_ntT)
        # Construct and view while in inference mode
        with torch.inference_mode():
            nt = torch.nested.nested_tensor([torch.randn((2, 20)), torch.randn((3, 20))], device=device, dtype=dtype)
            ntT = nt.view(2, -1, 4, 5)
            ptT_from_ntT = noncontiguous_to_padded_tensor(ntT)
            pt = torch.nested.to_padded_tensor(nt, 0.0)
            ptT = pt.view(2, -1, 4, 5)
            self.assertEqual(ptT, ptT_from_ntT)

    @dtypes(torch.float, torch.float16, torch.double)
    def test_reshape(self, device, dtype):
        nt = random_nt(device, dtype, 4, (4, 4))
        # error case: empty shape
        self.assertRaisesRegex(
            RuntimeError,
            r"shape '\[\]' is invalid for a nested tensor",
            lambda: nt.reshape(())
        )
        # error case: empty nested tensor
        nt_empty = torch.nested.nested_tensor([])
        self.assertRaisesRegex(
            RuntimeError,
            "empty nested tensor cannot be reshaped",
            lambda: nt_empty.reshape(-1)
        )
        # error case: -1 for batch size
        self.assertRaisesRegex(
            RuntimeError,
            r"reshape: For now nested reshape cannot change or infer the implicit batch dimension",
            lambda: nt.reshape(-1, 2, 3)
        )
        self.assertRaisesRegex(
            RuntimeError,
            r"shape '\[.*\]' is invalid for input of size [0-9]+",
            lambda: nt.reshape(4, 2, 3)
        )
        # normal case
        x0 = torch.randn((2, 20), device=device, dtype=dtype)
        x1 = torch.randn((3, 20), device=device, dtype=dtype)
        nt = torch.nested.nested_tensor([x0, x1])  # (2, (2, 3), 20)
        pt = torch.nested.to_padded_tensor(nt, 0.0)
        # error case, trying to reshape batch dim to a legit shape
        self.assertRaisesRegex(
            RuntimeError,
            r"reshape: For now nested reshape cannot change or infer the implicit batch dimension",
            lambda: nt.transpose(-1, -2).reshape(40, -1)
        )
        # inherit only the ragged dimension
        # (2, 20) -> (2, 5, 4)
        # (3, 20) -> (3, 5, 4)
        nt1 = nt.reshape(2, -1, 5, 4)
        # (2, 3, 20) -> (2, 3, 5, 4) -> (2, 4, 5, 4)
        pt1 = pt.reshape(2, -1, 5, 4)
        self.assertEqual(noncontiguous_to_padded_tensor(nt1), pt1)

        # more than one -1 (even for "old" dims), should fail
        # this attempts to do # (2, (2, 3), 5, 4) -> (2, (2, 3), 5, 2, 2)
        # but we ban "inherit old behavior" for >1 dimension
        self.assertRaisesRegex(
            RuntimeError,
            r"only one dimension can be inferred",
            lambda: nt1.reshape(2, -1, -1, 2, 2)
        )

    @dtypes(torch.float, torch.float16, torch.double)
    def test_narrow(self, device, dtype):
        nt = random_nt_from_dims([5, None, None, None], device=device, dtype=dtype)

        # narrow on dim=0 from start to end
        bounds = [(0, 5), (0, 3), (1, 2), (1, 5), (2, 4)]
        for start, end in bounds:
            length = end - start
            narrowed = nt.narrow(dim=0, start=start, length=length)
            # ensure output is a view
            self.assertTrue(narrowed._base is nt)
            for nc, c in zip(narrowed.unbind(), nt.unbind()[start:end]):
                self.assertEqual(nc, c)

        # dim != 0 is not supported
        for dim in range(1, nt.dim()):
            with self.assertRaisesRegex(RuntimeError, "only dim=0 supported for nested tensors"):
                nt.narrow(dim=dim, start=0, length=1)

        # error case: non-contiguous NT
        _, nt_noncont = random_nt_noncontiguous_pair((2, 3, 4))
        with self.assertRaisesRegex(RuntimeError, "only contiguous nested tensors supported"):
            nt_noncont.narrow(dim=0, start=0, length=1)

    @parametrize("input_dim", [3, 4])
    def test_scaled_dot_product_attention(self, device, input_dim):

        def rand_tensor(*shape):
            return torch.randn(shape, device=device)

        E = 8
        if input_dim == 3:
            # Shape: (N, L, E); ragged L
            query = torch.nested.nested_tensor([rand_tensor(2, E), rand_tensor(3, E), rand_tensor(4, E)])

            # Shape: (N, S, E); ragged S
            key = torch.nested.nested_tensor([rand_tensor(3, E), rand_tensor(4, E), rand_tensor(5, E)])
            value = torch.nested.nested_tensor([rand_tensor(3, E), rand_tensor(4, E), rand_tensor(5, E)])
        elif input_dim == 4:
            # In the 4D case the L and S is ragged
            # Shape: (N, N', L, E); ragged N' and L
            query = torch.nested.nested_tensor([rand_tensor(2, 2, E), rand_tensor(3, 3, E), rand_tensor(4, 4, E)])
            # Shape: (N, N', S, E); ragged N' and S
            key = torch.nested.nested_tensor([rand_tensor(2, 3, E), rand_tensor(3, 4, E), rand_tensor(4, 5, E)])
            value = torch.nested.nested_tensor([rand_tensor(2, 3, E), rand_tensor(3, 4, E), rand_tensor(4, 5, E)])
        else:
            self.fail(f"Invalid input_dim {input_dim} encountered in SDP test")

        def rand_mask(size):
            return torch.randint(0, 2, size=size, dtype=torch.bool, device=device)

        # Shape: (N, L, S); ragged L and S matching above
        attn_mask = torch.nested.nested_tensor([rand_mask((2, 3)), rand_mask((3, 4)), rand_mask((4, 5))])

        dropout_p = 0.0  # no dropout for reproducibility

        # Success case: no attn_mask set and is_causal=False.
        actual = torch.nn.functional.scaled_dot_product_attention(
            query, key, value, attn_mask=None, is_causal=False, dropout_p=dropout_p)

        expected_outputs = []
        for q, k, v in zip(query.unbind(), key.unbind(), value.unbind()):
            output = torch.nn.functional.scaled_dot_product_attention(
                q.unsqueeze(0), k.unsqueeze(0), v.unsqueeze(0), attn_mask=None, dropout_p=dropout_p)
            expected_outputs.append(output.squeeze(0))
        expected_output_nested = torch.nested.nested_tensor(expected_outputs)
        self.assertEqual(actual, expected_output_nested)

        # Error case: explicit attn_mask set.
        with self.assertRaisesRegex(RuntimeError, "not supported when an explicit attn_mask is set"):
            torch.nn.functional.scaled_dot_product_attention(
                query, key, value, attn_mask=attn_mask, dropout_p=dropout_p)

        # Error case: is_causal=True.
        with self.assertRaisesRegex(RuntimeError, "not supported when is_causal=True"):
            torch.nn.functional.scaled_dot_product_attention(
                query, key, value, dropout_p=dropout_p, is_causal=True)

    @dtypes(torch.float, torch.float16, torch.double)
    def test_empty_like(self, device, dtype):
        ntensors = 4
        nt = random_nt(device, dtype, ntensors, (4, 4))

        # Create empty on same device as original nested tensor
        nt_empty = torch.empty_like(nt)
        assert nt.is_same_size(nt_empty)
        self.assertEqual(nt.dtype, nt_empty.dtype)
        self.assertEqual(nt.device, nt_empty.device)
        self.assertEqual(nt.layout, nt_empty.layout)

        if torch.cuda.is_available():
            if device == "cpu":
                nt_cuda = torch.empty_like(nt, device='cuda')
                self.assertEqual(torch.device("cuda").type, nt_cuda.device.type)
            else:
                nt_cpu = torch.empty_like(nt, device='cpu')
                self.assertEqual(torch.device("cpu").type, nt_cpu.device.type)

        # Check changing dtype of empty_like nested tensor output
        dtype_set = {torch.float, torch.float16, torch.double}
        for other_dtype in dtype_set - {dtype}:
            nt_empty_other_dtype = torch.empty_like(nt, dtype=other_dtype)
            self.assertEqual(nt.dtype, dtype)
            self.assertEqual(nt_empty_other_dtype.dtype, other_dtype)
            self.assertEqual(nt.device, nt_empty.device)
            self.assertEqual(nt.layout, nt_empty.layout)

        # Create tensor for autograd
        nt_empty_req_grad = torch.empty_like(nt, requires_grad=True)
        self.assertEqual(nt_empty_req_grad.requires_grad, True)

        # Test noncontiguous tensor does not fail to copy
        nt_cont, nt_noncont = random_nt_noncontiguous_pair((2, 3, 6, 7))
        nt_empty = torch.empty_like(nt_cont)
        assert nt_cont.is_same_size(nt_empty)
        nt_empty_non_contig = torch.empty_like(nt_noncont)
        assert nt_noncont.is_same_size(nt_empty_non_contig)

        # Test the contiguous memory format option
        nt_empty_contig = torch.empty_like(nt_cont, memory_format=torch.contiguous_format)
        assert nt_cont.is_same_size(nt_empty_contig)
        assert nt_empty_contig.is_contiguous()

        nt_empty_non_contig = torch.empty_like(nt_noncont, memory_format=torch.contiguous_format)
        assert nt_noncont.is_same_size(nt_empty_non_contig)
        assert nt_empty_non_contig.is_contiguous()

        # Test other memory formats fail
        self.assertRaises(RuntimeError, lambda: torch.empty_like(nt_cont, memory_format=torch.channels_last))
        self.assertRaises(RuntimeError, lambda: torch.empty_like(nt_noncont, memory_format=torch.channels_last))
        self.assertRaises(RuntimeError, lambda: torch.empty_like(nt_cont, memory_format=torch.channels_last_3d))
        self.assertRaises(RuntimeError, lambda: torch.empty_like(nt_noncont, memory_format=torch.channels_last_3d))

@markDynamoStrictTest
class TestNestedTensorAutograd(TestCase):
    # Note [Gradcheck args check_batched_grad=False] the common_utils testing version of gradcheck
    # includes the default parameters used for testing ops with gradcheck. However nested tensor
    # does not support the stack op therefore we turn it off for these tests
    def _create_leaf_nested_tensor_from_list(self, tensor_device, requires_grad=False):
        return torch.nested.nested_tensor([torch.randn(1, 2,),
                                           torch.randn(7, 8)], requires_grad=requires_grad, device=tensor_device)

    def _create_nested_tensor_from_list(self, tensor_device, requires_grad=False):
        return torch.nested.as_nested_tensor([torch.randn(1, 2, requires_grad=requires_grad),
                                              torch.randn(7, 8, requires_grad=requires_grad)], device=tensor_device)

    def _create_nested_tensor_from_mask(self, tensor_device, requires_grad=False):
        data = torch.randn(2, 3, 4, requires_grad=requires_grad, device=tensor_device)
        mask = torch.ones_like(data[:, :, 0]).bool()
        return torch._nested_tensor_from_mask(data, mask)

    def test_as_nested_tensor_propagates_gradients(self, device):
        a = torch.arange(3, dtype=torch.float, device=device)
        b = torch.arange(5, dtype=torch.float, device=device)
        nt = torch.nested.as_nested_tensor([a, b])
        # tensors with requires_grad=False are leaves
        self.assertTrue(nt.is_leaf)
        self.assertTrue(not nt.requires_grad)

        a = torch.arange(3, dtype=torch.float, requires_grad=True, device=device)
        b = torch.arange(5, dtype=torch.float, requires_grad=True, device=device)
        nt2 = torch.nested.as_nested_tensor([a, b])
        fake_grad = torch.nested.nested_tensor([torch.ones_like(a), torch.zeros_like(b)], device=device)
        nt2.backward(fake_grad)
        self.assertEqual(a.grad, fake_grad[0])
        self.assertEqual(b.grad, fake_grad[1])

    def test_nested_tensor_generates_leaf(self, device):
        a = torch.arange(3, dtype=torch.float, requires_grad=True, device=device)
        b = torch.arange(5, dtype=torch.float, requires_grad=True, device=device)

        nt = torch.nested.nested_tensor([a, b], requires_grad=False)
        self.assertTrue(nt.is_leaf)
        self.assertTrue(not nt.requires_grad)

        nt2 = torch.nested.nested_tensor([a, b], requires_grad=True)
        self.assertTrue(nt2.is_leaf)
        self.assertTrue(nt2.requires_grad)

        fake_grad = torch.nested.nested_tensor([torch.ones_like(a), torch.zeros_like(b)], device=device)
        nt2.backward(fake_grad)
        self.assertEqual(nt2.grad, fake_grad)
        self.assertEqual(a.grad, None)
        self.assertEqual(b.grad, None)

    def test_set_requires_grad_from_list(self, device):
        nt = self._create_nested_tensor_from_list(device)
        nt.requires_grad_()
        assert nt.requires_grad

    def test_set_requires_grad_from_mask(self, device):
        nt = self._create_nested_tensor_from_mask(device)
        nt.requires_grad_()
        assert nt.requires_grad

    def test_backward_for_add_op(self, device):
        nt_1 = self._create_nested_tensor_from_mask(device)
        nt_2 = self._create_nested_tensor_from_mask(device)

        nt_1.requires_grad_()
        c = nt_1 + nt_2

        assert nt_1.requires_grad
        assert c.requires_grad
        grad_output = self._create_nested_tensor_from_mask(device)
        c.backward(grad_output)

        #  Grad check doesn't work with nested yet.
        # d/dnt_1 (nt + nt_1) = 1*grad_output
        self.assertEqual(nt_1.grad, grad_output)

    def test_backward_for_sub_op(self, device):
        nt_1 = self._create_nested_tensor_from_mask(device)
        nt_2 = self._create_nested_tensor_from_mask(device)

        nt_1.requires_grad_()
        nt_2.requires_grad_()
        c = nt_1 - nt_2

        assert nt_1.requires_grad
        assert nt_2.requires_grad
        assert c.requires_grad
        grad_output = self._create_nested_tensor_from_mask(device)
        c.backward(grad_output)

        self.assertEqual(nt_1.grad, grad_output)
        self.assertEqual(nt_2.grad, -1 * grad_output)

    def test_backward_sub_strided(self, device):
        a = torch.nested.nested_tensor([torch.randn(9, 2, 4), torch.randn(12, 2, 4)], requires_grad=True, device=device)
        b = torch.nested.nested_tensor([torch.randn(9, 4, 2), torch.randn(12, 4, 2)], requires_grad=True, device=device)
        c = a - b.transpose(-1, -2)
        grad_output = c.clone()
        c.backward(grad_output)
        self.assertEqual(a.grad, grad_output)
        self.assertEqual(b.grad, -1 * grad_output.transpose(-1, -2))

    def test_backward_add_strided(self, device):
        a = torch.nested.nested_tensor([torch.randn(9, 2, 4), torch.randn(12, 2, 4)], requires_grad=True, device=device)
        b = torch.nested.nested_tensor([torch.randn(9, 4, 2), torch.randn(12, 4, 2)], requires_grad=True, device=device)
        c = a + b.transpose(-1, -2)
        grad_output = c.clone()
        c.backward(grad_output)
        self.assertEqual(a.grad, grad_output)
        self.assertEqual(b.grad, grad_output.transpose(-1, -2))

    # Test Factory Functions
    def test_nested_tensor_to_padded_tensor(self, device):
        for padding_val in [0, 1]:
            nt = self._create_leaf_nested_tensor_from_list(tensor_device=device, requires_grad=True)

            out = torch.nested.to_padded_tensor(nt, padding_val)
            grad_output = torch.ones(out.shape, device=device)
            out.backward(grad_output)

            self.assertEqual(nt.grad, torch.nested.nested_tensor([torch.ones(1, 2), torch.ones(7, 8)], device=device))

    def test_nested_tensor_from_mask_and_to_padded(self, device):
        N, L, D = 2, 4, 4
        mask = torch.ones(N, L, device=device)
        for i in range(1, N):
            end = torch.randint(1, L - 1, (1,), device=device)
            mask[i, end:] = 0

        mask[0, :] = 1
        mask = mask.bool()

        data = torch.randn(N, L, D, requires_grad=True, dtype=torch.float64, device=device)

        def grad_test_func(inpt):
            nt = torch._nested_tensor_from_mask(inpt, mask)
            # This implicitly tests to_padded_tensor grads
            return torch.nested.to_padded_tensor(nt, 0)
        assert gradcheck(grad_test_func, inputs=data, check_batched_grad=False)

    def test_nested_tensor_from_padded(self, device):
        nested_size = torch.tensor([[1, 2], [2, 2]])
        padded_tensor = torch.randn(2, 2, 2, dtype=torch.float64, device=device)
        padded_tensor[0, 1, :] = 0
        padded_tensor.requires_grad_()

        def grad_test_func(tensor, nested_size):
            nt = torch._nested_from_padded(tensor, nested_size, fuse_transform_0213=False)
            # This implicitly tests to_padded_tensor grads
            return torch.nested.to_padded_tensor(nt, 0)

        data = (padded_tensor, nested_size)
        assert gradcheck(grad_test_func, inputs=data, check_batched_grad=False)

    def test_nested_tensor_from_padded_fused(self, device):
        nested_size = torch.tensor([[1, 8], [2, 8]])
        padded_tensor = torch.randn(2, 2, 2, 4, dtype=torch.float64, device=device)
        padded_tensor[0, 1, :] = 0
        padded_tensor.requires_grad_()

        def grad_test_func(tensor, nested_size):
            nt = torch._nested_from_padded(tensor, nested_size, fuse_transform_0213=True)
            # This implicitly tests to_padded_tensor grads
            return torch.nested.to_padded_tensor(nt, 0)
        data = (padded_tensor, nested_size)
        assert gradcheck(grad_test_func, inputs=data, check_batched_grad=False)

    def test_nested_tensor_from_list(self, device):

        a = torch.randn(1, 2, requires_grad=True, dtype=torch.float64, device=device)
        b = torch.randn(2, 2, requires_grad=True, dtype=torch.float64, device=device)
        c = torch.randn(10, 2, requires_grad=True, dtype=torch.float64, device=device)

        def grad_test_func(a, b, c):
            c = torch.nested.as_nested_tensor([a, b, c])
            # This implictily tests to_padded_tensor grads
            return torch.nested.to_padded_tensor(c, 0)
        data = (a, b, c)
        assert gradcheck(grad_test_func, inputs=data, check_batched_grad=False)

    @decorateIf(
        xfailIfTorchDynamo,
        # only fails in python 3.11. TODO: Debug this!
        lambda params: params["layout"] == torch.jagged and sys.version_info >= (3, 11)
    )
    @parametrize("layout", [torch.strided, torch.jagged], name_fn=layout_name)
    def test_dropout_backward(self, layout):
        if layout == torch.jagged:
            nt = torch.nested.nested_tensor([torch.randn((2, 5)), torch.randn((3, 5))], requires_grad=True, layout=layout)
        else:
            nt = torch.nested.nested_tensor([torch.randn((2, 5)), torch.randn((3, 4))], requires_grad=True, layout=layout)
        p = 0.2
        y = torch.nn.functional.dropout(nt, p)
        y.backward(nt.clone().detach())
        self.assertEqual(nt.grad, y)

    def test_nested_tensor_bmm_gradcheck(self, device):
        a = torch.randn(2, 6, requires_grad=True, dtype=torch.float64, device=device)
        b = torch.randn(3, 6, requires_grad=True, dtype=torch.float64, device=device)
        c = torch.randn(6, 4, requires_grad=True, dtype=torch.float64, device=device)
        d = torch.randn(6, 5, requires_grad=True, dtype=torch.float64, device=device)

        def grad_test_func(a, b, c, d):
            nt0 = torch.nested.as_nested_tensor([a, b])
            nt1 = torch.nested.as_nested_tensor([c, d])
            result = nt0.bmm(nt1)
            return torch.nested.to_padded_tensor(result, 0.0)

        data = (a, b, c, d)
        assert torch.autograd.gradcheck(grad_test_func, inputs=data)

    def test_nested_tensor_bmm_backward(self, device):
        nt0 = torch.nested.nested_tensor([torch.randn((2, 6)), torch.randn((3, 6))], requires_grad=True, device=device)
        nt1 = torch.nested.nested_tensor([torch.randn((6, 4)), torch.randn((6, 5))], requires_grad=True, device=device)
        with torch.no_grad():
            pt0 = torch.nested.to_padded_tensor(nt0, 0.0).requires_grad_(True)
            pt1 = torch.nested.to_padded_tensor(nt1, 0.0).requires_grad_(True)

        ynt = nt0.bmm(nt1)
        ypt = pt0.bmm(pt1)
        ynt.backward(ynt.clone())
        ypt.backward(ypt.clone())

        self.assertEqual(torch.nested.to_padded_tensor(nt0.grad, 0.0), pt0.grad)
        self.assertEqual(torch.nested.to_padded_tensor(nt1.grad, 0.0), pt1.grad)

    def test_nested_tensor_matmul_gradcheck(self, device):
        a = torch.randn(2, 6, requires_grad=True, dtype=torch.float64, device=device)
        b = torch.randn(3, 6, requires_grad=True, dtype=torch.float64, device=device)
        c = torch.randn(6, 4, requires_grad=True, dtype=torch.float64, device=device)
        d = torch.randn(6, 5, requires_grad=True, dtype=torch.float64, device=device)

        def grad_test_func(a, b, c, d):
            nt0 = torch.nested.as_nested_tensor([a, b])
            nt1 = torch.nested.as_nested_tensor([c, d])
            result = torch.matmul(nt0, nt1)
            return torch.nested.to_padded_tensor(result, 0.0)

        data = (a, b, c, d)
        assert torch.autograd.gradcheck(grad_test_func, inputs=data)

    def test_nested_tensor_matmul_backward(self, device):
        nt0 = torch.nested.nested_tensor([torch.randn((7, 2, 6)), torch.randn((7, 3, 6))], requires_grad=True, device=device)
        nt1 = torch.nested.nested_tensor([torch.randn((7, 6, 4)), torch.randn((7, 6, 5))], requires_grad=True, device=device)
        with torch.no_grad():
            pt0 = torch.nested.to_padded_tensor(nt0, 0.0).requires_grad_(True)
            pt1 = torch.nested.to_padded_tensor(nt1, 0.0).requires_grad_(True)

        ynt = torch.matmul(nt0, nt1)
        ypt = torch.matmul(pt0, pt1)
        ynt.backward(ynt.clone())
        ypt.backward(ypt.clone())

        self.assertEqual(torch.nested.to_padded_tensor(nt0.grad, 0.0), pt0.grad)
        self.assertEqual(torch.nested.to_padded_tensor(nt1.grad, 0.0), pt1.grad)

    def test_nested_tensor_transpose_gradcheck(self, device):
        a = torch.randn(2, 5, requires_grad=True, device=device)
        b = torch.randn(3, 4, requires_grad=True, device=device)

        def grad_test_func(a, b):
            nt = torch.nested.as_nested_tensor([a, b])
            result = nt.transpose(-2, -1).transpose(-2, -1)
            return torch.nested.to_padded_tensor(result, 0.0)

        data = (a, b)
        assert torch.autograd.gradcheck(grad_test_func, inputs=data, eps=1e-3)

    def test_nested_tensor_transpose_backward(self, device):
        nt = torch.nested.nested_tensor([torch.randn((2, 5)), torch.randn((3, 4))], requires_grad=True, device=device)
        with torch.no_grad():
            pt = torch.nested.to_padded_tensor(nt, 0.0).requires_grad_(True)

        ynt = nt.transpose(-2, -1)
        ypt = pt.transpose(-2, -1)
        ynt.backward(ynt.clone())
        ypt.backward(ypt.clone())

        self.assertEqual(torch.nested.to_padded_tensor(nt.grad, 0.0), pt.grad)

    def test_nested_tensor_reshape_gradcheck(self, device):
        a = torch.randn(2, 6, requires_grad=True, device=device)
        b = torch.randn(3, 6, requires_grad=True, device=device)

        def grad_test_func(a, b):
            nt = torch.nested.as_nested_tensor([a, b])
            result = nt.reshape(2, -1, 2, 3)
            return torch.nested.to_padded_tensor(result, 0.0)

        data = (a, b)
        assert torch.autograd.gradcheck(grad_test_func, inputs=data, eps=1e-3)

    def test_nested_tensor_reshape_backward(self):
        nt = torch.nested.nested_tensor([torch.randn((2, 6)), torch.randn((3, 6))], requires_grad=True)
        with torch.no_grad():
            pt = torch.nested.to_padded_tensor(nt, 0.0).requires_grad_(True)

        ynt = nt.reshape(2, -1, 2, 3)
        ypt = pt.reshape(2, -1, 2, 3)
        ynt.backward(ynt.clone())
        ypt.backward(ypt.clone())

        self.assertEqual(torch.nested.to_padded_tensor(nt.grad, 0.0), pt.grad)

    def test_nested_tensor_squeeze_backward(self, device):
        nt = torch.nested.nested_tensor([torch.randn((2, 6, 1)), torch.randn((3, 6, 1))], requires_grad=True, device=device)
        with torch.no_grad():
            pt = torch.nested.to_padded_tensor(nt, 0.0).requires_grad_(True)

        ynt = nt.squeeze(-1)
        ypt = pt.squeeze(-1)
        ynt.backward(ynt.clone())
        ypt.backward(ypt.clone())

        self.assertEqual(torch.nested.to_padded_tensor(nt.grad, 0.0), pt.grad)

    def test_nested_tensor_squeeze_gradcheck(self, device):
        a = torch.randn((2, 6, 1), dtype=torch.float64, requires_grad=True, device=device)
        b = torch.randn((3, 6, 1), dtype=torch.float64, requires_grad=True, device=device)

        def grad_test_func(a, b):
            nt = torch.nested.as_nested_tensor([a, b])
            result = nt.squeeze(-1)
            return torch.nested.to_padded_tensor(result, 0.0)

        assert torch.autograd.gradcheck(grad_test_func, inputs=(a, b), eps=1e-3)

    def test_nested_tensor_unsqueeze_backward(self, device):
        nt = torch.nested.nested_tensor([torch.randn((2, 6)), torch.randn((3, 6))], requires_grad=True, device=device)
        with torch.no_grad():
            pt = torch.nested.to_padded_tensor(nt, 0.0).requires_grad_(True)

        ynt = nt.unsqueeze(2)
        ypt = pt.unsqueeze(2)
        ynt.backward(ynt.clone())
        ypt.backward(ypt.clone())

        self.assertEqual(torch.nested.to_padded_tensor(nt.grad, 0.0), pt.grad)

    def test_nested_tensor_unsqueeze_gradcheck(self, device):
        a = torch.randn((2, 6), dtype=torch.float64, requires_grad=True, device=device)
        b = torch.randn((3, 6), dtype=torch.float64, requires_grad=True, device=device)

        def grad_test_func(a, b):
            nt = torch.nested.as_nested_tensor([a, b])
            result = nt.unsqueeze(-1)
            return torch.nested.to_padded_tensor(result, 0.0)

        assert torch.autograd.gradcheck(grad_test_func, inputs=(a, b), eps=1e-3)

    def test_nested_tensor_linear(self, device):

        a = torch.randn(1, 2, requires_grad=True, dtype=torch.float64, device=device)
        b = torch.randn(2, 2, requires_grad=True, dtype=torch.float64, device=device)
        c = torch.randn(3, 2, requires_grad=True, dtype=torch.float64, device=device)

        weight = torch.randn(2, 2, requires_grad=True, dtype=torch.float64, device=device)
        bias = torch.randn(2, requires_grad=True, dtype=torch.float64, device=device)

        def grad_test_func(a, b, c, weight, bias=None):
            nt = torch.nested.as_nested_tensor([a, b, c])
            # This implicitly tests to_padded_tensor grads
            d = torch.functional.F.linear(nt, weight, bias)
            return torch.nested.to_padded_tensor(d, 0)
        data = (a, b, c, weight, bias)
        assert gradcheck(grad_test_func, inputs=data, check_batched_grad=False)

        # Test linear with no bias added
        data = (a, b, c, weight)
        assert gradcheck(grad_test_func, inputs=data, check_batched_grad=False)

    def test_nested_tensor_linear_plus_transpose(self, device):
        a = torch.randn(1, 2, requires_grad=True, dtype=torch.float64, device=device)
        b = torch.randn(2, 2, requires_grad=True, dtype=torch.float64, device=device)
        c = torch.randn(3, 2, requires_grad=True, dtype=torch.float64, device=device)

        weight = torch.randn(2, 2, requires_grad=True, dtype=torch.float64, device=device)
        bias = torch.randn(2, requires_grad=True, dtype=torch.float64, device=device)

        def grad_test_func(a, b, c, weight, bias=None):
            nt = torch.nested.as_nested_tensor([a, b, c])
            # This implicitly tests to_padded_tensor grads
            d = torch.functional.F.linear(nt, weight, bias)
            d = d.transpose(-1, -2).contiguous()
            return torch.nested.to_padded_tensor(d, 0)
        data = (a, b, c, weight, bias)
        assert gradcheck(grad_test_func, inputs=data, check_batched_grad=False)

        # Test linear with no bias added
        data = (a, b, c, weight)
        assert gradcheck(grad_test_func, inputs=data, check_batched_grad=False)

    def test_nested_tensor_softmax(self, device):
        a = torch.randn(1, 2, requires_grad=True, dtype=torch.float64, device=device)
        b = torch.randn(2, 2, requires_grad=True, dtype=torch.float64, device=device)
        c = torch.randn(3, 2, requires_grad=True, dtype=torch.float64, device=device)

        def grad_test_func(a, b, c, dim):
            nt = torch.nested.as_nested_tensor([a, b, c])
            # This implicitly tests to_padded_tensor grads
            d = torch.functional.F.softmax(nt, dim=dim)
            return torch.nested.to_padded_tensor(d, 0)

        # softmax over last dim
        data = (a, b, c, -1)
        assert gradcheck(grad_test_func, inputs=data, check_batched_grad=False)

    def test_nested_tensor_linear_backward(self, device):
        a = torch.randn(1, 2, requires_grad=False, device=device)
        b = torch.randn(2, 2, requires_grad=False, device=device)
        c = torch.randn(3, 2, requires_grad=False, device=device)

        weight = torch.randn(2, 2, requires_grad=True, device=device)
        bias = torch.randn(2, requires_grad=True, device=device)
        nt = torch.nested.as_nested_tensor([a, b, c], device=device)

        out = torch.functional.F.linear(nt, weight, bias)

        out.backward(out.clone())

        assert weight.grad is not None
        assert bias.grad is not None

        assert a.grad is None
        assert b.grad is None
        assert c.grad is None

    def test_values_grad_with_broadcast(self, device):
        a = torch.randn(1, 2, 4, requires_grad=True, dtype=torch.float64, device=device)
        b = torch.randn(2, 2, 4, requires_grad=True, dtype=torch.float64, device=device)
        c = torch.randn(3, 2, 4, requires_grad=True, dtype=torch.float64, device=device)

        def grad_test_func(a, b, c):
            nt = torch.nested.as_nested_tensor([a, b, c])
            buffer = nt.values()
            return buffer.sum()

        data = (a, b, c)
        assert gradcheck(grad_test_func, inputs=data, check_batched_grad=False)

    def test_to_buffer_series_ops_grad_with_broadcast(self, device):
        a = torch.randn(1, 1, 2, requires_grad=True, dtype=torch.float64, device=device)
        b = torch.randn(1, 1, 2, requires_grad=True, dtype=torch.float64, device=device)
        c = torch.randn(1, 1, 2, requires_grad=True, dtype=torch.float64, device=device)

        def grad_test_func(a, b, c):
            nt = torch.nested.as_nested_tensor([a, b, c])
            buffer = nt.values()
            buffer = buffer * 2
            return buffer.exp()

        data = (a, b, c)
        assert gradcheck(grad_test_func, inputs=data, check_batched_grad=False)

    def test_unbind_flow_through(self, device):
        a = torch.randn(1, 2, 4, requires_grad=True, dtype=torch.float64, device=device)
        b = torch.randn(2, 2, 4, requires_grad=True, dtype=torch.float64, device=device)
        c = torch.randn(3, 2, 4, requires_grad=True, dtype=torch.float64, device=device)

        def grad_test_func(a, b, c):
            nt = torch.nested.as_nested_tensor([a, b, c])
            ntT = nt.transpose(-1, -2)
            unbound = ntT.unbind()
            d = unbound[0]
            d = torch.pow(d, 2)
            return d

        data = (a, b, c)
        assert gradcheck(grad_test_func, inputs=data, check_batched_grad=False)

    def test_split_with_sizes_flow_through(self, device):
        a = torch.randn(2, 5, requires_grad=True, dtype=torch.float64, device=device)
        b = torch.randn(3, 5, requires_grad=True, dtype=torch.float64, device=device)
        c = torch.randn(4, 5, requires_grad=True, dtype=torch.float64, device=device)

        def grad_test_func(a, b, c):
            nt = torch.nested.as_nested_tensor([a, b, c])
            splits = nt.split_with_sizes([2, 3], dim=-1)
            unbound = splits[1].unbind()
            d = unbound[0]
            d = torch.pow(d, 2)
            return d

        data = (a, b, c)
        assert gradcheck(grad_test_func, inputs=data, check_batched_grad=False)

    def test_indexing_backward(self, device):
        x0 = torch.randn((2, 5))
        x1 = torch.randn((3, 4))
        nt = torch.nested.nested_tensor([x0, x1], device=device, requires_grad=True)
        self.assertEqual(nt[0], x0)
        self.assertEqual(nt[-1], x1)
        grad_x0 = torch.randn((2, 5), device=device)
        nt[0].backward(grad_x0)
        expected_grad = torch.nested.nested_tensor([grad_x0, torch.zeros((3, 4), device=device)])
        self.assertEqual(nt.grad, expected_grad)

    def test_masked_fill_backward(self, device):
        a = torch.randn(1, 2, 4, requires_grad=True, dtype=torch.float64, device=device)
        b = torch.randn(2, 2, 4, requires_grad=True, dtype=torch.float64, device=device)
        c = torch.randn(3, 2, 4, requires_grad=True, dtype=torch.float64, device=device)

        def grad_test_func(a, b, c):
            nt = torch.nested.as_nested_tensor([a, b, c])
            mask = nt.detach().clone().to(bool)
            out = nt.masked_fill(mask, 0)
            out = torch.nested.to_padded_tensor(out, 0)
            return out
        data = (a, b, c)
        assert gradcheck(grad_test_func, inputs=data, check_batched_grad=False)

    def test_gelu_backward(self, device):
        a = torch.randn(1, 2, 4, requires_grad=True, dtype=torch.float64, device=device)
        b = torch.randn(2, 2, 4, requires_grad=True, dtype=torch.float64, device=device)
        c = torch.randn(3, 2, 4, requires_grad=True, dtype=torch.float64, device=device)

        def grad_test_func(a, b, c):
            nt = torch.nested.as_nested_tensor([a, b, c])
            nt_gelu = torch.nn.functional.gelu(nt)
            return torch.nested.to_padded_tensor(nt_gelu, 0)

        data = (a, b, c)
        assert gradcheck(grad_test_func, inputs=data, check_batched_grad=False)

    def test_relu_backward(self, device):
        a = torch.randn(1, 2, 4, requires_grad=True, dtype=torch.float64, device=device)
        b = torch.randn(2, 2, 4, requires_grad=True, dtype=torch.float64, device=device)
        c = torch.randn(3, 2, 4, requires_grad=True, dtype=torch.float64, device=device)

        def grad_test_func(a, b, c):
            nt = torch.nested.as_nested_tensor([a, b, c])
            nt_relu = torch.nn.functional.relu(nt)
            return torch.nested.to_padded_tensor(nt_relu, 0)

        data = (a, b, c)
        assert gradcheck(grad_test_func, inputs=data, check_batched_grad=False)

    def test_selu_backward(self, device):
        a = torch.randn(1, 2, 4, requires_grad=True, dtype=torch.float64, device=device)
        b = torch.randn(2, 2, 4, requires_grad=True, dtype=torch.float64, device=device)
        c = torch.randn(3, 2, 4, requires_grad=True, dtype=torch.float64, device=device)

        def grad_test_func(a, b, c):
            nt = torch.nested.as_nested_tensor([a, b, c])
            nt_relu = torch.nn.functional.silu(nt)
            return torch.nested.to_padded_tensor(nt_relu, 0)

        data = (a, b, c)
        assert gradcheck(grad_test_func, inputs=data, check_batched_grad=False)

    def test_abs_backward(self, device):
        a = torch.randn(1, 2, 4, requires_grad=True, dtype=torch.float64, device=device)
        b = torch.randn(2, 2, 4, requires_grad=True, dtype=torch.float64, device=device)
        c = torch.randn(3, 2, 4, requires_grad=True, dtype=torch.float64, device=device)

        def grad_test_func(a, b, c):
            nt = torch.nested.as_nested_tensor([a, b, c])
            nt_abs = torch.abs(nt)
            return torch.nested.to_padded_tensor(nt_abs, 0)

        data = (a, b, c)
        assert gradcheck(grad_test_func, inputs=data, check_batched_grad=False)

    # Previously would error when input NT doesn't require grad
    # NotImplementedError: Cannot access storage of UndefinedTensorImpl
    def test_layer_norm_backward_edge_case(self, device):
        size = 4
        a = torch.randn(1, 2, size, requires_grad=False, dtype=torch.float64, device=device)
        nt = torch.nested.nested_tensor([a])
        nt_layer_norm = torch.nn.LayerNorm(nt.size(-1), device=device, dtype=torch.float64)
        out = nt_layer_norm(nt)
        out.backward(out.clone())

    def test_accumulate_grad_different_strides(self, device):
        a = torch.rand(1, 4, 2, requires_grad=True, dtype=torch.float64, device=device)
        b = torch.rand(1, 8, 2, requires_grad=True, dtype=torch.float64, device=device)

        def grad_test_func(a, b):
            nt_1 = torch.nested.as_nested_tensor([a, b])
            nt_2 = nt_1.clone()
            out = torch.nn.functional.scaled_dot_product_attention(nt_1, nt_2, nt_2)
            return torch.nested.to_padded_tensor(out, 0)

        data = (a, b)
        assert gradcheck(grad_test_func, inputs=data, check_batched_grad=False)

    # https://github.com/pytorch/pytorch/issues/95562
    @skipIfSlowGradcheckEnv
    @parametrize("size", [1024, 1023, 513, 512, 256, 128, 32, 4, 2])
    def test_layer_norm_backward(self, device, size):
        a = torch.randn(1, 2, size, requires_grad=True, dtype=torch.float64, device=device)
        b = torch.randn(2, 2, size, requires_grad=True, dtype=torch.float64, device=device)
        c = torch.randn(3, 2, size, requires_grad=True, dtype=torch.float64, device=device)

        def grad_test_func(a, b, c):
            nt = torch.nested.as_nested_tensor([a, b, c])
            layer_norm = torch.nn.LayerNorm(nt.size(-1), device=device, dtype=torch.float64)
            nt_layer_norm = layer_norm(nt)
            return torch.nested.to_padded_tensor(nt_layer_norm, 0)

        data = (a, b, c)
        assert gradcheck(grad_test_func, inputs=data, check_batched_grad=False)

    # https://github.com/pytorch/pytorch/issues/95562
    @skipIfSlowGradcheckEnv
    # Could either mark slow or reduce size
    @parametrize("size", [128, 32, 4, 2])
    def test_layer_norm_backward_5d(self, device, size):
        a = torch.randn(4, size, size, 4, requires_grad=True, dtype=torch.float64, device=device)
        b = torch.randn(7, size, size, 4, requires_grad=True, dtype=torch.float64, device=device)
        c = torch.randn(10, size, size, 4, requires_grad=True, dtype=torch.float64, device=device)

        def grad_test_func(a, b, c):
            nt = torch.nested.as_nested_tensor([a, b, c])
            layer_norm = torch.nn.LayerNorm((size, size, nt.size(-1)), device=device, dtype=torch.float64)
            nt_layer_norm = layer_norm(nt)
            return torch.nested.to_padded_tensor(nt_layer_norm, 0)

        data = (a, b, c)
        assert gradcheck(grad_test_func, inputs=data, check_batched_grad=False)

# Found in torch/testing/_comparison.py
default_atol = {torch.float16: 1e-3, torch.bfloat16: 1e-3, torch.float32: 1e-5}
default_rtol = {torch.float16: 1e-3, torch.bfloat16: 1.6e-2, torch.float32: 1.3e-6}

def get_rtol(true_value: torch.Tensor, computed_value: torch.Tensor) -> float:
    deviation = true_value - computed_value
    deviation = torch.abs(deviation / true_value)
    # Fill in the nans with the default rtol
    torch.nan_to_num_(deviation, nan=default_rtol[computed_value.dtype])
    return deviation.max().item()


def get_atol(true_value: torch.Tensor, computed_value: torch.Tensor) -> float:
    deviation = true_value - computed_value
    atol = torch.abs(deviation).max().item()
    return atol


def get_tolerances(
    true_value: torch.Tensor,
    computed_value: torch.Tensor,
    fudge_factor: Optional[float] = None,
) -> Tuple[float, float]:
    """Returns the absolute and relative tolerances for comparing two tensors."""
    fudge_factor = fudge_factor if fudge_factor is not None else 1.0
    atol = get_atol(true_value, computed_value)
    rtol = get_rtol(true_value, computed_value)

    atol = fudge_factor * max(atol, default_atol[computed_value.dtype])
    rtol = fudge_factor * max(rtol, default_rtol[computed_value.dtype])
    # torch.isclose() has weird behavior around see:
    # https://github.com/pytorch/pytorch/issues/102400
    if rtol > 1e30:
        rtol = default_rtol[computed_value.dtype]
    return atol, rtol

# We can probably parametrizing existing tests instead of having a separate
# test class as we begin to support more ops. Also maybe rewrite with OpInfos.
@markDynamoStrictTest
class TestNestedTensorSubclass(TestCase):
    # TODO: consolidate with the below
    def _get_list_for_jagged_tensor(self, nested_size, device, requires_grad=True):
        Ds = nested_size[1:]
        out = []
        for s in nested_size[0]:
            out.append(
                torch.randn(s, *Ds, requires_grad=requires_grad, device=device, dtype=torch.float64)
            )
        return out

    def _get_example_tensor_lists(self, include_list_of_lists=True, include_requires_grad=True):

        def _make_tensor(*shape, include_requires_grad=include_requires_grad, requires_grad=True):
            return torch.randn(
                *shape,
                requires_grad=(requires_grad if include_requires_grad else False)
            )

        # Purposefully introduce mixed requires_grad settings for the components
        # when include_requires_grad=True.
        example_lists = [
            # (B, *, D) with B=4
            [
                _make_tensor(2, 5),
                _make_tensor(3, 5, requires_grad=False),
                _make_tensor(4, 5, requires_grad=False),
                _make_tensor(6, 5)
            ],
            # (B, *, D_0, D_1) with B=5
            [
                _make_tensor(2, 5, 6),
                _make_tensor(3, 5, 6),
                _make_tensor(4, 5, 6, requires_grad=False),
                _make_tensor(5, 5, 6),
                _make_tensor(6, 5, 6),
            ],
        ]

        if include_list_of_lists:
            example_lists.append(
                # (B, *, D) with B=3 in list form
                [
                    _make_tensor(2, 5, requires_grad=False).tolist(),
                    _make_tensor(3, 5).tolist(),
                    _make_tensor(4, 5).tolist(),
                ])

        return example_lists

    def test_tensor_attributes(self, device):
        a = torch.randn(2, 3, requires_grad=True, dtype=torch.float64, device=device)
        b = torch.randn(3, 3, requires_grad=True, dtype=torch.float64, device=device)
        c = torch.randn(4, 3, requires_grad=True, dtype=torch.float64, device=device)
        nt = torch.nested.as_nested_tensor([a, b, c], layout=torch.jagged)
        _offsets = nt.offsets()

        for op in (
            torch.ops.aten.is_non_overlapping_and_dense.default,
            torch.ops.aten.sym_size.default,
            torch.ops.aten.dim.default,
            torch.ops.aten.numel.default,
            torch.ops.aten.sym_numel.default,
            torch.ops.aten.sym_stride.default,
            torch.ops.aten.sym_storage_offset.default,
        ):
            op(nt)

        with self.assertRaisesRegex(RuntimeError,
                                    "directly calling torch.ops.aten.size"):
            torch.ops.aten.size.default(nt)

        nested_int = torch.nested._internal.nested_tensor.get_tensor_symint(_offsets, coeff=1)
        self.assertEqual(nt.size(), (3, nested_int, 3))
        self.assertEqual(nt.shape, (3, nested_int, 3))
        self.assertEqual(nt.dim(), 3)
        self.assertEqual(nt.numel(), 27)

    def test_linear(self, device):
        a = torch.randn(2, 3, requires_grad=True, dtype=torch.float64, device=device)
        b = torch.randn(3, 3, requires_grad=True, dtype=torch.float64, device=device)
        c = torch.randn(4, 3, requires_grad=True, dtype=torch.float64, device=device)
        weight = torch.randn(4, 3, requires_grad=True, dtype=torch.float64, device=device)

        def grad_test_func(a, b, c, weight):
            nt = torch.nested.as_nested_tensor([a, b, c], layout=torch.jagged)
            out = torch.nn.functional.linear(nt, weight)
            return out.values()

        gradcheck(grad_test_func, inputs=(a, b, c, weight), check_batched_grad=False)

    def test_unary_pointwise(self, device):
        a = torch.randn(2, 3, requires_grad=True, dtype=torch.float64, device=device)
        b = torch.randn(3, 3, requires_grad=True, dtype=torch.float64, device=device)
        c = torch.randn(4, 3, requires_grad=True, dtype=torch.float64, device=device)

        def grad_test_func(a, b, c):
            nt = torch.nested.as_nested_tensor([a, b, c], layout=torch.jagged)
            out = torch.nn.functional.silu(nt.sin().cos())
            return out.values()

        gradcheck(grad_test_func, inputs=(a, b, c), check_batched_grad=False)

    def test_unary_pointwise_transposed_inputs(self, device):
        a, b, c = (
            torch.randn(i + 2, 5, requires_grad=True, dtype=torch.float64, device=device) for i in range(3)
        )

        nt = torch.nested.nested_tensor([a.detach(), b.detach(), c.detach()], layout=torch.jagged)
        nt_t = nt.transpose(1, 2)
        self.assertFalse(nt_t.is_contiguous())
        out = torch.nn.functional.silu(nt_t.sin().cos())
        self.assertEqual(out.is_contiguous(), torch.nn.functional.silu(b.transpose(-1, -2).sin().cos()).is_contiguous())

        self.assertEqual(nt_t.shape, out.shape)

        a, b, c = (
            torch.randn(i + 2, 5, requires_grad=True, dtype=torch.float64, device=device) for i in range(3)
        )

        def grad_test_func(a, b, c):
            nt = torch.nested.as_nested_tensor([a, b, c], layout=torch.jagged)
            nt_t = nt.transpose(1, 2)
            out = torch.nn.functional.silu(nt_t.sin().cos())
            return out.values()

        gradcheck(grad_test_func, inputs=(a, b, c), check_batched_grad=False)


    def test_binary_pointwise(self, device):
        a = torch.randn(2, 3, requires_grad=True, dtype=torch.float64, device=device)
        b = torch.randn(3, 3, requires_grad=True, dtype=torch.float64, device=device)
        c = torch.randn(4, 3, requires_grad=True, dtype=torch.float64, device=device)

        # Incorrect usage: shape check will fail if the offsets tensor are not
        #                  the same exact tensor object
        nt1 = torch.nested.as_nested_tensor([a, b, c], layout=torch.jagged)
        nt2 = torch.nested.as_nested_tensor([a, b, c], layout=torch.jagged)

        self.assertRaisesRegex(
            RuntimeError,
            "cannot call binary pointwise function .* with inputs of shapes",
            lambda: nt1 * nt2)

        # Correct usage: chain the calls using the same offsets tensor object
        def grad_test_func(a, b, c):
            nt1 = torch.nested.as_nested_tensor([a, b, c], layout=torch.jagged)
            # TODO: Switch to public API that takes in (values, offsets) once it exists
            nt2, offsets = jagged_from_list([a, b, c], nt1.offsets())
            out = nt1 * nt2
            return out.values()

        gradcheck(grad_test_func, inputs=(a, b, c), check_batched_grad=False)

    def test_binary_pointwise_transposed(self, device):
        a, b, c = (
            torch.randn(i + 2, 5, dtype=torch.float64, device=device) for i in range(3)
        )

        nt1, offsets = jagged_from_list([a, b, c], None)
        nt2, offsets = jagged_from_list([a, b, c], offsets)

        nt1_t = nt1.transpose(1, 2)
        nt2_t = nt2.transpose(1, 2)

        # out = nt1_t * nt2_t
        # self.assertFalse(nt1_t.is_contiguous())
        # self.assertEqual(out.is_contiguous(), (b.transpose(-1, -2) * b.transpose(-1, -2)).is_contiguous())
        # self.assertEqual(out.shape, nt1_t.shape)

        self.assertRaisesRegex(
            RuntimeError,
            "cannot call binary pointwise function mul.Tensor with inputs of shapes",
            lambda: nt1 * nt2_t,
        )

        a, b, c = (
            torch.randn(i + 2, 5, requires_grad=True, dtype=torch.float64, device=device) for i in range(3)
        )

        # Correct usage: chain the calls using the same offsets tensor object
        def grad_test_func(a, b, c):
            nt1, offsets = jagged_from_list([a, b, c], None)
            nt2, offsets = jagged_from_list([a, b, c], offsets)
            nt1_t = nt1.transpose(1, 2)
            nt2_t = nt2.transpose(1, 2)
            out = nt1_t * nt2_t
            return out.values()

        gradcheck(grad_test_func, inputs=(a, b, c), check_batched_grad=False)

    def test_split(self, device):
        a = torch.randn(2, 3, requires_grad=True, dtype=torch.float64, device=device)
        b = torch.randn(3, 3, requires_grad=True, dtype=torch.float64, device=device)
        c = torch.randn(4, 3, requires_grad=True, dtype=torch.float64, device=device)

        nt = torch.nested.as_nested_tensor([a, b, c], layout=torch.jagged)
        out = torch.split(nt, 2, -1)
        self.assertEqual(len(out), 2)
        self.assertEqual(
            out[0],
            torch.nested.as_nested_tensor([a[:, 0:2], b[:, 0:2], c[:, 0:2]], layout=torch.jagged)
        )
        self.assertEqual(
            out[1],
            torch.nested.as_nested_tensor([a[:, 2:], b[:, 2:], c[:, 2:]], layout=torch.jagged)
        )

        with self.assertRaisesRegex(
            RuntimeError,
            r"split\(\): not supported for NestedTensor on dim=1",
        ):
            torch.split(nt, 2, 1)

    def test_split_with_sizes(self, device):
        a = torch.randn(2, 3, requires_grad=True, dtype=torch.float64, device=device)
        b = torch.randn(3, 3, requires_grad=True, dtype=torch.float64, device=device)
        c = torch.randn(4, 3, requires_grad=True, dtype=torch.float64, device=device)

        nt = torch.nested.as_nested_tensor([a, b, c], layout=torch.jagged)
        out = torch.split(nt, [1, 2], -1)
        self.assertEqual(len(out), 2)
        self.assertEqual(
            out[0],
            torch.nested.as_nested_tensor([a[:, 0:1], b[:, 0:1], c[:, 0:1]], layout=torch.jagged)
        )
        self.assertEqual(
            out[1],
            torch.nested.as_nested_tensor([a[:, 1:], b[:, 1:], c[:, 1:]], layout=torch.jagged)
        )
        with self.assertRaisesRegex(
            RuntimeError,
            r"split_with_sizes\(\): not supported for NestedTensor on dim=1",
        ):
            torch.split(nt, [1, 2], 1)

    def test_views_inherit_ragged_dim(self, device):
        # view
        nt = random_nt_from_dims(
            [4, None, 8, 10], device=device, dtype=torch.float32, layout=torch.jagged)
        # inherit ragged dim via -1
        view = nt.view(4, -1, 80)
        self.assertEqual(nt.shape[1], view.shape[1])
        # inherit batch and ragged dims via -1
        view2 = nt.view(-1, -1, 80)
        self.assertEqual(nt.shape[:2], view2.shape[:2])

        # expand
        nt = random_nt_from_dims(
            [3, None, 1], device=device, dtype=torch.float32, layout=torch.jagged)
        # inherit batch and ragged dims via -1
        view = nt.expand(-1, -1, 5)
        self.assertEqual(nt.shape[:2], view.shape[:2])

    def test_view_ragged_idx_not_one(self, device):
        nt = random_nt_from_dims([2, None, 20], device=device, dtype=torch.float32, layout=torch.jagged)

        view_transposed = nt.transpose(1, 2).view(2, 20, nt.size(1))
        self.assertEqual((2, 20, nt.size(1)), (view_transposed.size()))
        self.assertEqual(view_transposed._base, nt._base)

    def test_unsafe_view(self, device):
        nt = random_nt_from_dims([4, None, 8, 10], device=device, dtype=torch.float32, layout=torch.jagged)
        # basic view
        view1 = torch.ops.aten._unsafe_view(nt, (4, -1, 80))
        self.assertEqual((4, nt.size(1), 80), tuple(view1.size()))
        # _unsafe_view differs from view in that the view information is not tracked
        self.assertTrue(view1._base is None)

        # test an unsafe_view when ragged_idx != 1, currently only supports identity view
        nt_t = nt.transpose(1, 2)
        view2 = torch.ops.aten._unsafe_view(nt_t, (4, 8, nt.size(1), 10))
        self.assertEqual((4, 8, nt.size(1), 10), tuple(view2.size()))
        self.assertTrue(view2._base is None)

    @xfailIfTorchDynamo
    @parametrize("requires_grad", [False, True])
    def test_reshape_decomp(self, device, requires_grad):
        # contiguous NT should result in view.
        nt = random_nt_from_dims(
            [3, None, 10],
            device=device,
            dtype=torch.float32,
            layout=torch.jagged,
        ).detach().requires_grad_(requires_grad)
        view = nt.reshape(-1, -1, 5, 2)
        self.assertEqual(view.shape[:2], nt.shape[:2])
        self.assertTrue(view._is_view() and view._base is nt)
        # make sure gradients flow back
        if requires_grad:
            view.backward(torch.ones_like(view))
            self.assertEqual(nt.grad, torch.ones_like(nt))

        # non-contiguous NT should result in contiguous copy
        nt = random_nt_from_dims(
            [3, None, 5, 2],
            device=device,
            dtype=torch.float32,
            layout=torch.jagged,
            requires_grad=requires_grad
        )
        nt_noncontig = nt.transpose(-1, -2)
        self.assertFalse(nt_noncontig.is_contiguous())
        copy = nt_noncontig.reshape(-1, -1, 10)
        self.assertTrue(copy.is_contiguous())
        self.assertEqual(copy.shape[:2], nt.shape[:2])
        # make sure gradients flow back
        if requires_grad:
            copy.backward(torch.ones_like(copy))
            self.assertEqual(nt.grad, torch.ones_like(nt))

    def test_flatten_decomp(self, device):
        nt = random_nt_from_dims(
            [3, None, 5, 2], device=device, dtype=torch.float32, layout=torch.jagged)
        flattened = nt.flatten(-2, -1)
        self.assertEqual(flattened.shape, nt.view(3, -1, 10).shape)

        nt = random_nt_from_dims(
            [3, None, 5, 2, 6], device=device, dtype=torch.float32, layout=torch.jagged)
        flattened = nt.flatten(-3, -2)
        self.assertEqual(flattened.shape, nt.view(3, -1, 10, 6).shape)

    def test_chunk(self, device):
        # normal case
        D = 30
        B = 8
        nt = random_nt_from_dims([B, None, D], device=device, dtype=torch.float32, layout=torch.jagged)
        NUM_CHUNKS = 3
        chunks = nt.chunk(NUM_CHUNKS, dim=-1)
        self.assertEqual(len(chunks), NUM_CHUNKS)
        for i in range(NUM_CHUNKS):
            self.assertEqual(chunks[i].shape[-1], D // NUM_CHUNKS)

        # chunk on batch dim
        chunks = nt.chunk(NUM_CHUNKS, dim=0)
        self.assertEqual(len(chunks), NUM_CHUNKS)
        chunk_size = math.ceil(B / NUM_CHUNKS)
        for i in range(NUM_CHUNKS):
            if i < NUM_CHUNKS - 1:
                self.assertEqual(chunks[i].shape[0], chunk_size)
            else:
                self.assertEqual(chunks[i].shape[0], B - chunk_size * (NUM_CHUNKS - 1))
            offsets_expected = nt._offsets[i * chunk_size + 1 : (i + 1) * chunk_size + 1] - nt._offsets[i * chunk_size]
            self.assertEqual(chunks[i]._offsets[1:], offsets_expected)
        self.assertEqual(nt._values, torch.cat([x._values for x in chunks], dim=0))

        # chunk on ragged dim not supported
        with self.assertRaisesRegex(RuntimeError, "chunk.* not supported for NestedTensor on dim=1"):
            nt.chunk(2, dim=1)

    def test_squeeze(self, device):
        B = 4
        D = 6
        # squeeze middle dim
        nt = random_nt_from_dims(
            [B, None, 1, D], device=device, dtype=torch.float32, layout=torch.jagged)
        j0 = nt.shape[1]

        for dim_arg in [-2, 2]:
            out = nt.squeeze(dim_arg)
            self.assertEqual(out.shape, (B, j0, D))
            self.assertEqual(out.unsqueeze(-2), nt)

        # squeeze last dim
        nt = random_nt_from_dims(
            [B, None, 1], device=device, dtype=torch.float32, layout=torch.jagged)
        j1 = nt.shape[1]

        for dim_arg in [-1, 2]:
            out = nt.squeeze(dim_arg)
            self.assertEqual(out.shape, (B, j1))
            self.assertEqual(out.unsqueeze(-1), nt)

        # squeeze on batch dim not supported
        with self.assertRaisesRegex(
                RuntimeError, "squeeze.* not supported for NestedTensor on dim=0"):
            nt.squeeze(0)

        # squeeze on ragged dim not supported
        with self.assertRaisesRegex(
                RuntimeError, "squeeze.* not supported for NestedTensor on dim=1"):
            nt.squeeze(1)

    def test_binary_pointwise_broadcasting(self, device):
        # (B, j0, 3, 4)
        ts = self._get_list_for_jagged_tensor(((2, 3, 4), 3, 4), device, requires_grad=True)
        # (B, j0, ?, ?) + (?) -> (B, j0, ?, ?)
        # (B, j0, ?, ?) + (?, ?) -> (B, j0, ?, ?)
        # (B, j0, ?, ?) + (1, ?, ?) -> (B, j0, ?, ?)
        # Unsupported: (B, j0, ?, ?) + (1, 1, 1, ?, ?) -> (1, B, j0, ?, ?)
        t_sizes = (
            (4,),
            (1, 4),
            (3, 1),
            (1, 3, 1),
            (1, 1, 1, 4),
            # (1, 1, 1, 1, 4), (unsupported today)
        )

        def grad_test_func(t, *ts):
            nt = torch.nested.as_nested_tensor(list(ts), layout=torch.jagged)
            out = nt + t
            return out.values()

        for t_size in t_sizes:
            t = torch.rand(t_size, requires_grad=True, device=device, dtype=torch.float64)
            gradcheck(grad_test_func, inputs=(t, *ts), check_batched_grad=False)

    def test_threshold_backward(self, device):
        ts1 = self._get_list_for_jagged_tensor(((2, 3, 4), 16), device=device, requires_grad=False)
        ts2 = self._get_list_for_jagged_tensor(((2, 3, 4), 16), device=device, requires_grad=False)

        nt1, offsets = jagged_from_list(ts1, None)
        nt2, offsets = jagged_from_list(ts2, offsets)
        buf1 = nt1.values().detach().clone()
        buf2 = nt2.values().detach().clone()

        res_nt = torch.ops.aten.threshold_backward(nt1, nt2, 0.0)
        res_dense = torch.ops.aten.threshold_backward(buf1, buf2, 0.0)

        self.assertEqual(res_dense, res_nt.values())


    @parametrize("keepdim", [False, True])
    def test_sum_int_DimList(self, device, keepdim):
        # (B, j0, 3, 4)
        ts = self._get_list_for_jagged_tensor(((2, 3, 4), 3, 4), device=device, requires_grad=True)

        # Check shape correctness
        reduce_dims = (
            # dims, expected shape, expected keepdim shape
            # j0 is represented as None
            ((0, 1), (3, 4), (1, 1, 3, 4)),
            ((1, 2), None, None),
            ((2, 3), (3, None), (3, None, 1, 1)),
            ((0, 1, 3), (3,), (1, 1, 3, 1)),
            ((0, 1, 2), (4,), (1, 1, 1, 4)),
            ((0, 1, 2, 3), tuple(), (1, 1, 1, 1)),
        )
        for rd, ref_shape_no_keepdim, ref_shape_keepdim in reduce_dims:
            if (0 in rd) ^ (1 in rd):
                with self.assertRaisesRegex(
                        RuntimeError,
                        "applying over the ragged dimension, but not the batch dimension"):
                    nt = torch.nested.as_nested_tensor(ts, layout=torch.jagged)
                    out = torch.sum(nt, dim=rd, keepdim=keepdim)
                continue

            nt = torch.nested.as_nested_tensor(ts, layout=torch.jagged)
            out = torch.sum(nt, dim=rd, keepdim=keepdim)
            ref_shape = ref_shape_keepdim if keepdim else ref_shape_no_keepdim
            self.assertEqual(len(out.shape), len(ref_shape))
            for o, r in zip(out.shape, ref_shape):
                if r is not None:
                    self.assertEqual(o, r)
                else:
                    self.assertTrue(isinstance(o, torch.SymInt))

        # Check values correctness
        # raggedness not reduced
        nt = torch.nested.as_nested_tensor(ts, layout=torch.jagged)
        out = torch.sum(nt, dim=(2, 3), keepdim=keepdim)
        out_ref = torch.sum(nt.values(), dim=(1, 2))
        self.assertIsInstance(out, NestedTensor)
        # flatten to avoid having to replicate unsqueeze logic depending on keepdim
        self.assertTrue(torch.allclose(out.values().view(-1), out_ref.view(-1)))

        # raggedness reduced away
        nt = torch.nested.as_nested_tensor(ts, layout=torch.jagged)
        out = torch.sum(nt, dim=(0, 1), keepdim=keepdim)
        out_ref = torch.sum(nt.values(), dim=(0,))
        self.assertNotIsInstance(out, NestedTensor)
        self.assertTrue(torch.allclose(out, out_ref))



    @dtypes(torch.float, torch.double, torch.half)
    @parametrize("requires_grad", [False, True])
    @parametrize("weights_only", [False, True])
    def test_serialization(self, device, dtype, requires_grad, weights_only):

        def compare_metadata(nt1, nt2):
            self.assertEqual(nt1._nested_tensor_size(), nt2._nested_tensor_size())
            self.assertEqual(nt1._nested_tensor_strides(), nt2._nested_tensor_strides())
            self.assertEqual(nt1._nested_tensor_storage_offsets(),
                             nt2._nested_tensor_storage_offsets())

        nt_contiguous, nt_noncontiguous = random_nt_noncontiguous_pair((2, 3, 6, 7))
        for a in [nt_contiguous, nt_noncontiguous]:
            buffer = io.BytesIO()
            serialized = torch.save(a, buffer)
            buffer.seek(0)
            b = torch.load(buffer, weights_only=weights_only)
            # should be both conceptually equal and metadata equivalent
            self.assertEqual(a, b)
            compare_metadata(a, b)
            # should be conceptually equal but not necessarily metadata equivalent
            self.assertEqual(b, nt_contiguous)
            self.assertEqual(b, nt_noncontiguous)

    @unittest.skipIf(PYTORCH_CUDA_MEMCHECK, "is_pinned uses failure to detect pointer property")
    @onlyCUDA
    def test_pin_memory(self, device):
        nt_contiguous, nt_noncontiguous = random_nt_noncontiguous_pair((2, 3, 6, 7))
        for nt in [nt_contiguous, nt_noncontiguous]:
            self.assertFalse(nt.is_pinned())
            pinned = nt.pin_memory(device)
            self.assertTrue(pinned.is_pinned())
            self.assertEqual(nt, pinned)
            self.assertNotEqual(nt.data_ptr(), pinned.data_ptr())
            # test that pin_memory on already pinned tensor has no effect
            self.assertIs(pinned, pinned.pin_memory())
            self.assertEqual(pinned.data_ptr(), pinned.pin_memory().data_ptr())

    @torch.compiler.disable
    def _validate_nt(self, nt, device, dtype, layout, requires_grad, dim, batch_size, base=None):
        # Validate a bunch of properties after NT construction.
        device = torch.device(device)
        self.assertEqual(nt.dim(), dim)
        self.assertEqual(nt.device, device)
        self.assertEqual(nt.dtype, dtype)
        self.assertEqual(nt.layout, layout)
        self.assertEqual(nt.requires_grad, requires_grad)

        if layout == torch.jagged:
            self.assertEqual(nt._values.device, device)
            self.assertEqual(nt._offsets.device, device)
            self.assertEqual(nt.shape[0], batch_size)
            self.assertTrue(isinstance(nt.shape[1], torch.SymInt))

        if base is not None:
            self.assertTrue(nt._is_view() and nt._base is base)

    @dtypes(torch.float, torch.double, torch.half)
    @parametrize("requires_grad", [False, True])
    @parametrize("components_require_grad", [False, True])
    def test_jagged_layout_construction_nested_tensor(
            self, device, dtype, requires_grad, components_require_grad):
        for tensor_list in self._get_example_tensor_lists(
                include_list_of_lists=True, include_requires_grad=components_require_grad):
            nt = torch.nested.nested_tensor(
                tensor_list,
                device=device,
                dtype=dtype,
                layout=torch.jagged,
                requires_grad=requires_grad)

            expected_dim = torch.as_tensor(tensor_list[0]).dim() + 1
            expected_batch_size = len(tensor_list)
            self._validate_nt(
                nt, device, dtype, torch.jagged, requires_grad, expected_dim, expected_batch_size)

            # Make sure grads -don't- flow back into original tensors for nested_tensor()
            if requires_grad:
                (nt * 2).backward(torch.ones_like(nt))
            for t in tensor_list:
                t = t if isinstance(t, torch.Tensor) else torch.as_tensor(t)
                self.assertTrue(t.grad is None)

    @dtypes(torch.float, torch.double, torch.half)
    @parametrize("components_require_grad", [False, True])
    def test_jagged_layout_construction_as_nested_tensor(
            self, device, dtype, components_require_grad):
        # NB: as_nested_tensor(tensor_list) doesn't support lists of lists for tensor_list
        for tensor_list in self._get_example_tensor_lists(
                include_list_of_lists=False, include_requires_grad=components_require_grad):
            nt = torch.nested.as_nested_tensor(
                tensor_list,
                device=device,
                dtype=dtype,
                layout=torch.jagged)

            # nt.requires_grad=True should be set if at least one component requires grad
            expected_dim = tensor_list[0].dim() + 1
            expected_batch_size = len(tensor_list)
            self._validate_nt(
                nt,
                device,
                dtype,
                torch.jagged,
                components_require_grad,
                expected_dim,
                expected_batch_size)

            # Make sure grads flow back into original tensors for as_nested_tensor()
            if components_require_grad:
                (nt * 2).backward(torch.ones_like(nt))
                for t in tensor_list:
                    if t.requires_grad:
                        self.assertEqual(t.grad, torch.ones_like(t) * 2)
                    else:
                        self.assertTrue(t.grad is None)

    @xfailIfTorchDynamo
    @unittest.skipIf(PYTORCH_CUDA_MEMCHECK, "is_pinned uses failure to detect pointer property")
    @onlyCUDA
    def test_jagged_layout_construction_with_pinned_memory(self, device):
        for tensor_list in self._get_example_tensor_lists():
            nt = torch.nested.nested_tensor(
                tensor_list,
                layout=torch.jagged,
                device="cpu",
                pin_memory=True)

            expected_dim = torch.as_tensor(tensor_list[0]).dim() + 1
            expected_batch_size = len(tensor_list)
            self._validate_nt(
                nt,
                device="cpu",
                dtype=torch.float32,
                layout=torch.jagged,
                requires_grad=False,
                dim=expected_dim,
                batch_size=expected_batch_size)
            self.assertTrue(nt.is_pinned())

    @dtypes(torch.float, torch.double, torch.half)
    @parametrize("requires_grad", [False, True])
    @parametrize("values_is_view", [False, True])
    def test_jagged_view_from_values_offsets(self, device, dtype, requires_grad, values_is_view):
        if values_is_view:
            # make values a view of base
            base = torch.randn(
                2, 3, 4, 5, 6, device=device, dtype=dtype, requires_grad=requires_grad)
            values = base.flatten(0, -2)
        else:
            values = torch.randn(10, 5, device=device, dtype=dtype, requires_grad=requires_grad)
        offsets = torch.tensor([0, 2, 4, 6, 10], device=device, dtype=torch.int64)

        nt = nested_view_from_values_offsets(values, offsets)

        expected_dim = values.dim() + 1
        expected_batch_size = offsets.shape[0] - 1
        expected_base = base if values_is_view else values
        self._validate_nt(
            nt, device, dtype, torch.jagged, requires_grad, expected_dim, expected_batch_size,
            # ensure NT is a proper view
            base=expected_base
        )

        if requires_grad:
            # Make sure grads flow back
            (nt * 2).backward(torch.ones_like(nt))

            @torch.compiler.disable
            def _check_grad(t):
                self.assertTrue(t.grad is not None)
                self.assertEqual(t.grad, torch.ones_like(t) * 2)

            _check_grad(base if values_is_view else values)

    @dtypes(torch.float)
    def test_nested_tensor_from_jagged(self, device, dtype):
        # construct from (values, offsets)
        values = torch.randn(10, 5, device=device, dtype=dtype)
        offsets = torch.tensor([0, 2, 4, 6, 10], device=device, dtype=torch.int64)
        nt = torch.nested.nested_tensor_from_jagged(values, offsets=offsets)
        self.assertTrue(isinstance(nt, NestedTensor))
        self.assertTrue(nt._is_view() and nt._base is values)
        self.assertEqual(nt.dim(), 3)
        self.assertEqual(nt.size(0), offsets.size(0) - 1)
        self.assertEqual(nt.size(-1), values.size(-1))
        self.assertIsNone(nt._lengths)
        self.assertTrue(nt.is_contiguous())

        # construct from (values, offsets, lengths)
        lengths = torch.tensor([2, 1, 1, 2], device=device)
        nt = torch.nested.nested_tensor_from_jagged(values, offsets=offsets, lengths=lengths)
        self.assertTrue(isinstance(nt, NestedTensor))
        self.assertTrue(nt._is_view() and nt._base is values)
        self.assertEqual(nt.dim(), 3)
        self.assertEqual(nt.size(0), offsets.size(0) - 1)
        self.assertEqual(nt.size(-1), values.size(-1))
        self.assertEqual(nt._lengths, lengths)
        # when both offsets / lengths are specified, expect non-contiguous
        self.assertFalse(nt.is_contiguous())

        # construct from (values, lengths)
        values = torch.randn(14, 5, device=device, dtype=dtype)
        lengths = torch.tensor([2, 3, 4, 5], device=device)
        nt = torch.nested.nested_tensor_from_jagged(values, lengths=lengths)
        self.assertTrue(isinstance(nt, NestedTensor))
        self.assertTrue(nt._is_view() and nt._base is values)
        self.assertEqual(nt.dim(), 3)
        self.assertEqual(nt.size(0), lengths.size(0))
        self.assertEqual(nt.size(-1), values.size(-1))
        # for now, if only lengths is specified, convert to offsets to integrate best with the
        # existing kernels
        expected_offsets = torch.tensor([0, 2, 5, 9, 14], device=device)
        expected_nt = torch.nested.nested_tensor_from_jagged(values, offsets=expected_offsets)
        for n1, n2 in zip(nt.unbind(), expected_nt.unbind()):
            self.assertEqual(n1, n2)

        # error case: no offsets or lengths
        with self.assertRaisesRegex(RuntimeError, "At least one of offsets or lengths is required"):
            torch.nested.nested_tensor_from_jagged(values, offsets=None, lengths=None)

    @dtypes(torch.float, torch.double, torch.half)
    @parametrize("dim", range(5))
    @parametrize("layout", [torch.strided, torch.jagged],
                 name_fn=lambda l: f"layout_{str(l).split('.')[1]}")
    @parametrize("requires_grad", [False, True])
    @parametrize("contiguous", [False, True])
    def test_as_nested_tensor_from_tensor(
            self, device, dtype, dim, layout, requires_grad, contiguous):
        if dim == 0:
            t = torch.tensor(3., requires_grad=requires_grad)
        else:
            t = torch.randn(*(3 for _ in range(dim)), requires_grad=requires_grad)
        assert t.dim() == dim

        if dim < 2:
            # 0-1 dim tensors can't be converted to NTs
            with self.assertRaisesRegex(RuntimeError, "Expected tensor argument to have dim"):
                nt = torch.nested.as_nested_tensor(t, device=device, dtype=dtype, layout=layout)
            return

        orig_t = t
        if not contiguous:
            t = t.transpose(0, 1)

        nt = torch.nested.as_nested_tensor(t, device=device, dtype=dtype, layout=layout)
        expected_dim = t.dim()
        expected_batch_size = t.size(0)
        self._validate_nt(
            nt, device, dtype, layout, requires_grad, expected_dim, expected_batch_size)

        if torch.device(device) == t.device and dtype == t.dtype and contiguous:
            # should be the non-copying (view) case
            self.assertTrue(nt._is_view() and nt._base is t)

        # should be equivalent to construction from unbound tensor list
        nt_from_unbind = torch.nested.as_nested_tensor(
            list(t.unbind(0)), device=device, dtype=dtype, layout=layout)
        self.assertEqual(nt, nt_from_unbind)

        # ensure call on a NT with the same properties returns the NT directly
        nt2 = torch.nested.as_nested_tensor(nt, device=device, dtype=dtype, layout=layout)
        self.assertTrue(nt is nt2)

        # we don't support conversion between layouts this way atm
        other_layout = torch.strided if layout == torch.jagged else torch.jagged
        with self.assertRaisesRegex(
                RuntimeError, "Converting between nested tensor layouts is not supported"):
            torch.nested.as_nested_tensor(nt, device=device, dtype=dtype, layout=other_layout)

        if requires_grad:
            # make sure gradients flow back into inputs
            (nt * 2).backward(torch.ones_like(nt))
            self.assertEqual(orig_t.grad, torch.ones_like(orig_t) * 2)

    @dtypes(torch.double, torch.half)
    @onlyCUDA
    def test_device_dtype_transfer_updates_offsets(self, device, dtype):
        for tensor_list in self._get_example_tensor_lists():
            orig_device = torch.device("cpu")
            orig_dtype = torch.float32
            nt = torch.nested.nested_tensor(
                tensor_list,
                layout=torch.jagged,
                device=orig_device,
                dtype=orig_dtype)

            self.assertEqual(torch.int64, nt.offsets().dtype)
            nt = nt.to(device=device).to(dtype=dtype)

            # offsets should still be int64 on the new device
            self.assertEqual(nt.values().device, nt.offsets().device)
            self.assertEqual(torch.int64, nt.offsets().dtype)

    def test_unbind(self, device):
        for tensor_list in self._get_example_tensor_lists():
            nt = torch.nested.nested_tensor(
                tensor_list,
                layout=torch.jagged,
                device=device)
            out = nt.unbind()
            self.assertEqual(len(out), len(tensor_list))
            for i, t in enumerate(out):
                self.assertEqual(t, tensor_list[i])

    @xfailIfTorchDynamo
    def test_layer_norm_2(self, device):
        test_tensor_list = self._get_list_for_jagged_tensor(
            ((2, 3, 4), 3), device=device, requires_grad=True
        )
        bias = torch.randn(3, requires_grad=False, dtype=torch.float64, device=device)

        def grad_test_func(a, b, c, bias):
            nt = torch.nested.as_nested_tensor([a, b, c], layout=torch.jagged)
            out = torch.nn.functional.layer_norm(nt, (nt.shape[-1],), bias=bias)
            return out.values()

        gradcheck(
            grad_test_func, inputs=(*test_tensor_list, bias), check_batched_grad=False
        )

        with self.assertRaisesRegex(
            RuntimeError,
            r"layer_norm\(\): normalizing over ragged dim not supported for nested tensors",
        ):
            nt = torch.nested.as_nested_tensor(test_tensor_list, layout=torch.jagged)
            _ = torch.nn.functional.layer_norm(nt, (nt.shape[-2], nt.shape[-1]))

    def test_narrow(self, device):
        starts = torch.tensor([0, 1, 2, 3, 4], device=device, dtype=torch.int64)
        lengths = torch.tensor([3, 2, 2, 1, 5], device=device, dtype=torch.int64)
        buffer = (
            torch.arange(0, 10, device=device, dtype=torch.int64)
            .unsqueeze(0).expand(5, -1).clone().detach()
        )
        nt = torch.nested.narrow(
            buffer,
            1,
            starts,
            lengths,
            layout=torch.jagged
        )

        self.assertTrue(nt._is_view() and nt._base is buffer)

        # TODO: Use this approach when unbind is functional
        # unbinded_nt = nt.unbind()
        # for i in range(starts.shape[0]):
        #     self.assertEqual(torch.arange(starts[i], starts[i] + lengths[i], device=device, dtype=torch.int64), unbinded_nt[i])
        for i in range(starts.shape[0]):
            self.assertEqual(
                torch.arange(starts[i], starts[i] + lengths[i], device=device, dtype=torch.int64),
                nt.values()[nt.offsets()[i]:(nt.offsets()[i] + nt.lengths()[i])]
            )

    def test_is_contiguous(self, device):
        a = torch.randn(2, 3, requires_grad=True, dtype=torch.float64, device=device)
        b = torch.randn(3, 3, requires_grad=True, dtype=torch.float64, device=device)
        c = torch.randn(4, 3, requires_grad=True, dtype=torch.float64, device=device)
        nt_contiguous = torch.nested.as_nested_tensor([a, b, c], layout=torch.jagged)

        starts_nc = torch.tensor([0, 1, 2, 3, 4], device=device, dtype=torch.int64)
        lengths_nc = torch.tensor([3, 2, 2, 1, 5], device=device, dtype=torch.int64)
        narrow_base = torch.arange(0, 10, device=device, dtype=torch.int64).unsqueeze(0).expand(5, -1).clone()
        nt_noncontiguous = torch.nested.narrow(
            narrow_base,
            1,
            starts_nc,
            lengths_nc,
            layout=torch.jagged
        )

        starts_c = torch.tensor([1, 0, 0, 0, 0], device=device, dtype=torch.int64)
        lengths_c = torch.tensor([9, 10, 10, 10, 8], device=device, dtype=torch.int64)
        nt_contiguous_narrow = torch.nested.narrow(
            narrow_base,
            1,
            starts_c,
            lengths_c,
            layout=torch.jagged
        )

        # Test contiguous case
        assert nt_contiguous.is_contiguous()

        # Test narrow case
        assert not nt_noncontiguous.is_contiguous()
        assert nt_contiguous_narrow.is_contiguous()

        # Test querying by memory_format
        self.assertTrue(nt_contiguous.is_contiguous(memory_format=torch.contiguous_format))
        self.assertTrue(not nt_noncontiguous.is_contiguous(memory_format=torch.contiguous_format))
        self.assertTrue(nt_contiguous_narrow.is_contiguous(memory_format=torch.contiguous_format))

    def test_layout_under_torch_dispatch_mode(self):
        from torch.testing._internal.logging_tensor import capture_logs_with_logging_tensor_mode

        nt = random_nt_from_dims([2, None, 3], torch.device('cpu'), torch.float32, layout=torch.jagged)

        with capture_logs_with_logging_tensor_mode():
            self.assertEqual(nt.layout, torch.jagged)

    @skipIfTorchDynamo("Not a suitable test for TorchDynamo")
    @parametrize("func", [torch.empty_like, torch.randn_like],
                 name_fn=lambda f: f.__name__)
    def test_like_shape(self, func):
        nt = random_nt_from_dims([2, None, 3], torch.device('cpu'), torch.float32, layout=torch.jagged)
        nt_like = func(nt)

        for nt_ub in nt_like.unbind():
            t_like = func(nt_ub)
            self.assertEqual(nt_ub.shape, t_like.shape)

    @skipIfTorchDynamo("Not a suitable test for TorchDynamo")
    @parametrize("func", [torch.ones_like, torch.zeros_like],
                 name_fn=lambda f: f.__name__)
    def test_like_value(self, func):
        nt = random_nt_from_dims([2, None, 3], torch.device('cpu'), torch.float32, layout=torch.jagged)
        nt_like = func(nt)

        for nt_ub in nt_like.unbind():
            t_like = func(nt_ub)
            self.assertEqual(nt_ub, t_like)

    def test_noncontiguous_pointwise(self, device):
        a = torch.randn(2, 3, 4, requires_grad=True, dtype=torch.float64, device=device)
        b = torch.randn(3, 3, 4, requires_grad=True, dtype=torch.float64, device=device)
        c = torch.randn(4, 3, 4, requires_grad=True, dtype=torch.float64, device=device)
        nt = torch.nested.nested_tensor([a, b, c], layout=torch.jagged)
        # transpose ragged dim
        transposed = nt.transpose(1, 2)
        self.assertFalse(transposed.is_contiguous())
        clone = transposed.clone()

        def check_nt_equality(x, y):
            self.assertEqual(x.values(), y.values())
            self.assertEqual(x.offsets(), y.offsets())
            self.assertEqual(x._ragged_idx, y._ragged_idx)
            self.assertEqual(x.shape, y.shape)

        self.assertFalse(clone.is_contiguous())
        check_nt_equality(clone, transposed)

        clone_contig = transposed.clone(memory_format=torch.contiguous_format)
        self.assertTrue(clone_contig.is_contiguous())
        check_nt_equality(clone_contig, transposed)

        detached = transposed.detach()
        self.assertFalse(clone.is_contiguous())
        check_nt_equality(detached, transposed)

    def test_to_copy(self, device):
        nt = torch.nested.nested_tensor(
            [torch.randn(i + 2, 3, 4, requires_grad=True, dtype=torch.float64, device=device)
             for i in range(3)], layout=torch.jagged
        )

        nt_copy_dtype = torch.ops.aten._to_copy(nt, dtype=torch.float16)
        self.assertEqual(torch.float16, nt_copy_dtype.dtype)

        nt_t = nt.transpose(1, 2)
        nt_t_copy_dtype = torch.ops.aten._to_copy(nt_t, dtype=torch.float16)
        self.assertEqual(torch.float16, nt_t_copy_dtype.dtype)

    @skipIfTorchDynamo("Dynamo doesn't know how to trace prof.events()")
    def test_profiler_sequence_nr(self):
        with torch.profiler.profile() as prof:
            values = torch.randn(4, 6, requires_grad=True)
            offsets = torch.tensor([0, 2, 4])
            values = values * 2
            l = torch.nn.Linear(6, 8)
            nt = torch.nested.nested_tensor_from_jagged(values, offsets)

            nt = l(nt)
            val = nt.values()

            loss = val.sum()
            loss.backward()

        fwd_seq_nrs = []
        for evt in prof.events():
            if "linear" in evt.name.lower() and "backward" not in evt.name.lower() and evt.sequence_nr != -1:
                fwd_seq_nrs.append(evt.sequence_nr)

        bwd_seq_nrs = []
        for evt in prof.events():
            if (
                "linear" in evt.name.lower() and
                "backward" in evt.name.lower() and
                "evaluate_function" not in evt.name.lower() and
                evt.sequence_nr != -1
            ):
                bwd_seq_nrs.append(evt.sequence_nr)

        # There should only be one such event with a sequence number:
        # the PythonTLSSnapshot event - but, note that it's not terrible if
        # we end up with multiple events with the same sequence number - so we
        # could relax this check if it becomes inconvenient to maintain this
        # property.
        self.assertEqual(len(fwd_seq_nrs), 1)
        self.assertEqual(len(bwd_seq_nrs), 1)
        self.assertEqual(fwd_seq_nrs[0], bwd_seq_nrs[0])

    def test_is_same_size(self, device):
        def get_3_tensors():
            return [torch.randn(i + 2, 3, 4, requires_grad=True, dtype=torch.float64, device=device) for i in range(3)]

        nt1, offsets1 = jagged_from_list(get_3_tensors(), None)
        nt2, offsets1 = jagged_from_list(get_3_tensors(), offsets1)

        nt3, offsets2 = jagged_from_list(get_3_tensors(), None)
        nt4, offsets2 = jagged_from_list(get_3_tensors(), offsets2)

        def check_size(nt1, nt2, nt3, nt4):
            self.assertTrue(torch.ops.aten.is_same_size(nt1, nt2))
            self.assertTrue(torch.ops.aten.is_same_size(nt3, nt4))
            self.assertFalse(torch.ops.aten.is_same_size(nt1, nt3))

        check_size(nt1, nt2, nt3, nt4)

        nt1_t, nt2_t, nt3_t, nt4_t = (x.transpose(1, 2) for x in (nt1, nt2, nt3, nt4))
        check_size(nt1_t, nt2_t, nt3_t, nt4_t)

    # Doesn't work until we have real views
    @xfailIfTorchDynamo
    # Note 1: Math fallback doesn't work with bfloat16 on CUDA
    # Note 2: ROCm doesn't support flash attention or mem_efficient attention for NT
    @unittest.skipIf(
        TEST_WITH_ROCM,
        "ROCm doesn't support flash attention or mem_efficient attention for NT",
    )
    @parametrize("dtype", [torch.float16, torch.bfloat16, torch.float32] if
                 SM80OrLater else [torch.float16, torch.float32])
    def test_sdpa(self, device, dtype):
        batch_size = 1
        emb_dims = 128
        n_heads = 8
        head_dims = emb_dims // n_heads

        sen1 = torch.randn(11, emb_dims, dtype=dtype, device=device)
        sen2 = torch.randn(13, emb_dims, dtype=dtype, device=device)

        query = torch.nn.Linear(emb_dims, emb_dims, bias=False, device=device, dtype=dtype)
        key = torch.nn.Linear(emb_dims, emb_dims, bias=False, device=device, dtype=dtype)
        value = torch.nn.Linear(emb_dims, emb_dims, bias=False, device=device, dtype=dtype)

        # Simplest case: 1 sentence, no batching
        x_d1 = sen1.unsqueeze(0)
        x_nt = torch.nested.as_nested_tensor([sen1], layout=torch.jagged)

        # See note below for why we detach here.
        q_d1 = query(x_d1).view(batch_size, -1, n_heads, head_dims).detach().requires_grad_(True)
        q_d1_t = q_d1.transpose(1, 2)
        k_d1 = key(x_d1).view(batch_size, -1, n_heads, head_dims).detach().requires_grad_(True)
        k_d1_t = k_d1.transpose(1, 2)
        v_d1 = value(x_d1).view(batch_size, -1, n_heads, head_dims).detach().requires_grad_(True)
        v_d1_t = v_d1.transpose(1, 2)

        q_nt = query(x_nt).view(*x_nt.size()[0:2], n_heads, head_dims).detach().requires_grad_(True)
        q_nt_t = q_nt.transpose(1, 2)
        k_nt = key(x_nt).view(*x_nt.size()[0:2], n_heads, head_dims).detach().requires_grad_(True)
        k_nt_t = k_nt.transpose(1, 2)
        v_nt = value(x_nt).view(*x_nt.size()[0:2], n_heads, head_dims).detach().requires_grad_(True)
        v_nt_t = v_nt.transpose(1, 2)

        # High Precision Math Reference
        q_d1_f32 = q_d1.to(torch.float32)
        k_d1_f32 = k_d1.to(torch.float32)
        v_d1_f32 = v_d1.to(torch.float32)
        q_d1_f32_t = q_d1_f32.transpose(1, 2)
        k_d1_f32_t = k_d1_f32.transpose(1, 2)
        v_d1_f32_t = v_d1_f32.transpose(1, 2)
        out_ref = torch.ops.aten._scaled_dot_product_attention_math(q_d1_f32_t, k_d1_f32_t, v_d1_f32_t)[0]
        grads_ref = torch.autograd.grad(out_ref.sum(), (q_d1_f32, k_d1_f32, v_d1_f32))

        # Low Precision Math Reference
        out_lp_ref = torch.ops.aten._scaled_dot_product_attention_math(q_d1_t, k_d1_t, v_d1_t)[0]
        grads_lp_ref = torch.autograd.grad(out_lp_ref.sum(), (q_d1, k_d1, v_d1))

        # Compute tolerances
        output_ref_atol, output_ref_rtol = get_tolerances(out_ref, out_lp_ref)
        grad_q_ref_atol, grad_q_ref_rtol = get_tolerances(grads_ref[0], grads_lp_ref[0])
        grad_k_ref_atol, grad_k_ref_rtol = get_tolerances(grads_ref[1], grads_lp_ref[1])
        grad_v_ref_atol, grad_v_ref_rtol = get_tolerances(grads_ref[2], grads_lp_ref[2])
        grad_atols = [grad_q_ref_atol, grad_k_ref_atol, grad_v_ref_atol]
        grad_rtols = [grad_q_ref_rtol, grad_k_ref_rtol, grad_v_ref_rtol]

        attn_d1 = torch.nn.functional.scaled_dot_product_attention(q_d1_t, k_d1_t, v_d1_t).transpose(1, 2)
        attn_nt = torch.nn.functional.scaled_dot_product_attention(q_nt_t, k_nt_t, v_nt_t).transpose(1, 2)

        self.assertEqual(attn_d1, attn_nt.unbind()[0].unsqueeze(0), atol=output_ref_atol, rtol=output_ref_rtol)

        # Simple case: 2 sentences, no extra params
        x_d2 = sen2.unsqueeze(0)
        x_nt = torch.nested.as_nested_tensor([sen1, sen2], layout=torch.jagged)

        # NB: we make sure the leaf tensor we compute gradients for is the view-ed tensor before
        # it is transposed. This is because today we cannot backward through view or unbind a
        # transposed tensor.
        q_d2 = query(x_d2).view(batch_size, -1, n_heads, head_dims).detach().requires_grad_(True)
        q_d2_t = q_d2.transpose(1, 2)
        k_d2 = key(x_d2).view(batch_size, -1, n_heads, head_dims).detach().requires_grad_(True)
        k_d2_t = k_d2.transpose(1, 2)
        v_d2 = value(x_d2).view(batch_size, -1, n_heads, head_dims).detach().requires_grad_(True)
        v_d2_t = v_d2.transpose(1, 2)

        q_nt = query(x_nt).view(*x_nt.size()[0:2], n_heads, head_dims).detach().requires_grad_(True)
        q_nt_t = q_nt.transpose(1, 2)
        k_nt = key(x_nt).view(*x_nt.size()[0:2], n_heads, head_dims).detach().requires_grad_(True)
        k_nt_t = k_nt.transpose(1, 2)
        v_nt = value(x_nt).view(*x_nt.size()[0:2], n_heads, head_dims).detach().requires_grad_(True)
        v_nt_t = v_nt.transpose(1, 2)

        attn_d2 = torch.nn.functional.scaled_dot_product_attention(q_d2_t, k_d2_t, v_d2_t).transpose(1, 2)
        d1_grads = torch.autograd.grad(attn_d1.sum(), (q_d1, k_d1, v_d1))
        d2_grads = torch.autograd.grad(attn_d2.sum(), (q_d2, k_d2, v_d2))

        def check_forward_backward():
            attn_nt = torch.nn.functional.scaled_dot_product_attention(q_nt_t, k_nt_t, v_nt_t).transpose(1, 2)

            attn_nts = attn_nt.unbind()
            self.assertEqual(attn_d1, attn_nts[0].unsqueeze(0), atol=output_ref_atol, rtol=output_ref_rtol)
            self.assertEqual(attn_d2, attn_nts[1].unsqueeze(0), atol=output_ref_atol, rtol=output_ref_rtol)

            nt_grads = torch.autograd.grad(attn_nt.values().sum(), (q_nt, k_nt, v_nt))
            for nt_grad, d1_grad, d2_grad, grad_atol, grad_rtol in zip(nt_grads, d1_grads, d2_grads, grad_atols, grad_rtols):
                unbound_nt_grads = nt_grad.unbind()
                self.assertEqual(d1_grad, unbound_nt_grads[0].unsqueeze(0), atol=grad_atol, rtol=grad_rtol)
                self.assertEqual(d2_grad, unbound_nt_grads[1].unsqueeze(0), atol=grad_atol, rtol=grad_rtol)

        # Default
        check_forward_backward()

        # Test dispatcher works by calling only mem-effn and math (as they are safe for all devices)
        with torch.backends.cuda.sdp_kernel(enable_flash=False, enable_mem_efficient=True, enable_math=True):
            check_forward_backward()

        # Test math fallback
        with torch.backends.cuda.sdp_kernel(enable_flash=False, enable_mem_efficient=False, enable_math=True):
            # Math fallback doesn't work with bfloat16 on CUDA because
            # "group_gemm_dispatch" not implemented for 'BFloat16'
            if not (str(device).startswith("cuda") and dtype == torch.bfloat16):
                check_forward_backward()

    @skipIfTorchDynamo("SDPA test compiles internally")
    @unittest.skipIf(IS_WINDOWS, reason="Windows not yet supported for torch.compile")
    @skipCUDAIf(not SM70OrLater, "GPU capability is < SM70")
    # Guarding with sqrt() doesn't work on ROCm?
    @skipCUDAIfRocm
    @onlyCUDA
    @dtypes(*([torch.float16, torch.bfloat16, torch.float32] if SM80OrLater
            else [torch.float16, torch.float32]))
    def test_sdpa_compile(self, device, dtype):
        batch_size = 1
        emb_dims = 1024
        n_heads = 8
        head_dims = emb_dims // n_heads

        sen1 = torch.randn(11, emb_dims, dtype=dtype, device=device)
        sen2 = torch.randn(13, emb_dims, dtype=dtype, device=device)

        query = torch.nn.Linear(emb_dims, emb_dims, bias=False, device=device, dtype=dtype)
        key = torch.nn.Linear(emb_dims, emb_dims, bias=False, device=device, dtype=dtype)
        value = torch.nn.Linear(emb_dims, emb_dims, bias=False, device=device, dtype=dtype)

        # Simplest case: 1 sentence, no batching
        x_d1 = sen1.unsqueeze(0)
        x_d2 = sen2.unsqueeze(0)
        x_nt = torch.nested.as_nested_tensor([sen1, sen2], layout=torch.jagged)

        q_d1 = query(x_d1).view(batch_size, -1, n_heads, head_dims).transpose(1, 2)
        k_d1 = key(x_d1).view(batch_size, -1, n_heads, head_dims).transpose(1, 2)
        v_d1 = value(x_d1).view(batch_size, -1, n_heads, head_dims).transpose(1, 2)
        q_d2 = query(x_d2).view(batch_size, -1, n_heads, head_dims).transpose(1, 2)
        k_d2 = key(x_d2).view(batch_size, -1, n_heads, head_dims).transpose(1, 2)
        v_d2 = value(x_d2).view(batch_size, -1, n_heads, head_dims).transpose(1, 2)

        q_nt = query(x_nt).view(*x_nt.size()[0:2], n_heads, head_dims).detach().transpose(1, 2)
        k_nt = key(x_nt).view(*x_nt.size()[0:2], n_heads, head_dims).detach().transpose(1, 2)
        v_nt = value(x_nt).view(*x_nt.size()[0:2], n_heads, head_dims).detach().transpose(1, 2)

        # High Precision Math Reference
        q_d1_f32 = q_d1.to(torch.float32)
        k_d1_f32 = k_d1.to(torch.float32)
        v_d1_f32 = v_d1.to(torch.float32)
        out_ref = torch.ops.aten._scaled_dot_product_attention_math(q_d1_f32, k_d1_f32, v_d1_f32)[0]
        # Low Precision Math Reference
        out_lp_ref = torch.ops.aten._scaled_dot_product_attention_math(q_d1, k_d1, v_d1)[0]
        output_ref_atol, output_ref_rtol = get_tolerances(out_ref, out_lp_ref)

        attn_d1 = torch.nn.functional.scaled_dot_product_attention(q_d1, k_d1, v_d1).transpose(1, 2)
        attn_d2 = torch.nn.functional.scaled_dot_product_attention(q_d2, k_d2, v_d2).transpose(1, 2)

        compiled_sdpa = torch.compile(torch.nn.functional.scaled_dot_product_attention)
        attn_nt = compiled_sdpa(q_nt, k_nt, v_nt).transpose(1, 2)

        attn_nts = attn_nt.unbind()
        self.assertEqual(attn_d1, attn_nts[0].unsqueeze(0), atol=output_ref_atol, rtol=output_ref_rtol)
        self.assertEqual(attn_d2, attn_nts[1].unsqueeze(0), atol=output_ref_atol, rtol=output_ref_rtol)

    @dtypes(torch.float32, torch.double, torch.half)
    def test_sdpa_with_constant_sequence_length(self, device, dtype):
        # shape (B, P*, S, D)
        # B: batch size
        # P*: ragged number of prompts
        # S: (constant) sequence length
        # D: embedding size
        query = random_nt_from_dims(
            [4, None, 8, 10], device=device, dtype=dtype, layout=torch.jagged)
        key = random_nt_from_similar(query)
        value = random_nt_from_similar(query)
        output = F.scaled_dot_product_attention(query, key, value)
        self.assertTrue(isinstance(output, NestedTensor))

        # should be equivalent to just running the buffers through
        output_dense = F.scaled_dot_product_attention(query._values, key._values, value._values)
        self.assertEqual(output._values, output_dense)

    # Doesn't work until we have real views
    @xfailIfTorchDynamo
    @onlyCUDA
    @unittest.skipIf(
        not PLATFORM_SUPPORTS_FUSED_ATTENTION,
        "Platform doesn't support flash or mem-efficient attention"
    )
    @dtypes(*([torch.float16, torch.bfloat16, torch.float32] if SM80OrLater
            else [torch.float16, torch.float32]))
    def test_sdpa_with_packed_in_proj(self, device, dtype):
        # shape (B, *, D)
        input_packed = random_nt_from_dims(
            [5, None, 10], device=device, dtype=dtype, layout=torch.jagged)

        # Do input projection.
        num_heads = 2
        # should be multiple of 4 for efficient kernels (e.g. flash / mem-efficient)
        head_dim = 8
        qkv_linear = torch.nn.Linear(10, num_heads * head_dim * 3).to(device=device, dtype=dtype)

        def in_proj(input_packed, qkv_linear=qkv_linear):
            qkv_post_proj = qkv_linear(input_packed)
            # these are non-contiguous to trigger _is_safe_to_get_storage_as_tensor()
            q, k, v = qkv_post_proj.chunk(3, dim=-1)
            q = q.unflatten(-1, [num_heads, head_dim]).transpose(-2, -3)
            k = k.unflatten(-1, [num_heads, head_dim]).transpose(-2, -3)
            v = v.unflatten(-1, [num_heads, head_dim]).transpose(-2, -3)
            return q, k, v

        q, k, v = in_proj(input_packed)
        output = F.scaled_dot_product_attention(q, k, v, attn_mask=None)

        # compare to individually running unbound components through
        for in_component, out_component in zip(
            input_packed.unbind(),
            output.transpose(-2, -3).unbind()
        ):
            q, k, v = in_proj(in_component)
            out = F.scaled_dot_product_attention(q, k, v).transpose(-2, -3)

            # Low Precision Math Reference
            out_lp_ref = torch.ops.aten._scaled_dot_product_attention_math(
                q, k, v)[0].transpose(-2, -3)
            output_ref_atol, output_ref_rtol = get_tolerances(out, out_lp_ref)

            self.assertEqual(out, out_component, atol=output_ref_atol, rtol=output_ref_rtol)

    @skipIfTorchDynamo("SDPA test compiles internally")
    @unittest.skipIf(IS_WINDOWS, reason="Windows not yet supported for torch.compile")
    @skipCUDAIf(not SM70OrLater, "GPU capability is < SM70")
    # mha_varlen_fwd not supported on ROCm
    @skipCUDAIfRocm
    @onlyCUDA
    @dtypes(*([torch.float16, torch.bfloat16, torch.float32] if SM80OrLater
            else [torch.float16, torch.float32]))
    def test_sdpa_backwards(self, device, dtype):
        values = torch.randn(9, 3, 256, requires_grad=True, device=device, dtype=dtype)
        offsets = torch.tensor([0, 1, 3, 5, 9], device=device, dtype=torch.int64)

        @torch.compile
        def f(values, offsets):
            nt = convert_jagged_to_nested_tensor(values, offsets, max_length=4)
            nt = nt.transpose(-2, -3)
            # purposefully graph break to trigger view replay for subclass view input
            torch.tensor(1).item()
            output = F.scaled_dot_product_attention(nt, nt, nt).transpose(-2, -3)
            return convert_nt_to_jagged(output)

        output = f(values, offsets)
        output.sum().backward()
        self.assertEqual(values.grad, torch.ones_like(values))

    # Internally-defined NT use cases are lifted to here for maximum test realism.
    # TODO: Remove these when ViewNestedFromBuffer, etc. are deprecated.
    @skipCUDAIfRocm  # not needed
    @skipIfTorchDynamo("compiles internally")
    @unittest.skipIf(IS_WINDOWS, reason="Windows not yet supported for torch.compile")
    @skipCUDAIf(not SM70OrLater, "GPU capability is < SM70")
    def test_dummy_mha_with_nt(self, device):
        bs = 3
        d1 = 2
        d2 = 4
        d3 = 6
        n_heads = 2
        d_head = d3 // n_heads
        max_length_1 = 10
        max_length_2 = 20
        torch.manual_seed(0)

        class mha(torch.nn.Module):
            def __init__(self):
                super().__init__()
                torch.manual_seed(0)
                self.linear = torch.nn.Linear(d2, d3, device=device)

            def forward(self, query, value, offsets):

                value = self.linear(value)
                key = convert_jagged_to_nested_tensor(value, offsets, max_length_1)
                value = convert_jagged_to_nested_tensor(value, offsets, max_length_2)
                query = convert_dense_to_nested_tensor(query)
                q = query.view(bs, -1, n_heads, d_head).transpose(1, 2)
                k = key.view(bs, -1, n_heads, d_head).transpose(1, 2)
                v = value.view(bs, -1, n_heads, d_head).transpose(1, 2)
                attn_output = torch.nn.functional.scaled_dot_product_attention(
                    q,
                    k,
                    v,
                    attn_mask=None,
                    dropout_p=0.0,
                    is_causal=False,
                )
                attn_output = attn_output.transpose(1, 2)
                attn_output = convert_nt_to_jagged(attn_output)
                return attn_output, key._max_seqlen, value._max_seqlen

        query = torch.rand(bs, d1, d3, device=device)
        value = torch.rand(6, d2, requires_grad=True, device=device)
        offsets = torch.tensor([0, 2, 3, 6], device=device)

        m = mha()
        symbolic_traced: torch.fx.GraphModule = torch.fx.symbolic_trace(m)
        m = torch.compile(symbolic_traced)
        attn_output, cached_key_max_seqlen, cached_value_max_seqlen = m(
            query, value, offsets
        )
        loss = attn_output.sum()
        # Check that NT can be fx traced and torch.compile, and backward works
        loss.backward()

        # Check that value.requires_grad is not lost after tracing and compiling
        value_grad = value.grad  # save for comparison later
        self.assertIsNotNone(value_grad)
        # check that max_seqlen is cached properly
        self.assertEqual(cached_key_max_seqlen, max_length_1)
        self.assertEqual(cached_value_max_seqlen, max_length_2)

        # check if the output is numerically equivalent with the eager mode
        m_eager = mha()
        value.grad = None
        attn_output_eager, _, _ = m_eager(query, value, offsets)
        attn_output_eager.sum().backward()
        self.assertTrue(torch.allclose(attn_output_eager, attn_output))
        self.assertTrue(torch.allclose(value_grad, value.grad))

<<<<<<< HEAD
    @dtypes(torch.float32)
    @skipIfTorchDynamo("Test compiles internally")
    @unittest.skipIf(sys.version_info >= (3, 12), "torch.compile is not supported on python 3.12+")
    @unittest.skipIf(IS_WINDOWS, reason="Windows not yet supported for torch.compile")
    @skipCUDAIf(not SM70OrLater, "GPU capability is < SM70")
    def test_compile_preserves_metadata_cache(self, device, dtype):
        # shape (B, *, D)
        nt = random_nt_from_dims(
            [4, None, 3, 16], device=device, dtype=dtype, layout=torch.jagged, requires_grad=True)

        # expect min / max seqlen to be stored here
        cache = dict(nt._metadata_cache)

        @torch.compile
        def f(nt):
            q = nt.transpose(-3, -2)
            output = F.scaled_dot_product_attention(q, q, q).transpose(-3, -2)
            return output

        output = f(nt)
        output.backward(torch.ones_like(output))
        self.assertEqual(output._metadata_cache, cache)

    @dtypes(torch.float32)
    @skipIfTorchDynamo("Test compiles internally")
    @unittest.skipIf(sys.version_info >= (3, 12), "torch.compile is not supported on python 3.12+")
    @unittest.skipIf(IS_WINDOWS, reason="Windows not yet supported for torch.compile")
    @skipCUDAIf(not SM70OrLater, "GPU capability is < SM70")
    def test_compile_with_dynamic_max_seq_len(self, device, dtype):
        # shape (B, *, D)
        # max seq len: 18
        nt = torch.nested.nested_tensor([
            torch.randn(2, 5),
            torch.randn(3, 5),
            torch.randn(18, 5),
        ], layout=torch.jagged)

        # max seq len: 19
        nt2 = torch.nested.nested_tensor([
            torch.randn(2, 5),
            torch.randn(3, 5),
            torch.randn(19, 5),
        ], layout=torch.jagged)

        def f(nt):
            # TODO: Replace with public API when we can use @properties
            return torch.ones_like(nt) * nt._get_max_seqlen()

        for dynamic in [False, True, None]:
            self.assertFalse(_recompiles_for_inputs(f, (nt,), (nt2,), dynamic=dynamic))

    @dtypes(torch.float32)
    @skipIfTorchDynamo("Test compiles internally")
    @unittest.skipIf(sys.version_info >= (3, 12), "torch.compile is not supported on python 3.12+")
    @unittest.skipIf(IS_WINDOWS, reason="Windows not yet supported for torch.compile")
    @skipCUDAIf(not SM70OrLater, "GPU capability is < SM70")
    def test_compile_with_dynamic_min_seq_len(self, device, dtype):
        # shape (B, *, D)
        # min seq len: 7
        nt = torch.nested.nested_tensor([
            torch.randn(7, 5),
            torch.randn(8, 5),
            torch.randn(9, 5),
        ], layout=torch.jagged)

        # min seq len: 8
        nt2 = torch.nested.nested_tensor([
            torch.randn(8, 5),
            torch.randn(9, 5),
            torch.randn(10, 5),
        ], layout=torch.jagged)

        def f(nt):
            # TODO: Replace with public API when we can use @properties
            return torch.ones_like(nt) * nt._get_min_seqlen()

        for dynamic in [False, True, None]:
            self.assertFalse(_recompiles_for_inputs(f, (nt,), (nt2,), dynamic=dynamic))

    @dtypes(torch.float32)
    @skipIfTorchDynamo("Test compiles internally")
    @unittest.skipIf(sys.version_info >= (3, 12), "torch.compile is not supported on python 3.12+")
    @unittest.skipIf(IS_WINDOWS, reason="Windows not yet supported for torch.compile")
    @skipCUDAIf(not SM70OrLater, "GPU capability is < SM70")
    def test_compile_with_propagated_dynamic_max_seq_len(self, device, dtype):
        # shape (B, *, D)
        # max seq len: 18
        nt = torch.nested.nested_tensor([
            torch.randn(2, 5),
            torch.randn(3, 5),
            torch.randn(18, 5),
        ], layout=torch.jagged)

        # max seq len: 19
        nt2 = torch.nested.nested_tensor([
            torch.randn(2, 5),
            torch.randn(3, 5),
            torch.randn(19, 5),
        ], layout=torch.jagged)

        def f(nt):
            nt2 = nt.sin() + 1
            # TODO: Replace with public API when we can use @properties
            return torch.ones_like(nt2) * nt2._get_max_seqlen()

        ref = f(nt)
        output = torch.compile(f, fullgraph=True, dynamic=False)(nt)
        self.assertEqual(ref, output)

        for dynamic in [False, True, None]:
            self.assertFalse(_recompiles_for_inputs(f, (nt,), (nt2,), dynamic=dynamic))

    @dtypes(torch.float64, torch.float32, torch.half)
    @onlyCUDA
    def test_fbgemm_jagged_to_padded_dense_kernels(self, device, dtype):
        values = torch.randn(10, 5, device=device, dtype=dtype)
        offsets = torch.tensor([0, 1, 3, 8, 10], device=device, dtype=torch.int64)
        max_length = offsets.diff().max().item()
        padding_value = 1.3

        # convert jagged -> padded dense
        padded = torch.ops.aten._fbgemm_jagged_to_padded_dense_forward(
            values, [offsets], [max_length], padding_value
        )

        batch_size = offsets.shape[0] - 1
        expected_padded_shape = (batch_size, max_length, values.shape[-1])
        self.assertEqual(padded.shape, expected_padded_shape)

        # convert padded dense -> jagged
        total_L = values.shape[0]
        output_jagged = torch.ops.aten._fbgemm_jagged_to_padded_dense_backward(
            padded, [offsets], total_L
        )

        # should be equivalent to the original values
        self.assertEqual(values, output_jagged)

=======
>>>>>>> a8192197

instantiate_parametrized_tests(TestNestedTensor)
instantiate_device_type_tests(TestNestedTensorDeviceType, globals())
instantiate_device_type_tests(TestNestedTensorAutograd, globals())
instantiate_device_type_tests(TestNestedTensorSubclass, globals())

if __name__ == '__main__':
    run_tests()<|MERGE_RESOLUTION|>--- conflicted
+++ resolved
@@ -4348,7 +4348,6 @@
         self.assertTrue(torch.allclose(attn_output_eager, attn_output))
         self.assertTrue(torch.allclose(value_grad, value.grad))
 
-<<<<<<< HEAD
     @dtypes(torch.float32)
     @skipIfTorchDynamo("Test compiles internally")
     @unittest.skipIf(sys.version_info >= (3, 12), "torch.compile is not supported on python 3.12+")
@@ -4487,9 +4486,6 @@
         # should be equivalent to the original values
         self.assertEqual(values, output_jagged)
 
-=======
->>>>>>> a8192197
-
 instantiate_parametrized_tests(TestNestedTensor)
 instantiate_device_type_tests(TestNestedTensorDeviceType, globals())
 instantiate_device_type_tests(TestNestedTensorAutograd, globals())
