--- conflicted
+++ resolved
@@ -75,20 +75,6 @@
         inp = (torch.ones(10),)
         with torch.no_grad():
             from torch.export._trace import _export
-<<<<<<< HEAD
-            ep = _export(Foo(), inp, pre_dispatch=True)
-
-        buffer = io.BytesIO()
-        torch.export.save(ep, buffer)
-        buffer.seek(0)
-        loaded_ep = torch.export.load(buffer)
-
-        exp_out = ep.module()(*inp)
-        actual_out = loaded_ep.module()(*inp)
-        self.assertEqual(exp_out, actual_out)
-        self.assertEqual(exp_out.requires_grad, actual_out.requires_grad)
-
-=======
 
             ep = _export(Foo(), inp, pre_dispatch=True)
 
@@ -186,7 +172,6 @@
         exp_out = ep.module()(*inp)
         actual_out = loaded_ep.module()(*inp)
         self.assertEqual(exp_out, actual_out)
->>>>>>> 22ba180e
 
     def test_serialize_multiple_returns_from_node(self) -> None:
         class MyModule(torch.nn.Module):
@@ -333,10 +318,7 @@
             g.nodes[1].inputs[0].arg.as_tensor.name,
         )
 
-<<<<<<< HEAD
-=======
-
->>>>>>> 22ba180e
+
 @unittest.skipIf(IS_WINDOWS, "Windows not supported for this test")
 @unittest.skipIf(not torchdynamo.is_dynamo_supported(), "dynamo doesn't support")
 class TestDeserialize(TestCase):
