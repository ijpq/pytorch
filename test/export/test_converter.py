--- conflicted
+++ resolved
@@ -510,8 +510,6 @@
         inp = (torch.tensor(1), {torch.tensor(4): "foo"})
         self._check_equal_ts_ep_converter(MTensorIn(), inp)
 
-<<<<<<< HEAD
-=======
     def test_ts2ep_converter_custom_op(self):
         with torch.library._scoped_library("mylib", "FRAGMENT") as lib:
             torch._dynamo.config.capture_scalar_outputs = True
@@ -573,7 +571,6 @@
             func2(*inp),
         )
 
->>>>>>> f2d7f235
 
 if __name__ == "__main__":
     run_tests()