# Owner(s): ["module: inductor"]
import itertools

import torch
import torch._dynamo.testing

from torch._inductor.test_case import TestCase
from torch.testing._internal.common_utils import (
    instantiate_parametrized_tests,
    parametrize,
)
from torch.testing._internal.inductor_utils import GPU_TYPE, HAS_CPU, HAS_GPU
from torch.testing._internal.triton_utils import requires_gpu


def _prepend_product_of_values(inputs, possible_values, num_to_prepend=1):
    result = []
    device = inputs[0].device
    # iterate over the cartesian product of predicate values
    for values in itertools.product(*([possible_values] * num_to_prepend)):
        prepended = [torch.tensor(v, device=device) for v in values]
        result.append((*prepended, *inputs))
    return result


def prepend_predicates(inputs, num_predicates=1):
    return _prepend_product_of_values(inputs, [False, True], num_predicates)


def prepend_counters(inputs, num_counters=1, counter_values=(0, 1, 5)):
    return _prepend_product_of_values(inputs, counter_values, num_counters)


class CondModels:
    class Simple(torch.nn.Module):
        def forward(self, p, a, b):
            def true_fn(x, y):
                return x + y

            def false_fn(x, y):
                return x - y

            return torch.cond(p, true_fn, false_fn, [a, b])

    class Nested(torch.nn.Module):
        def forward(self, p0, p1, p2, a, b, c):
            def true_fn(x0, y0, z0):
                def true_true_fn(x1, y1, z1):
                    return (x1 - y1 * z1) * 3.14

                def true_false_fn(x1, y1, z1):
                    def true_false_true_fn(x2, y2, z2):
                        return (x2 * y2 * z2) / 2.71

                    def true_false_false_fn(x2, y2, z2):
                        return (x2 + y2 + z2) * 1.23

                    return torch.cond(
                        p2, true_false_true_fn, true_false_false_fn, [x1, y1, z1]
                    )

                return torch.cond(p1, true_true_fn, true_false_fn, [x0, y0, z0])

            def false_fn(x0, y0, z0):
                def false_true_fn(x1, y1, z1):
                    def false_true_true_fn(x2, y2, z2):
                        return (x2 - y2 - z2) + 1.23

                    def false_true_false_fn(x2, y2, z2):
                        return (x2 / y2 / z2) - 3.14

                    return torch.cond(
                        p2, false_true_true_fn, false_true_false_fn, [x1, y1, z1]
                    )

                def false_false_fn(x1, y1, z1):
                    return (x1 - y1 * z1) / 2.71

                return torch.cond(p1, false_true_fn, false_false_fn, [x0, y0, z0])

            return torch.cond(p0, true_fn, false_fn, [a, b, c])

    class Parameters(torch.nn.Module):
        class InnerModel1(torch.nn.Module):
            def __init__(self, device):
                super().__init__()
                self.layer = torch.nn.Linear(20, 30, device=device)

            def forward(self, x):
                return self.layer(x + 1) * 3.14

        class InnerModel2(torch.nn.Module):
            def __init__(self, device):
                super().__init__()
                self.layer1 = torch.nn.Linear(20, 10, device=device)
                self.layer2 = torch.nn.Linear(10, 30, device=device)

            def forward(self, x):
                return self.layer2(self.layer1(x - 2)) * 3.14

        def __init__(self, device):
            super().__init__()
            self.true_fn = self.InnerModel1(device)
            self.false_fn = self.InnerModel2(device)

        def forward(self, p, a):
            return torch.cond(p, self.true_fn, self.false_fn, [a])

    class ReinterpretView(torch.nn.Module):
        def forward(self, p, a, b):
            def true_fn(x, y):
                z1 = x + y
                z2 = x - y
                return z1[2:], z2[:, 4:]

            def false_fn(x, y):
                z1 = x - y
                z2 = x + y
                return z1[2:], z2[:, 4:]

            return torch.cond(p, true_fn, false_fn, [a[:-1], b[:-1]])

    class MultipleOutputs(torch.nn.Module):
        def forward(self, p, a, b, c):
            def true_fn(x, y, z):
                return x * y, z / 2.71, (y - x).sum(dim=1)

            def false_fn(x, y, z):
                return y / x, z * 3.14, (x + y).mean(dim=1)

            return torch.cond(p, true_fn, false_fn, [a, b, c])

    class OuterCode(torch.nn.Module):
        def forward(self, p, a, b):
            c = a * b + 3.14
            d = a / b - 2.71

            def true_fn(x, y):
                return x + y

            def false_fn(x, y):
                return x - y

            e = torch.cond(p, true_fn, false_fn, [c, d])

            return e * e / 1.41

    class OuterBuffers(torch.nn.Module):
        def forward(self, p, a, b, c):
            d = a * 2
            e = b / 2

            def true_fn(x):
                return x + d

            def false_fn(x):
                return x - e

            return torch.cond(p, true_fn, false_fn, [c])

    class WithNonTensorPredicate(torch.nn.Module):
        def forward(self, a, b):
            def true_fn(x, y):
                return x.sum(0) / 3.14

            def false_fn(x, y):
                return y.sum(0) * 2.71

            return torch.cond(a.size(0) > b.size(0), true_fn, false_fn, [a, b])


class CondTests(TestCase):
    def _run_test(
        self,
        model,
        inputs,
        device,
        dynamic=False,
        num_predicates=1,
    ):
        cnt = torch._dynamo.testing.CompileCounterWithBackend("inductor")
        compiled_model = torch.compile(backend=cnt, fullgraph=True)(model)

        inputs = [inp.to(device=device) for inp in inputs]
        input_sets = [inputs]
        if dynamic:
            larger_inputs = []
            for inp in inputs:
                # tile every first dim 5x
                tiling = [5] + [1] * (inp.ndim - 1)
                larger_inputs.append(torch.tile(inp, tiling))
            input_sets.append(larger_inputs)
            for inputs in input_sets:
                for inp in inputs:
                    # mark every first dim as dynamic
                    torch._dynamo.mark_dynamic(inp, 0)

        for inputs in input_sets:
            for inputs_with_predicates in prepend_predicates(inputs, num_predicates):
                cloned_inputs = [inp.clone() for inp in inputs_with_predicates]
                result = model(*inputs_with_predicates)
                result_compiled = compiled_model(*inputs_with_predicates)
                # inputs must not be mutated
                torch.testing.assert_close(cloned_inputs, inputs_with_predicates)
                torch.testing.assert_close(result, result_compiled)

        self.assertEqual(cnt.frame_count, 1, "only one compilation expected")

    @requires_gpu
    @parametrize("device", ["cpu", GPU_TYPE])
    @parametrize("dynamic", [False, True])
    def test_cond_simple_control_flow(self, device, dynamic):
        # cond control flow without nesting
        self._run_test(
            model=CondModels.Simple(),
            inputs=(
                torch.randn(10, 20),
                torch.randn(10, 20),
            ),
            device=device,
            dynamic=dynamic,
        )

    @requires_gpu
    @parametrize("device", ["cpu", GPU_TYPE])
    @parametrize("dynamic", [False, True])
    def test_cond_nested_control_flow(self, device, dynamic):
        # cond control flow with nesting
        self._run_test(
            model=CondModels.Nested(),
            inputs=(
                torch.randn(10, 20),
                torch.randn(10, 20),
                torch.randn(10, 20),
            ),
            device=device,
            dynamic=dynamic,
            num_predicates=3,
        )

    @requires_gpu
    @parametrize("device", ["cpu", GPU_TYPE])
    @parametrize("dynamic", [False, True])
    def test_cond_outer_code_before_after(self, device, dynamic):
        # some code before and after the conditional
        self._run_test(
            model=CondModels.OuterCode(),
            inputs=(
                torch.randn(10, 20),
                torch.randn(10, 20),
            ),
            device=device,
            dynamic=dynamic,
        )

    @requires_gpu
    @parametrize("device", ["cpu", GPU_TYPE])
    @parametrize("dynamic", [False, True])
    def test_cond_multiple_outputs(self, device, dynamic):
        # multiple outputs with different shapes
        self._run_test(
            model=CondModels.MultipleOutputs(),
            inputs=(
                torch.randn(10, 20),
                torch.randn(10, 20),
                torch.randn(30, 40),
            ),
            device=device,
            dynamic=dynamic,
        )

    @requires_gpu
    @parametrize("device", ["cpu", GPU_TYPE])
    def test_cond_advanced_dynamic_shapes(self, device):
        # subgraphs input shapes include symbolic expressions
        class Model(torch.nn.Module):
            def forward(self, p, a, b):
                def true_fn(x, y):
                    return torch.cat([x - 3, y * 3], dim=1)

                def false_fn(x, y):
                    return torch.cat([x / 3, y - 3], dim=1)

                c = torch.cat([a, b], dim=0)
                d = c * 2
                e = c / 2

                return torch.cond(p, true_fn, false_fn, [d, e])

        self._run_test(
            model=Model(),
            inputs=(
                torch.randn(2, 3, 3),
                torch.randn(4, 3, 3),
            ),
            device=device,
            dynamic=True,
        )

    @requires_gpu
    def test_cond_use_buffers_from_outer_scope(self):
        # subgraphs input shapes include symbolic expressions
        self._run_test(
            model=CondModels.OuterBuffers(),
            inputs=(
                torch.randn(10, 20),
                torch.randn(10, 20),
                torch.randn(10, 20),
            ),
            device=GPU_TYPE,
            dynamic=False,
        )

    @requires_gpu
    def test_cond_reintepret_view_inputs_outputs(self):
        # ReinterpretView in inputs and outputs of the subgraphs
        self._run_test(
            model=CondModels.ReinterpretView(),
            inputs=(
                torch.randn(10, 20),
                torch.randn(10, 20),
            ),
            device=GPU_TYPE,
            dynamic=True,
        )

<<<<<<< HEAD
    @skipIfRocm
    @requires_gpu
    @parametrize("device", ["cpu", GPU_TYPE])
=======
    @requires_cuda
    @parametrize("device", ["cpu", "cuda"])
>>>>>>> c5643a57
    @parametrize("dynamic", [False, True])
    def test_cond_subgraphs_with_parameters(self, device, dynamic):
        # nested Modules with parameters
        self._run_test(
            model=CondModels.Parameters(device),
            inputs=(torch.randn(10, 20),),
            device=device,
            dynamic=dynamic,
        )

    @requires_gpu
    @parametrize("device", ["cpu", GPU_TYPE])
    @parametrize("dynamic", [False, True])
    def test_cond_non_tensor_predicates(self, device, dynamic):
        # model with a boolean predicate
        for b_size_0 in [5, 15]:
            torch._dynamo.reset()
            self._run_test(
                model=CondModels.WithNonTensorPredicate(),
                inputs=(
                    torch.randn(10, 20),
                    torch.randn(b_size_0, 20),
                ),
                device=device,
                dynamic=dynamic,
                num_predicates=0,
            )

    @requires_gpu
    def test_cond_aliasing_outputs(self):
        # output aliasing in subgraphs: not supported
        class Model(torch.nn.Module):
            def forward(self, p, a, b):
                def true_fn(x, y):
                    z = x + y
                    return z, z[1:]

                def false_fn(x, y):
                    z = x - y
                    return z, z[1:]

                return torch.cond(p, true_fn, false_fn, [a, b])

        # AssertionError: Output aliasing is currently not supported...
        with self.assertRaises(torch._dynamo.exc.BackendCompilerFailed):
            torch.compile(Model())(
                torch.tensor(True),
                torch.randn(10, 20),
                torch.randn(10, 20),
            )

    @requires_gpu
    @parametrize("device", ["cpu", GPU_TYPE])
    def test_cond_decompose_ops_in_subgraph(self, device):
        class Model(torch.nn.Module):
            def forward(self, p, a):
                def true_fn(x):
                    return torch.zeros_like(x)

                def false_fn(x):
                    return torch.ones_like(x)

                b = torch.ones_like(a)
                c = torch.cond(p, true_fn, false_fn, [b])
                return c

        self._run_test(
            model=Model(),
            inputs=(torch.rand(10, 20),),
            device=device,
        )

    @requires_gpu
    @parametrize("device", ["cpu", GPU_TYPE])
    def test_cond_decompose_ops_in_subgraph_recursive(self, device):
        def inner_fn1(x):
            return torch.zeros_like(x)

        def inner_fn2(x):
            return torch.ones_like(x)

        class Model(torch.nn.Module):
            def forward(self, p, a):
                def true_fn(x):
                    return torch.cond(p, inner_fn2, inner_fn1, [x])

                def false_fn(x):
                    return torch.cond(p, inner_fn1, inner_fn2, [x])

                b = torch.ones_like(a)
                c = torch.cond(p, true_fn, false_fn, [b])
                return c

        self._run_test(
            model=Model(),
            inputs=(torch.rand(10, 20),),
            device=device,
        )

    @requires_gpu
    def test_cond_inductor_fx_passes_recursively_applied(self):
        counters = {"pre_grad": 0, "post_grad": 0}

        def pre_grad_pass_counter(gm):
            counters["pre_grad"] += 1

        def post_grad_pass_counter(gm):
            counters["post_grad"] += 1

        with torch._inductor.config.patch(
            {
                "pre_grad_custom_pass": pre_grad_pass_counter,
                "post_grad_custom_pre_pass": post_grad_pass_counter,
                # The above patches don't pickle
                "fx_graph_cache": False,
            }
        ):
            self._run_test(
                model=CondModels.Nested(),
                inputs=(
                    torch.randn(10, 20),
                    torch.randn(10, 20),
                    torch.randn(10, 20),
                ),
                device=GPU_TYPE,
                dynamic=True,
                num_predicates=3,
            )

        self.assertEqual(counters["pre_grad"], 11)
        self.assertEqual(counters["post_grad"], 11)


class WhileLoopModels:
    class Simple(torch.nn.Module):
        def forward(self, ci, a, b):
            def cond_fn(i, x, y):
                return i > 0

            def body_fn(i, x, y):
                return i - 1, x + y, y - x

            return torch._higher_order_ops.while_loop(cond_fn, body_fn, [ci, a, b])

    class Nested(torch.nn.Module):
        def forward(self, ci, cj, a, b):
            def cond_fn(i1, j1, x1, y1):
                return i1 > 0

            def body_fn(i1, j1, x1, y1):
                def cond_fn_nested(i2, j2, x2, y2):
                    return j2 > 0

                def body_fn_nested(i2, j2, x2, y2):
                    return i2.clone(), j2 - 1, x2 + 3.14, y2 - 2.71

                i1, j1, x1, y1 = torch._higher_order_ops.while_loop(
                    cond_fn_nested, body_fn_nested, [i1, j1, x1, y1]
                )

                return i1 - 1, j1.clone(), x1 * 2, y1 / 2

            return torch._higher_order_ops.while_loop(cond_fn, body_fn, (ci, cj, a, b))

    class Parameters(torch.nn.Module):
        class InnerModel(torch.nn.Module):
            def __init__(self, device):
                super().__init__()
                self.layer1 = torch.nn.Linear(20, 30, device=device)
                self.layer2 = torch.nn.Linear(30, 20, device=device)

            def forward(self, c, x):
                return c - 1, self.layer2(self.layer1(x - 2)) * 3.14

        def __init__(self, device):
            super().__init__()
            self.body_fn = self.InnerModel(device)
            self.cond_fn = lambda c, x: c > 0

        def forward(self, c, a):
            return torch._higher_order_ops.while_loop(
                self.cond_fn, self.body_fn, [c, a]
            )

    class OuterCode(torch.nn.Module):
        def forward(self, c, a, b):
            d = a * b + 3.14
            e = a / b - 2.71

            def cond_fn(c, x, y):
                return c > 0

            def body_fn(c, x, y):
                return c - 1, y - x, x + y

            _, f, g = torch._higher_order_ops.while_loop(cond_fn, body_fn, [c, d, e])

            return f * g / 1.41

    # TODO(aakhundov): add while_loop test with outer buffers
    # with dynamic=True once dynamo / export allows while_loop
    # closure capture with mark_dynamic:
    # https://github.com/pytorch/pytorch/issues/123596
    class OuterBuffers(torch.nn.Module):
        def forward(self, c, a, b):
            d = a * 2
            e = b / 2

            def cond_fn(c, x, y):
                return c > 0

            def body_fn(c, x, y):
                return c - 1, x + d, y - e

            return torch._higher_order_ops.while_loop(cond_fn, body_fn, [c, a, b])


class WhileLoopTests(TestCase):
    def _run_test(
        self,
        model,
        inputs,
        device,
        dynamic=False,
        num_counters=1,
    ):
        cnt = torch._dynamo.testing.CompileCounterWithBackend("inductor")
        compiled_model = torch.compile(backend=cnt, fullgraph=True)(model)

        inputs = [inp.to(device=device) for inp in inputs]
        input_sets = [inputs]
        if dynamic:
            larger_inputs = []
            for inp in inputs:
                # tile every first dim 5x
                tiling = [5] + [1] * (inp.ndim - 1)
                larger_inputs.append(torch.tile(inp, tiling))
            input_sets.append(larger_inputs)
            for inputs in input_sets:
                for inp in inputs:
                    # mark every first dim as dynamic
                    if inp.ndim:
                        torch._dynamo.mark_dynamic(inp, 0)

        for inputs in input_sets:
            for inputs_with_counters in prepend_counters(inputs, num_counters):
                cloned_inputs = [inp.clone() for inp in inputs_with_counters]
                result = model(*inputs_with_counters)
                with torch.no_grad():
                    result_compiled = compiled_model(*inputs_with_counters)
                # inputs must not be mutated
                torch.testing.assert_close(cloned_inputs, inputs_with_counters)
                torch.testing.assert_close(
                    result, result_compiled, atol=1e-4, rtol=1e-4
                )

        self.assertEqual(cnt.frame_count, 1, "only one compilation expected")

    @requires_gpu
    @parametrize("device", ["cpu", GPU_TYPE])
    @parametrize("dynamic", [False, True])
    def test_while_loop_simple_control_flow(self, device, dynamic):
        # while_loop control flow without nesting
        self._run_test(
            model=WhileLoopModels.Simple(),
            inputs=(
                torch.randn(10, 20),
                torch.randn(10, 20),
            ),
            device=device,
            dynamic=dynamic,
        )

    @requires_gpu
    @parametrize("device", ["cpu", GPU_TYPE])
    @parametrize("dynamic", [False, True])
    def test_while_loop_nested_control_flow(self, device, dynamic):
        # while_loop control flow with nesting
        self._run_test(
            model=WhileLoopModels.Nested(),
            inputs=(
                torch.randn(10, 20),
                torch.randn(10, 20),
            ),
            device=device,
            dynamic=dynamic,
            num_counters=2,
        )

    @requires_gpu
    @parametrize("device", ["cpu", GPU_TYPE])
    @parametrize("dynamic", [False, True])
    def test_while_loop_with_outer_code(self, device, dynamic):
        # while_loop control flow with outer code
        self._run_test(
            model=WhileLoopModels.OuterCode(),
            inputs=(
                torch.randn(10, 20),
                torch.randn(10, 20),
            ),
            device=device,
            dynamic=dynamic,
        )

<<<<<<< HEAD
    @skipIfRocm
    @requires_gpu
    @parametrize("device", ["cpu", GPU_TYPE])
=======
    @requires_cuda
    @parametrize("device", ["cpu", "cuda"])
>>>>>>> c5643a57
    @parametrize("dynamic", [False, True])
    def test_while_loop_with_parameters(self, device, dynamic):
        # while_loop control flow with parameters
        self._run_test(
            model=WhileLoopModels.Parameters(device),
            inputs=(torch.randn(10, 20),),
            device=device,
            dynamic=dynamic,
        )

    @requires_gpu
    @parametrize("device", ["cpu", GPU_TYPE])
    # dynamic=True doesn't work now due to
    # https://github.com/pytorch/pytorch/issues/123596
    @parametrize("dynamic", [False])
    def test_while_loop_with_outer_buffers(self, device, dynamic):
        # while_loop control flow with outer code
        self._run_test(
            model=WhileLoopModels.OuterBuffers(),
            inputs=(
                torch.randn(10, 20),
                torch.randn(10, 20),
            ),
            device=device,
            dynamic=dynamic,
        )


instantiate_parametrized_tests(CondTests)
instantiate_parametrized_tests(WhileLoopTests)


if __name__ == "__main__":
    from torch._inductor.test_case import run_tests

    if HAS_CPU or HAS_GPU:
        run_tests(needs="filelock")<|MERGE_RESOLUTION|>--- conflicted
+++ resolved
@@ -324,14 +324,8 @@
             dynamic=True,
         )
 
-<<<<<<< HEAD
-    @skipIfRocm
-    @requires_gpu
-    @parametrize("device", ["cpu", GPU_TYPE])
-=======
-    @requires_cuda
-    @parametrize("device", ["cpu", "cuda"])
->>>>>>> c5643a57
+    @requires_gpu
+    @parametrize("device", ["cpu", GPU_TYPE])
     @parametrize("dynamic", [False, True])
     def test_cond_subgraphs_with_parameters(self, device, dynamic):
         # nested Modules with parameters
@@ -636,14 +630,8 @@
             dynamic=dynamic,
         )
 
-<<<<<<< HEAD
-    @skipIfRocm
-    @requires_gpu
-    @parametrize("device", ["cpu", GPU_TYPE])
-=======
-    @requires_cuda
-    @parametrize("device", ["cpu", "cuda"])
->>>>>>> c5643a57
+    @requires_gpu
+    @parametrize("device", ["cpu", GPU_TYPE])
     @parametrize("dynamic", [False, True])
     def test_while_loop_with_parameters(self, device, dynamic):
         # while_loop control flow with parameters
